/* -*- Mode: C++; tab-width: 8; indent-tabs-mode: nil; c-basic-offset: 4 -*-
 *
 * ***** BEGIN LICENSE BLOCK *****
 * Version: MPL 1.1/GPL 2.0/LGPL 2.1
 *
 * The contents of this file are subject to the Mozilla Public License Version
 * 1.1 (the "License"); you may not use this file except in compliance with
 * the License. You may obtain a copy of the License at
 * http://www.mozilla.org/MPL/
 *
 * Software distributed under the License is distributed on an "AS IS" basis,
 * WITHOUT WARRANTY OF ANY KIND, either express or implied. See the License
 * for the specific language governing rights and limitations under the
 * License.
 *
 * The Original Code is SpiderMonkey code.
 *
 * The Initial Developer of the Original Code is
 * Mozilla Corporation.
 * Portions created by the Initial Developer are Copyright (C) 2010
 * the Initial Developer. All Rights Reserved.
 *
 * Contributor(s):
 *
 *
 * Alternatively, the contents of this file may be used under the terms of
 * either of the GNU General Public License Version 2 or later (the "GPL"),
 * or the GNU Lesser General Public License Version 2.1 or later (the "LGPL"),
 * in which case the provisions of the GPL or the LGPL are applicable instead
 * of those above. If you wish to allow use of your version of this file only
 * under the terms of either the GPL or the LGPL, and not to allow others to
 * use your version of this file under the terms of the MPL, indicate your
 * decision by deleting the provisions above and replace them with the notice
 * and other provisions required by the GPL or the LGPL. If you do not delete
 * the provisions above, a recipient may use your version of this file under
 * the terms of any one of the MPL, the GPL or the LGPL.
 *
 * ***** END LICENSE BLOCK ***** */

#ifndef jsgcmark_h___
#define jsgcmark_h___

#include "jsgc.h"
#include "jscntxt.h"
#include "jscompartment.h"
#include "jslock.h"

#include "gc/Barrier.h"
#include "js/TemplateLib.h"

#include "ion/IonCode.h"

namespace js {
namespace gc {

void
MarkObjectUnbarriered(JSTracer *trc, JSObject *obj, const char *name);

void
MarkObject(JSTracer *trc, const MarkablePtr<JSObject> &obj, const char *name);

void
MarkStringUnbarriered(JSTracer *trc, JSString *str, const char *name);

void
MarkString(JSTracer *trc, const MarkablePtr<JSString> &str, const char *name);

void
MarkScriptUnbarriered(JSTracer *trc, JSScript *script, const char *name);

void
MarkScript(JSTracer *trc, const MarkablePtr<JSScript> &script, const char *name);

void
MarkShapeUnbarriered(JSTracer *trc, const Shape *shape, const char *name);

void
MarkShape(JSTracer *trc, const MarkablePtr<const Shape> &shape, const char *name);

void
MarkIonCodeUnbarriered(JSTracer *trc, ion::IonCode *code, const char *name);

void
MarkIonCode(JSTracer *trc, const MarkablePtr<ion::IonCode> &code, const char *name);

void
MarkBaseShapeUnbarriered(JSTracer *trc, BaseShape *shape, const char *name);

void
MarkTypeObjectUnbarriered(JSTracer *trc, types::TypeObject *type, const char *name);

void
MarkTypeObject(JSTracer *trc, const MarkablePtr<types::TypeObject> &type, const char *name);

void
MarkXMLUnbarriered(JSTracer *trc, JSXML *xml, const char *name);

void
MarkXML(JSTracer *trc, const MarkablePtr<JSXML> &xml, const char *name);

void
MarkObjectRange(JSTracer *trc, size_t len, HeapPtr<JSObject> *vec, const char *name);

void
MarkXMLRange(JSTracer *trc, size_t len, HeapPtr<JSXML> *vec, const char *name);

void
MarkId(JSTracer *trc, const HeapId &id, const char *name);

void
MarkIdRange(JSTracer *trc, js::HeapId *beg, js::HeapId *end, const char *name);

void
MarkIdRangeUnbarriered(JSTracer *trc, size_t len, jsid *vec, const char *name);

void
MarkIdRangeUnbarriered(JSTracer *trc, jsid *beg, jsid *end, const char *name);

void
MarkKind(JSTracer *trc, void *thing, JSGCTraceKind kind);

void
MarkValueUnbarriered(JSTracer *trc, const js::Value &v, const char *name);

void
MarkValue(JSTracer *trc, const js::HeapValue &v, const char *name);

/*
 * Mark a value that may be in a different compartment from the compartment
 * being GC'd. (Although it won't be marked if it's in the wrong compartment.)
 */
void
MarkCrossCompartmentValue(JSTracer *trc, const js::HeapValue &v, const char *name);

void
MarkValueRange(JSTracer *trc, const HeapValue *beg, const HeapValue *end, const char *name);

void
MarkValueRange(JSTracer *trc, size_t len, const HeapValue *vec, const char *name);

void
MarkGCThing(JSTracer *trc, void *thing, const char *name);

void
MarkRootThingOrValue(JSTracer *trc, uintptr_t word, const char *name);

void
MarkRoot(JSTracer *trc, JSObject *thing, const char *name);

void
MarkRoot(JSTracer *trc, JSString *thing, const char *name);

void
MarkRoot(JSTracer *trc, JSScript *thing, const char *name);

void
MarkRoot(JSTracer *trc, const Shape *thing, const char *name);

void
MarkRoot(JSTracer *trc, types::TypeObject *thing, const char *name);

void
MarkRoot(JSTracer *trc, JSXML *thing, const char *name);

void
MarkRoot(JSTracer *trc, const Value &v, const char *name);

void
MarkRoot(JSTracer *trc, jsid id, const char *name);

void
MarkRoot(JSTracer *trc, ion::IonCode *code, const char *name);

void
MarkRootGCThing(JSTracer *trc, void *thing, const char *name);

void
MarkRootRange(JSTracer *trc, size_t len, const Shape **vec, const char *name);

void
MarkRootRange(JSTracer *trc, size_t len, JSObject **vec, const char *name);

void
MarkRootRange(JSTracer *trc, const Value *beg, const Value *end, const char *name);

void
MarkRootRange(JSTracer *trc, size_t len, const Value *vec, const char *name);

void
MarkRootRange(JSTracer *trc, jsid *beg, jsid *end, const char *name);

void
MarkRootRange(JSTracer *trc, size_t len, jsid *vec, const char *name);

void
MarkChildren(JSTracer *trc, JSObject *obj);

void
MarkChildren(JSTracer *trc, JSString *str);

void
MarkChildren(JSTracer *trc, const Shape *shape);

void
MarkChildren(JSTracer *trc, JSScript *script);

void
MarkChildren(JSTracer *trc, JSXML *xml);

/*
 * Trace through the shape and any shapes it contains to mark
 * non-shape children.
 */
void
MarkCycleCollectorChildren(JSTracer *trc, const Shape *shape);

/*
 * Use function overloading to decide which function should be called based on
 * the type of the object. The static type is used at compile time to link to
 * the corresponding Mark/IsMarked function.
 */
inline void
Mark(JSTracer *trc, const js::HeapValue &v, const char *name)
{
    MarkValue(trc, v, name);
}

inline void
Mark(JSTracer *trc, const MarkablePtr<JSObject> &o, const char *name)
{
    MarkObject(trc, o, name);
}

inline void
Mark(JSTracer *trc, const MarkablePtr<JSXML> &xml, const char *name)
{
    MarkXML(trc, xml, name);
}

inline void
Mark(JSTracer *trc, const MarkablePtr<ion::IonCode> &code, const char *name)
{
    MarkIonCode(trc, code, name);
}

inline bool
IsMarked(const js::Value &v)
{
    if (v.isMarkable())
        return !IsAboutToBeFinalized(v);
    return true;
}

inline bool
IsMarked(JSObject *o)
{
    return !IsAboutToBeFinalized(o);
}

inline bool
<<<<<<< HEAD
IsMarked(JSContext *cx, ion::IonCode *code)
{
    return !IsAboutToBeFinalized(cx, code);
}

inline bool
IsMarked(JSContext *cx, Cell *cell)
=======
IsMarked(Cell *cell)
>>>>>>> d5550db0
{
    return !IsAboutToBeFinalized(cell);
}

} /* namespace gc */

void
TraceChildren(JSTracer *trc, void *thing, JSGCTraceKind kind);

void
CallTracer(JSTracer *trc, void *thing, JSGCTraceKind kind);

} /* namespace js */

#endif<|MERGE_RESOLUTION|>--- conflicted
+++ resolved
@@ -258,17 +258,13 @@
 }
 
 inline bool
-<<<<<<< HEAD
 IsMarked(JSContext *cx, ion::IonCode *code)
 {
     return !IsAboutToBeFinalized(cx, code);
 }
 
 inline bool
-IsMarked(JSContext *cx, Cell *cell)
-=======
 IsMarked(Cell *cell)
->>>>>>> d5550db0
 {
     return !IsAboutToBeFinalized(cell);
 }
