--- conflicted
+++ resolved
@@ -1943,40 +1943,6 @@
     ~AutoReleaseNullablePtr() { if (ptr) cx->free_(ptr); }
 };
 
-<<<<<<< HEAD
-class AutoLocalNameArray {
-  public:
-    explicit AutoLocalNameArray(JSContext *cx, const JSFunction *fun
-                                JS_GUARD_OBJECT_NOTIFIER_PARAM)
-      : context(cx),
-        mark(JS_ARENA_MARK(&cx->tempPool)),
-        names(fun->script()->bindings.getLocalNameArray(cx, &cx->tempPool)),
-        count(fun->script()->bindings.countLocalNames())
-    {
-        JS_GUARD_OBJECT_NOTIFIER_INIT;
-    }
-
-    ~AutoLocalNameArray() {
-        JS_ARENA_RELEASE(&context->tempPool, mark);
-    }
-
-    operator bool() const { return !!names; }
-
-    uint32 length() const { return count; }
-
-    const jsuword &operator [](unsigned i) const { return names[i]; }
-
-  private:
-    JSContext   *context;
-    void        *mark;
-    jsuword     *names;
-    uint32      count;
-
-    JS_DECL_USE_GUARD_OBJECT_NOTIFIER
-};
-
-=======
->>>>>>> 1a60ab92
 template <class RefCountable>
 class AlreadyIncRefed
 {
