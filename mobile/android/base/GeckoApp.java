/* -*- Mode: Java; c-basic-offset: 4; tab-width: 4; indent-tabs-mode: nil; -*-
 * ***** BEGIN LICENSE BLOCK *****
 * Version: MPL 1.1/GPL 2.0/LGPL 2.1
 *
 * The contents of this file are subject to the Mozilla Public License Version
 * 1.1 (the "License"); you may not use this file except in compliance with
 * the License. You may obtain a copy of the License at
 * http://www.mozilla.org/MPL/
 *
 * Software distributed under the License is distributed on an "AS IS" basis,
 * WITHOUT WARRANTY OF ANY KIND, either express or implied. See the License
 * for the specific language governing rights and limitations under the
 * License.
 *
 * The Original Code is Mozilla Android code.
 *
 * The Initial Developer of the Original Code is Mozilla Foundation.
 * Portions created by the Initial Developer are Copyright (C) 2009-2010
 * the Initial Developer. All Rights Reserved.
 *
 * Contributor(s):
 *   Vladimir Vukicevic <vladimir@pobox.com>
 *   Matt Brubeck <mbrubeck@mozilla.com>
 *   Vivien Nicolas <vnicolas@mozilla.com>
 *   Sriram Ramasubramanian <sriram@mozilla.com>
 *
 * Alternatively, the contents of this file may be used under the terms of
 * either the GNU General Public License Version 2 or later (the "GPL"), or
 * the GNU Lesser General Public License Version 2.1 or later (the "LGPL"),
 * in which case the provisions of the GPL or the LGPL are applicable instead
 * of those above. If you wish to allow use of your version of this file only
 * under the terms of either the GPL or the LGPL, and not to allow others to
 * use your version of this file under the terms of the MPL, indicate your
 * decision by deleting the provisions above and replace them with the notice
 * and other provisions required by the GPL or the LGPL. If you do not delete
 * the provisions above, a recipient may use your version of this file under
 * the terms of any one of the MPL, the GPL or the LGPL.
 *
 * ***** END LICENSE BLOCK ***** */

package org.mozilla.gecko;

import org.mozilla.gecko.db.BrowserDB;
import org.mozilla.gecko.gfx.FloatSize;
import org.mozilla.gecko.gfx.GeckoGLLayerClient;
import org.mozilla.gecko.gfx.GeckoLayerClient;
import org.mozilla.gecko.gfx.IntSize;
import org.mozilla.gecko.gfx.Layer;
import org.mozilla.gecko.gfx.LayerController;
import org.mozilla.gecko.gfx.LayerView;
import org.mozilla.gecko.gfx.PlaceholderLayerClient;
import org.mozilla.gecko.gfx.RectUtils;
import org.mozilla.gecko.gfx.SurfaceTextureLayer;
import org.mozilla.gecko.gfx.ViewportMetrics;
import org.mozilla.gecko.Tab.HistoryEntry;

import java.io.*;
import java.util.*;
import java.util.regex.Pattern;
import java.util.regex.Matcher;
import java.util.zip.*;
import java.net.URL;
import java.nio.*;
import java.nio.channels.FileChannel;
import java.util.concurrent.*;
import java.lang.reflect.*;
import java.net.*;

import org.json.*;

import android.os.*;
import android.app.*;
import android.text.*;
import android.view.*;
import android.view.inputmethod.*;
import android.view.ViewGroup.LayoutParams;
import android.content.*;
import android.content.res.*;
import android.graphics.*;
import android.graphics.drawable.Drawable;
import android.graphics.drawable.BitmapDrawable;
import android.widget.*;
import android.hardware.*;
import android.location.*;

import android.util.*;
import android.net.*;
import android.database.*;
import android.database.sqlite.*;
import android.provider.*;
import android.content.pm.*;
import android.content.pm.PackageManager.*;
import dalvik.system.*;

abstract public class GeckoApp
    extends Activity implements GeckoEventListener, SensorEventListener, LocationListener
{
    private static final String LOGTAG = "GeckoApp";

    public static enum StartupMode {
        NORMAL,
        NEW_VERSION,
        NEW_PROFILE
    }

    public static final String ACTION_ALERT_CLICK   = "org.mozilla.gecko.ACTION_ALERT_CLICK";
    public static final String ACTION_ALERT_CLEAR   = "org.mozilla.gecko.ACTION_ALERT_CLEAR";
    public static final String ACTION_WEBAPP        = "org.mozilla.gecko.WEBAPP";
    public static final String ACTION_DEBUG         = "org.mozilla.gecko.DEBUG";
    public static final String ACTION_BOOKMARK      = "org.mozilla.gecko.BOOKMARK";
    public static final String ACTION_LOAD          = "org.mozilla.gecko.LOAD";
    public static final String ACTION_UPDATE        = "org.mozilla.gecko.UPDATE";
    public static final String SAVED_STATE_URI      = "uri";
    public static final String SAVED_STATE_TITLE    = "title";
    public static final String SAVED_STATE_VIEWPORT = "viewport";
    public static final String SAVED_STATE_SCREEN   = "screen";
    public static final String SAVED_STATE_SESSION  = "session";

    StartupMode mStartupMode = null;
    private LinearLayout mMainLayout;
    private RelativeLayout mGeckoLayout;
    public static SurfaceView cameraView;
    public static GeckoApp mAppContext;
    public static boolean mDOMFullScreen = false;
    public static File sGREDir = null;
    public static Menu sMenu;
    private static GeckoThread sGeckoThread = null;
    public GeckoAppHandler mMainHandler;
    private File mProfileDir;
    public static boolean sIsGeckoReady = false;
    public static int mOrientation;

    private IntentFilter mConnectivityFilter;

    private BroadcastReceiver mConnectivityReceiver;
    private BroadcastReceiver mBatteryReceiver;

    public static BrowserToolbar mBrowserToolbar;
    public static DoorHangerPopup mDoorHangerPopup;
    public static AutoCompletePopup mAutoCompletePopup;
    public Favicons mFavicons;

    private Geocoder mGeocoder;
    private Address  mLastGeoAddress;
    private static LayerController mLayerController;
    private static PlaceholderLayerClient mPlaceholderLayerClient;
    private static GeckoLayerClient mLayerClient;
    private AboutHomeContent mAboutHomeContent;
    private static AbsoluteLayout mPluginContainer;

    public String mLastTitle;
    public String mLastSnapshotUri;
    public String mLastViewport;
    public byte[] mLastScreen;
    public int mOwnActivityDepth = 0;
    private boolean mRestoreSession = false;
    private boolean mInitialized = false;

    private static final String HANDLER_MSG_TYPE = "type";
    private static final int HANDLER_MSG_TYPE_INITIALIZE = 1;

    public interface OnTabsChangedListener {
        public void onTabsChanged(Tab tab);
    }
    
    private static ArrayList<OnTabsChangedListener> mTabsChangedListeners;

    static class ExtraMenuItem implements MenuItem.OnMenuItemClickListener {
        String label;
        String icon;
        int id;
        public boolean onMenuItemClick(MenuItem item) {
            Log.i(LOGTAG, "menu item clicked");
            GeckoAppShell.sendEventToGecko(GeckoEvent.createBroadcastEvent("Menu:Clicked", Integer.toString(id)));
            return true;
        }
    }

    static Vector<ExtraMenuItem> sExtraMenuItems = new Vector<ExtraMenuItem>();

    public enum LaunchState {Launching, WaitForDebugger,
                             Launched, GeckoRunning, GeckoExiting};
    private static LaunchState sLaunchState = LaunchState.Launching;
    private static boolean sTryCatchAttached = false;

    private static final int FILE_PICKER_REQUEST = 1;
    private static final int AWESOMEBAR_REQUEST = 2;
    private static final int CAMERA_CAPTURE_REQUEST = 3;

    public static boolean checkLaunchState(LaunchState checkState) {
        synchronized(sLaunchState) {
            return sLaunchState == checkState;
        }
    }

    static void setLaunchState(LaunchState setState) {
        synchronized(sLaunchState) {
            sLaunchState = setState;
        }
    }

    // if mLaunchState is equal to checkState this sets mLaunchState to setState
    // and return true. Otherwise we return false.
    static boolean checkAndSetLaunchState(LaunchState checkState, LaunchState setState) {
        synchronized(sLaunchState) {
            if (sLaunchState != checkState)
                return false;
            sLaunchState = setState;
            return true;
        }
    }

    public static final String PLUGIN_ACTION = "android.webkit.PLUGIN";

    /**
     * A plugin that wish to be loaded in the WebView must provide this permission
     * in their AndroidManifest.xml.
     */
    public static final String PLUGIN_PERMISSION = "android.webkit.permission.PLUGIN";

    private static final String PLUGIN_SYSTEM_LIB = "/system/lib/plugins/";

    private static final String PLUGIN_TYPE = "type";
    private static final String TYPE_NATIVE = "native";
    public ArrayList<PackageInfo> mPackageInfoCache = new ArrayList<PackageInfo>();

    String[] getPluginDirectories() {
        // we don't support Honeycomb
        if (Build.VERSION.SDK_INT >= Build.VERSION_CODES.HONEYCOMB &&
            Build.VERSION.SDK_INT < 14 /*Build.VERSION_CODES.ICE_CREAM_SANDWICH*/ )
            return new String[0];

        Log.w(LOGTAG, "zerdatime " + SystemClock.uptimeMillis() + " - start of getPluginDirectories");

        ArrayList<String> directories = new ArrayList<String>();
        PackageManager pm = mAppContext.getPackageManager();
        List<ResolveInfo> plugins = pm.queryIntentServices(new Intent(PLUGIN_ACTION),
                PackageManager.GET_SERVICES | PackageManager.GET_META_DATA);

        synchronized(mPackageInfoCache) {

            // clear the list of existing packageInfo objects
            mPackageInfoCache.clear();


            for (ResolveInfo info : plugins) {

                // retrieve the plugin's service information
                ServiceInfo serviceInfo = info.serviceInfo;
                if (serviceInfo == null) {
                    Log.w(LOGTAG, "Ignore bad plugin");
                    continue;
                }

                // Blacklist HTC's flash lite.
                // See bug #704516 - We're not quite sure what Flash Lite does,
                // but loading it causes Flash to give errors and fail to draw.
                if (serviceInfo.packageName.equals("com.htc.flashliteplugin")) {
                    Log.w(LOGTAG, "Skipping HTC's flash lite plugin");
                    continue;
                }

                Log.w(LOGTAG, "Loading plugin: " + serviceInfo.packageName);


                // retrieve information from the plugin's manifest
                PackageInfo pkgInfo;
                try {
                    pkgInfo = pm.getPackageInfo(serviceInfo.packageName,
                                    PackageManager.GET_PERMISSIONS
                                    | PackageManager.GET_SIGNATURES);
                } catch (Exception e) {
                    Log.w(LOGTAG, "Can't find plugin: " + serviceInfo.packageName);
                    continue;
                }
                if (pkgInfo == null) {
                    Log.w(LOGTAG, "Loading plugin: " + serviceInfo.packageName + ". Could not load package information.");
                    continue;
                }

                /*
                 * find the location of the plugin's shared library. The default
                 * is to assume the app is either a user installed app or an
                 * updated system app. In both of these cases the library is
                 * stored in the app's data directory.
                 */
                String directory = pkgInfo.applicationInfo.dataDir + "/lib";
                final int appFlags = pkgInfo.applicationInfo.flags;
                final int updatedSystemFlags = ApplicationInfo.FLAG_SYSTEM |
                                               ApplicationInfo.FLAG_UPDATED_SYSTEM_APP;
                // preloaded system app with no user updates
                if ((appFlags & updatedSystemFlags) == ApplicationInfo.FLAG_SYSTEM) {
                    directory = PLUGIN_SYSTEM_LIB + pkgInfo.packageName;
                }

                // check if the plugin has the required permissions
                String permissions[] = pkgInfo.requestedPermissions;
                if (permissions == null) {
                    Log.w(LOGTAG, "Loading plugin: " + serviceInfo.packageName + ". Does not have required permission.");
                    continue;
                }
                boolean permissionOk = false;
                for (String permit : permissions) {
                    if (PLUGIN_PERMISSION.equals(permit)) {
                        permissionOk = true;
                        break;
                    }
                }
                if (!permissionOk) {
                    Log.w(LOGTAG, "Loading plugin: " + serviceInfo.packageName + ". Does not have required permission (2).");
                    continue;
                }

                // check to ensure the plugin is properly signed
                Signature signatures[] = pkgInfo.signatures;
                if (signatures == null) {
                    Log.w(LOGTAG, "Loading plugin: " + serviceInfo.packageName + ". Not signed.");
                    continue;
                }

                // determine the type of plugin from the manifest
                if (serviceInfo.metaData == null) {
                    Log.e(LOGTAG, "The plugin '" + serviceInfo.name + "' has no type defined");
                    continue;
                }

                String pluginType = serviceInfo.metaData.getString(PLUGIN_TYPE);
                if (!TYPE_NATIVE.equals(pluginType)) {
                    Log.e(LOGTAG, "Unrecognized plugin type: " + pluginType);
                    continue;
                }

                try {
                    Class<?> cls = getPluginClass(serviceInfo.packageName, serviceInfo.name);

                    //TODO implement any requirements of the plugin class here!
                    boolean classFound = true;

                    if (!classFound) {
                        Log.e(LOGTAG, "The plugin's class' " + serviceInfo.name + "' does not extend the appropriate class.");
                        continue;
                    }

                } catch (NameNotFoundException e) {
                    Log.e(LOGTAG, "Can't find plugin: " + serviceInfo.packageName);
                    continue;
                } catch (ClassNotFoundException e) {
                    Log.e(LOGTAG, "Can't find plugin's class: " + serviceInfo.name);
                    continue;
                }

                // if all checks have passed then make the plugin available
                mPackageInfoCache.add(pkgInfo);
                directories.add(directory);
            }
        }

        String [] result = directories.toArray(new String[directories.size()]);
        Log.w(LOGTAG, "zerdatime " + SystemClock.uptimeMillis() + " - end of getPluginDirectories");
        return result;
    }

    String getPluginPackage(String pluginLib) {

        if (pluginLib == null || pluginLib.length() == 0) {
            return null;
        }

        synchronized(mPackageInfoCache) {
            for (PackageInfo pkgInfo : mPackageInfoCache) {
                if (pluginLib.contains(pkgInfo.packageName)) {
                    return pkgInfo.packageName;
                }
            }
        }

        return null;
    }

    Class<?> getPluginClass(String packageName, String className)
            throws NameNotFoundException, ClassNotFoundException {
        Context pluginContext = mAppContext.createPackageContext(packageName,
                Context.CONTEXT_INCLUDE_CODE |
                Context.CONTEXT_IGNORE_SECURITY);
        ClassLoader pluginCL = pluginContext.getClassLoader();
        return pluginCL.loadClass(className);
    }

    @Override
    public boolean onCreateOptionsMenu(Menu menu)
    {
        sMenu = menu;
        MenuInflater inflater = getMenuInflater();
        inflater.inflate(R.layout.gecko_menu, menu);
        return true;
    }

    @Override
    public boolean onPrepareOptionsMenu(Menu aMenu)
    {
        Iterator<ExtraMenuItem> i = sExtraMenuItems.iterator();
        while (i.hasNext()) {
            final ExtraMenuItem item = i.next();
            if (aMenu.findItem(item.id) == null) {
                final MenuItem mi = aMenu.add(Menu.NONE, item.id, Menu.NONE, item.label);
                if (item.icon != null) {
                    if (item.icon.startsWith("data")) {
                        byte[] raw = GeckoAppShell.decodeBase64(item.icon.substring(22), GeckoAppShell.BASE64_DEFAULT);
                        Bitmap bitmap = BitmapFactory.decodeByteArray(raw, 0, raw.length);
                        BitmapDrawable drawable = new BitmapDrawable(bitmap);
                        mi.setIcon(drawable);
                    }
                    else if (item.icon.startsWith("jar:") || item.icon.startsWith("file://")) {
                        GeckoAppShell.getHandler().post(new Runnable() {
                            public void run() {
                                try {
                                    URL url = new URL(item.icon);
                                    InputStream is = (InputStream) url.getContent();
                                    Drawable drawable = Drawable.createFromStream(is, "src");
                                    mi.setIcon(drawable);
                                } catch (Exception e) {
                                    Log.w(LOGTAG, "onPrepareOptionsMenu: Unable to set icon", e);
                                }
                            }
                        });
                    }
                }
                mi.setOnMenuItemClickListener(item);
            }
        }

        if (!sIsGeckoReady)
            aMenu.findItem(R.id.settings).setEnabled(false);

        Tab tab = Tabs.getInstance().getSelectedTab();
        MenuItem bookmark = aMenu.findItem(R.id.bookmark);
        MenuItem forward = aMenu.findItem(R.id.forward);
        MenuItem share = aMenu.findItem(R.id.share);
        MenuItem saveAsPDF = aMenu.findItem(R.id.save_as_pdf);
        MenuItem downloads = aMenu.findItem(R.id.downloads);
        MenuItem charEncoding = aMenu.findItem(R.id.char_encoding);

        if (tab == null) {
            bookmark.setEnabled(false);
            forward.setEnabled(false);
            share.setEnabled(false);
            saveAsPDF.setEnabled(false);
            return true;
        }
        
        bookmark.setEnabled(true);
        bookmark.setCheckable(true);
        
        if (tab.isBookmark()) {
            bookmark.setChecked(true);
            bookmark.setIcon(R.drawable.ic_menu_bookmark_remove);
        } else {
            bookmark.setChecked(false);
            bookmark.setIcon(R.drawable.ic_menu_bookmark_add);
        }

        forward.setEnabled(tab.canDoForward());

        // Disable share menuitem for about:, chrome: and file: URIs
        String scheme = Uri.parse(tab.getURL()).getScheme();
        boolean enabled = scheme != null && !(scheme.equals("about") || scheme.equals("chrome") ||
                                              scheme.equals("file"));
        share.setEnabled(enabled);

        // Disable save as PDF for about:home and xul pages
        saveAsPDF.setEnabled(!(tab.getURL().equals("about:home") ||
                               tab.getContentType().equals("application/vnd.mozilla.xul+xml")));

        // DownloadManager support is tied to level 12 and higher
        if (Build.VERSION.SDK_INT < 12)
            downloads.setVisible(false);

        charEncoding.setVisible(GeckoPreferences.getCharEncodingState());

        return true;
    }

    @Override
    public boolean onOptionsItemSelected(MenuItem item) {
        Tab tab = null;
        Intent intent = null;
        switch (item.getItemId()) {
            case R.id.quit:
                synchronized(sLaunchState) {
                    if (sLaunchState == LaunchState.GeckoRunning)
                        GeckoAppShell.notifyGeckoOfEvent(
                            GeckoEvent.createBroadcastEvent("Browser:Quit", null));
                    else
                        System.exit(0);
                    sLaunchState = LaunchState.GeckoExiting;
                }
                return true;
            case R.id.bookmark:
                tab = Tabs.getInstance().getSelectedTab();
                if (tab != null) {
                    if (item.isChecked()) {
                        tab.removeBookmark();
                        Toast.makeText(this, R.string.bookmark_removed, Toast.LENGTH_SHORT).show();
                        item.setIcon(R.drawable.ic_menu_bookmark_add);
                    } else {
                        tab.addBookmark();
                        Toast.makeText(this, R.string.bookmark_added, Toast.LENGTH_SHORT).show();
                        item.setIcon(R.drawable.ic_menu_bookmark_remove);
                    }
                }
                return true;
            case R.id.share:
                tab = Tabs.getInstance().getSelectedTab();
                if (tab != null) {
                  GeckoAppShell.openUriExternal(tab.getURL(), "text/plain", "", "",
                                                Intent.ACTION_SEND, tab.getTitle());
                }
                return true;
            case R.id.reload:
                doReload();
                return true;
            case R.id.forward:
                doForward();
                return true;
            case R.id.save_as_pdf:
                GeckoAppShell.sendEventToGecko(GeckoEvent.createBroadcastEvent("SaveAs:PDF", null));
                return true;
            case R.id.settings:
                intent = new Intent(this, GeckoPreferences.class);
                startActivity(intent);
                return true;
            case R.id.site_settings:
                GeckoAppShell.sendEventToGecko(GeckoEvent.createBroadcastEvent("Permissions:Get", null));
                return true;
            case R.id.addons:
                loadUrlInTab("about:addons");
                return true;
            case R.id.downloads:
                intent = new Intent(DownloadManager.ACTION_VIEW_DOWNLOADS);
                startActivity(intent);
                return true;
            case R.id.char_encoding:
                GeckoAppShell.sendEventToGecko(GeckoEvent.createBroadcastEvent("CharEncoding:Get", null));
                return true;
            default:
                return super.onOptionsItemSelected(item);
        }
    }

    protected void onSaveInstanceState(Bundle outState) {
        super.onSaveInstanceState(outState);
        if (mOwnActivityDepth > 0)
            return; // we're showing one of our own activities and likely won't get paged out

        if (outState == null)
            outState = new Bundle();

        new SessionSnapshotRunnable(null).run();

        outState.putString(SAVED_STATE_TITLE, mLastTitle);
        outState.putString(SAVED_STATE_VIEWPORT, mLastViewport);
        outState.putByteArray(SAVED_STATE_SCREEN, mLastScreen);
        outState.putBoolean(SAVED_STATE_SESSION, true);
    }

    public class SessionSnapshotRunnable implements Runnable {
        Tab mThumbnailTab;
        SessionSnapshotRunnable(Tab thumbnailTab) {
            mThumbnailTab = thumbnailTab;
        }

        public void run() {
<<<<<<< HEAD
            if (mSoftwareLayerClient == null)
                return;

            synchronized (mSoftwareLayerClient) {
                if (!Tabs.getInstance().isSelectedTab(mThumbnailTab))
                    return;
=======
            if (mLayerClient == null) {
                return;
            }
>>>>>>> cb54ef9c

            synchronized (mLayerClient) {
                if (!Tabs.getInstance().isSelectedTab(mThumbnailTab))
                    return;

                HistoryEntry lastHistoryEntry = mThumbnailTab.getLastHistoryEntry();
                if (lastHistoryEntry == null)
                    return;

                ViewportMetrics viewportMetrics = mLayerClient.getGeckoViewportMetrics();
                // If we don't have viewport metrics, the screenshot won't be right so bail
                if (viewportMetrics == null)
                    return;
                
                String viewportJSON = viewportMetrics.toJSON();
                // If the title, uri and viewport haven't changed, the old screenshot is probably valid
                if (viewportJSON.equals(mLastViewport) &&
                    mLastTitle.equals(lastHistoryEntry.mTitle) &&
                    mLastSnapshotUri.equals(lastHistoryEntry.mUri))
                    return; 

                mLastViewport = viewportJSON;
                mLastTitle = lastHistoryEntry.mTitle;
                mLastSnapshotUri = lastHistoryEntry.mUri;
                getAndProcessThumbnailForTab(mThumbnailTab, true);
            }
        }
    }

    void getAndProcessThumbnailForTab(final Tab tab, boolean forceBigSceenshot) {
        boolean isSelectedTab = Tabs.getInstance().isSelectedTab(tab);
        final Bitmap bitmap = isSelectedTab ? mLayerClient.getBitmap() : null;
        
        if (bitmap != null) {
            ByteArrayOutputStream bos = new ByteArrayOutputStream();
            bitmap.compress(Bitmap.CompressFormat.PNG, 0, bos);
            processThumbnail(tab, bitmap, bos.toByteArray());
        } else {
            if (!tab.hasLoaded()) {
                byte[] thumbnail = BrowserDB.getThumbnailForUrl(getContentResolver(), tab.getURL());
                if (thumbnail != null)
                    processThumbnail(tab, null, thumbnail);
                return;
            }

            mLastScreen = null;
            int sw = forceBigSceenshot ? mLayerClient.getWidth() : tab.getMinScreenshotWidth();
            int sh = forceBigSceenshot ? mLayerClient.getHeight(): tab.getMinScreenshotHeight();
            int dw = forceBigSceenshot ? sw : tab.getThumbnailWidth();
            int dh = forceBigSceenshot ? sh : tab.getThumbnailHeight();
            GeckoAppShell.sendEventToGecko(GeckoEvent.createScreenshotEvent(tab.getId(), sw, sh, dw, dh));
        }
    }
    
    void processThumbnail(Tab thumbnailTab, Bitmap bitmap, byte[] compressed) {
        if (Tabs.getInstance().isSelectedTab(thumbnailTab)) {
            if (compressed == null) {
                ByteArrayOutputStream bos = new ByteArrayOutputStream();
                bitmap.compress(Bitmap.CompressFormat.PNG, 0, bos);
                compressed = bos.toByteArray();
            }
            mLastScreen = compressed;
        }

        if ("about:home".equals(thumbnailTab.getURL())) {
            thumbnailTab.updateThumbnail(null);
            return;
        }
        try {
            if (bitmap == null)
                bitmap = BitmapFactory.decodeByteArray(compressed, 0, compressed.length);
            thumbnailTab.updateThumbnail(bitmap);
        } catch (OutOfMemoryError ome) {
            Log.w(LOGTAG, "decoding byte array ran out of memory", ome);
        }
    }

    private void maybeCancelFaviconLoad(Tab tab) {
        long faviconLoadId = tab.getFaviconLoadId();

        if (faviconLoadId == Favicons.NOT_LOADING)
            return;

        // Cancel pending favicon load task
        mFavicons.cancelFaviconLoad(faviconLoadId);

        // Reset favicon load state
        tab.setFaviconLoadId(Favicons.NOT_LOADING);
    }

    private void loadFavicon(final Tab tab) {
        maybeCancelFaviconLoad(tab);

        long id = mFavicons.loadFavicon(tab.getURL(), tab.getFaviconURL(),
                        new Favicons.OnFaviconLoadedListener() {

            public void onFaviconLoaded(String pageUrl, Drawable favicon) {
                // Leave favicon UI untouched if we failed to load the image
                // for some reason.
                if (favicon == null)
                    return;

                Log.i(LOGTAG, "Favicon successfully loaded for URL = " + pageUrl);

                // The tab might be pointing to another URL by the time the
                // favicon is finally loaded, in which case we simply ignore it.
                if (!tab.getURL().equals(pageUrl))
                    return;

                Log.i(LOGTAG, "Favicon is for current URL = " + pageUrl);

                tab.updateFavicon(favicon);
                tab.setFaviconLoadId(Favicons.NOT_LOADING);

                if (Tabs.getInstance().isSelectedTab(tab))
                    mBrowserToolbar.setFavicon(tab.getFavicon());

                onTabsChanged(tab);
            }
        });

        tab.setFaviconLoadId(id);
    }

    void handleLocationChange(final int tabId, final String uri,
                              final String documentURI, final String contentType) {
        final Tab tab = Tabs.getInstance().getTab(tabId);
        if (tab == null)
            return;

        if (Tabs.getInstance().isSelectedTab(tab)) {
            if (uri.equals("about:home"))
                showAboutHome();
            else 
                hideAboutHome();
        }
        
        String oldBaseURI = tab.getURL();
        tab.updateURL(uri);
        tab.setDocumentURI(documentURI);
        tab.setContentType(contentType);

        String baseURI = uri;
        if (baseURI.indexOf('#') != -1)
            baseURI = uri.substring(0, uri.indexOf('#'));

        if (oldBaseURI != null && oldBaseURI.indexOf('#') != -1)
            oldBaseURI = oldBaseURI.substring(0, oldBaseURI.indexOf('#'));
        
        if (baseURI.equals(oldBaseURI)) {
            mMainHandler.post(new Runnable() {
                public void run() {
                    if (Tabs.getInstance().isSelectedTab(tab)) {
                        mBrowserToolbar.setTitle(uri);
                    }
                }
            });
            return;
        }

        tab.updateFavicon(null);
        tab.updateFaviconURL(null);
        tab.updateSecurityMode("unknown");
        tab.removeTransientDoorHangers();
        tab.setHasTouchListeners(false);

        maybeCancelFaviconLoad(tab);

        mMainHandler.post(new Runnable() {
            public void run() {
                if (Tabs.getInstance().isSelectedTab(tab)) {
                    mBrowserToolbar.setTitle(uri);
                    mBrowserToolbar.setFavicon(null);
                    mBrowserToolbar.setSecurityMode("unknown");
                    mDoorHangerPopup.updatePopup();
                    mBrowserToolbar.setShadowVisibility(!(tab.getURL().startsWith("about:")));
                    mLayerController.setWaitForTouchListeners(false);

                    if (tab != null)
                        hidePlugins(tab, true);
                }
            }
        });
    }

    void handleSecurityChange(final int tabId, final String mode) {
        final Tab tab = Tabs.getInstance().getTab(tabId);
        if (tab == null)
            return;

        tab.updateSecurityMode(mode);
        
        mMainHandler.post(new Runnable() { 
            public void run() {
                if (Tabs.getInstance().isSelectedTab(tab))
                    mBrowserToolbar.setSecurityMode(mode);
            }
        });
    }

    void handleLoadError(final int tabId, final String uri, final String title) {
        final Tab tab = Tabs.getInstance().getTab(tabId);
        if (tab == null)
            return;
    
        // When a load error occurs, the URLBar can get corrupt so we reset it
        mMainHandler.post(new Runnable() {
            public void run() {
                if (Tabs.getInstance().isSelectedTab(tab)) {
                    mBrowserToolbar.setTitle(tab.getDisplayTitle());
                    mBrowserToolbar.setFavicon(tab.getFavicon());
                    mBrowserToolbar.setSecurityMode(tab.getSecurityMode());
                    mBrowserToolbar.setProgressVisibility(tab.isLoading());
                }
            }
        });
    }

    void handleClearHistory() {
        if (mAboutHomeContent == null)
            return;

        GeckoApp.mAppContext.mMainHandler.post(new Runnable() {
            public void run() {
                mAboutHomeContent.update(GeckoApp.mAppContext,
                        EnumSet.of(AboutHomeContent.UpdateFlags.TOP_SITES));
            }
        });
    }

    public StartupMode getStartupMode() {
        // This function might touch the disk and should not
        // be called from UI's main thread.

        synchronized(this) {
            if (mStartupMode != null)
                return mStartupMode;

            String packageName = getPackageName();
            SharedPreferences settings = getPreferences(Activity.MODE_PRIVATE);

            // This key should be profile-dependent. For now, we're simply hardcoding
            // the "default" profile here.
            String keyName = packageName + ".default.startup_version";
            String appVersion = null;

            try {
                PackageInfo pkgInfo = getPackageManager().getPackageInfo(packageName, 0);
                appVersion = pkgInfo.versionName;
            } catch(NameNotFoundException nnfe) {
                // If, for some reason, we can't fetch the app version
                // we fallback to NORMAL startup mode.
                mStartupMode = StartupMode.NORMAL;
                return mStartupMode;
            }

            String startupVersion = settings.getString(keyName, null);
            if (startupVersion == null) {
                mStartupMode = StartupMode.NEW_PROFILE;
            } else {
                if (startupVersion.equals(appVersion))
                    mStartupMode = StartupMode.NORMAL;
                else
                    mStartupMode = StartupMode.NEW_VERSION;
            }

            if (mStartupMode != StartupMode.NORMAL)
                settings.edit().putString(keyName, appVersion).commit();

            Log.i(LOGTAG, "Startup mode: " + mStartupMode);

            return mStartupMode;
        }
    }

    public File getProfileDir() {
        return getProfileDir("default");
    }

    public File getProfileDir(final String profileName) {
        if (mProfileDir != null)
            return mProfileDir;
        try {
            mProfileDir = GeckoDirProvider.getProfileDir(mAppContext, profileName);
        } catch (IOException ex) {
            Log.e(LOGTAG, "Error getting profile dir.", ex);
        }
        return mProfileDir;
    }

    void addTab() {
        showAwesomebar(AwesomeBar.Type.ADD);
    }

    void showTabs() {
        Intent intent = new Intent(mAppContext, TabsTray.class);
        intent.addFlags(Intent.FLAG_ACTIVITY_NO_HISTORY);
        startActivity(intent);
        overridePendingTransition(R.anim.grow_fade_in, 0);
    }

    public static void registerOnTabsChangedListener(OnTabsChangedListener listener) {
        if (mTabsChangedListeners == null)
            mTabsChangedListeners = new ArrayList<OnTabsChangedListener>();
        
        mTabsChangedListeners.add(listener);
    }

    public static void unregisterOnTabsChangedListener(OnTabsChangedListener listener) {
        if (mTabsChangedListeners == null)
            return;
        
        mTabsChangedListeners.remove(listener);
    }

    public void onTabsChanged(Tab tab) {
        if (mTabsChangedListeners == null)
            return;

        Iterator<OnTabsChangedListener> items = mTabsChangedListeners.iterator();
        while (items.hasNext()) {
            items.next().onTabsChanged(tab);
        }
    }

    public void handleMessage(String event, JSONObject message) {
        Log.i(LOGTAG, "Got message: " + event);
        try {
            if (event.equals("Menu:Add")) {
                ExtraMenuItem item = new ExtraMenuItem();
                item.label = message.getString("name");
                item.id = message.getInt("id");
                try { // icon is optional
                    item.icon = message.getString("icon");
                } catch (Exception ex) { }
                sExtraMenuItems.add(item);
            } else if (event.equals("Menu:Remove")) {
                // remove it from the menu and from our vector
                Iterator<ExtraMenuItem> i = sExtraMenuItems.iterator();
                int id = message.getInt("id");
                while (i.hasNext()) {
                    ExtraMenuItem item = i.next();
                    if (item.id == id) {
                        sExtraMenuItems.remove(item);
                        if (sMenu == null)
                            return;
                        MenuItem menu = sMenu.findItem(id);
                        if (menu != null)
                            sMenu.removeItem(id);
                    }
                }
            } else if (event.equals("Toast:Show")) {
                final String msg = message.getString("message");
                final String duration = message.getString("duration");
                handleShowToast(msg, duration);
            } else if (event.equals("DOMContentLoaded")) {
                final int tabId = message.getInt("tabID");
                final String uri = message.getString("uri");
                final String title = message.getString("title");
                handleContentLoaded(tabId, uri, title);
                Log.i(LOGTAG, "URI - " + uri + ", title - " + title);
            } else if (event.equals("DOMTitleChanged")) {
                final int tabId = message.getInt("tabID");
                final String title = message.getString("title");
                handleTitleChanged(tabId, title);
                Log.i(LOGTAG, "title - " + title);
            } else if (event.equals("DOMLinkAdded")) {
                final int tabId = message.getInt("tabID");
                final String rel = message.getString("rel");
                final String href = message.getString("href");
                Log.i(LOGTAG, "link rel - " + rel + ", href - " + href);
                handleLinkAdded(tabId, rel, href);
            } else if (event.equals("DOMWindowClose")) {
                final int tabId = message.getInt("tabID");
                handleWindowClose(tabId);
            } else if (event.equals("log")) {
                // generic log listener
                final String msg = message.getString("msg");
                Log.i(LOGTAG, "Log: " + msg);
            } else if (event.equals("Content:LocationChange")) {
                final int tabId = message.getInt("tabID");
                final String uri = message.getString("uri");
                final String documentURI = message.getString("documentURI");
                final String contentType = message.getString("contentType");
                Log.i(LOGTAG, "URI - " + uri);
                handleLocationChange(tabId, uri, documentURI, contentType);
            } else if (event.equals("Content:SecurityChange")) {
                final int tabId = message.getInt("tabID");
                final String mode = message.getString("mode");
                Log.i(LOGTAG, "Security Mode - " + mode);
                handleSecurityChange(tabId, mode);
            } else if (event.equals("Content:StateChange")) {
                final int tabId = message.getInt("tabID");
                int state = message.getInt("state");
                Log.i(LOGTAG, "State - " + state);
                if ((state & GeckoAppShell.WPL_STATE_IS_NETWORK) != 0) {
                    if ((state & GeckoAppShell.WPL_STATE_START) != 0) {
                        Log.i(LOGTAG, "Got a document start");
                        final boolean showProgress = message.getBoolean("showProgress");
                        handleDocumentStart(tabId, showProgress);
                    } else if ((state & GeckoAppShell.WPL_STATE_STOP) != 0) {
                        Log.i(LOGTAG, "Got a document stop");
                        handleDocumentStop(tabId);
                    }
                }
            } else if (event.equals("Content:LoadError")) {
                final int tabId = message.getInt("tabID");
                final String uri = message.getString("uri");
                final String title = message.getString("title");
                handleLoadError(tabId, uri, title);
            } else if (event.equals("onCameraCapture")) {
                //GeckoApp.mAppContext.doCameraCapture(message.getString("path"));
                doCameraCapture();
            } else if (event.equals("Doorhanger:Add")) {
                handleDoorHanger(message);
            } else if (event.equals("Doorhanger:Remove")) {
                handleDoorHangerRemove(message);
            } else if (event.equals("Gecko:Ready")) {
                sIsGeckoReady = true;
                mMainHandler.post(new Runnable() {
                    public void run() {
                        if (sMenu != null)
                            sMenu.findItem(R.id.settings).setEnabled(true);
                    }
                });
                setLaunchState(GeckoApp.LaunchState.GeckoRunning);
                GeckoAppShell.sendPendingEventsToGecko();
                connectGeckoLayerClient();
            } else if (event.equals("ToggleChrome:Hide")) {
                mMainHandler.post(new Runnable() {
                    public void run() {
                        mBrowserToolbar.hide();
                    }
                });
            } else if (event.equals("ToggleChrome:Show")) {
                mMainHandler.post(new Runnable() {
                    public void run() {
                        mBrowserToolbar.show();
                    }
                });
            } else if (event.equals("DOMFullScreen:Start")) {
                mDOMFullScreen = true;
            } else if (event.equals("DOMFullScreen:Stop")) {
                mDOMFullScreen = false;
            } else if (event.equals("FormAssist:AutoComplete")) {
                final JSONArray suggestions = message.getJSONArray("suggestions");
                if (suggestions.length() == 0) {
                    mMainHandler.post(new Runnable() {
                        public void run() {
                            mAutoCompletePopup.hide();
                        }
                    });
                } else {
                    final JSONArray rect = message.getJSONArray("rect");
                    final double zoom = message.getDouble("zoom");
                    mMainHandler.post(new Runnable() {
                        public void run() {
                            // Don't show autocomplete popup when using fullscreen VKB
                            InputMethodManager imm =
                                (InputMethodManager) getSystemService(Context.INPUT_METHOD_SERVICE);
                            if (!imm.isFullscreenMode())
                                mAutoCompletePopup.show(suggestions, rect, zoom);
                        }
                    });
                }
            } else if (event.equals("Permissions:Data")) {
                String host = message.getString("host");
                JSONArray permissions = message.getJSONArray("permissions");
                showSiteSettingsDialog(host, permissions);
            } else if (event.equals("Downloads:Done")) {
                String displayName = message.getString("displayName");
                String path = message.getString("path");
                String mimeType = message.getString("mimeType");
                int size = message.getInt("size");

                handleDownloadDone(displayName, path, mimeType, size);
            } else if (event.equals("CharEncoding:Data")) {
                final JSONArray charsets = message.getJSONArray("charsets");
                int selected = message.getInt("selected");

                final int len = charsets.length();
                final String[] titleArray = new String[len];
                for (int i = 0; i < len; i++) {
                    JSONObject charset = charsets.getJSONObject(i);
                    titleArray[i] = charset.getString("title");
                }

                final AlertDialog.Builder dialogBuilder = new AlertDialog.Builder(this);
                dialogBuilder.setSingleChoiceItems(titleArray, selected, new AlertDialog.OnClickListener() {
                    @Override
                    public void onClick(DialogInterface dialog, int which) {
                        try {
                            JSONObject charset = charsets.getJSONObject(which);
                            GeckoAppShell.sendEventToGecko(GeckoEvent.createBroadcastEvent("CharEncoding:Set", charset.getString("code")));
                            dialog.dismiss();
                        } catch (JSONException e) {
                            Log.e(LOGTAG, "error parsing json", e);
                        }
                    }
                });
                dialogBuilder.setNegativeButton(R.string.button_cancel, new AlertDialog.OnClickListener() {
                    @Override
                    public void onClick(DialogInterface dialog, int which) {
                        dialog.dismiss();
                    }
                });
                mMainHandler.post(new Runnable() {
                    public void run() {
                        dialogBuilder.show();
                    }
                });
            } else if (event.equals("CharEncoding:State")) {
                final boolean visible = message.getString("visible").equals("true");
                GeckoPreferences.setCharEncodingState(visible);
                if (sMenu != null) {
                    mMainHandler.post(new Runnable() {
                        public void run() {
                            sMenu.findItem(R.id.char_encoding).setVisible(visible);
                        }
                    });
                }
            } else if (event.equals("Update:Restart")) {
                doRestart("org.mozilla.gecko.restart_update");
            } else if (event.equals("Tab:HasTouchListener")) {
                int tabId = message.getInt("tabID");
                Tab tab = Tabs.getInstance().getTab(tabId);
                tab.setHasTouchListeners(true);
                if (Tabs.getInstance().isSelectedTab(tab)) {
                    mMainHandler.post(new Runnable() {
                        public void run() {
                            mLayerController.setWaitForTouchListeners(true);
                        }
                    });
                }
            } else if (event.equals("Session:StatePurged")) {
                if (mAboutHomeContent != null) {
                    mMainHandler.post(new Runnable() {
                        public void run() {
                            mAboutHomeContent.setLastTabsVisibility(false);
                        }
                    });
                }
            } else if (event.equals("Bookmark:Insert")) {
                final String url = message.getString("url");
                final String title = message.getString("title");
                mMainHandler.post(new Runnable() {
                    public void run() {
                        Toast.makeText(GeckoApp.mAppContext, R.string.bookmark_added, Toast.LENGTH_SHORT).show();
                        GeckoAppShell.getHandler().post(new Runnable() {
                            public void run() {
                                BrowserDB.addBookmark(GeckoApp.mAppContext.getContentResolver(), title, url);
                            }
                        });
                    }
                });
            }
        } catch (Exception e) {
            Log.e(LOGTAG, "Exception handling message \"" + event + "\":", e);
        }
    }

    public void showAboutHome() {
        Runnable r = new AboutHomeRunnable(true);
        mMainHandler.postAtFrontOfQueue(r);
    }

    public void hideAboutHome() {
        Runnable r = new AboutHomeRunnable(false);
        mMainHandler.postAtFrontOfQueue(r);
    }

    public class AboutHomeRunnable implements Runnable {
        boolean mShow;
        AboutHomeRunnable(boolean show) {
            mShow = show;
        }

        public void run() {
            mAutoCompletePopup.hide();
            if (mShow) {
                if (mAboutHomeContent == null) {
                    mAboutHomeContent = (AboutHomeContent) findViewById(R.id.abouthome_content);
                    mAboutHomeContent.init();
                    mAboutHomeContent.update(GeckoApp.mAppContext, AboutHomeContent.UpdateFlags.ALL);
                    mAboutHomeContent.setUriLoadCallback(new AboutHomeContent.UriLoadCallback() {
                        public void callback(String url) {
                            mBrowserToolbar.setProgressVisibility(true);
                            loadUrl(url, AwesomeBar.Type.EDIT);
                        }
                    });
                } else {
                    mAboutHomeContent.update(GeckoApp.mAppContext,
                                             EnumSet.of(AboutHomeContent.UpdateFlags.TOP_SITES));
                }
            
                mAboutHomeContent.setVisibility(View.VISIBLE);
            } else {
                findViewById(R.id.abouthome_content).setVisibility(View.GONE);
            }
        } 
    }

    /**
     * @param aPermissions
     *        Array of JSON objects to represent site permissions.
     *        Example: { type: "offline-app", setting: "Store Offline Data: Allow" }
     */
    private void showSiteSettingsDialog(String aHost, JSONArray aPermissions) {
        final AlertDialog.Builder builder = new AlertDialog.Builder(this);

        View customTitleView = getLayoutInflater().inflate(R.layout.site_setting_title, null);
        ((TextView) customTitleView.findViewById(R.id.title)).setText(R.string.site_settings_title);
        ((TextView) customTitleView.findViewById(R.id.host)).setText(aHost);        
        builder.setCustomTitle(customTitleView);

        // If there are no permissions to clear, show the user a message about that.
        // In the future, we want to disable the menu item if there are no permissions to clear.
        if (aPermissions.length() == 0) {
            builder.setMessage(R.string.site_settings_no_settings);
        } else {
            // Eventually we should use a list adapter and custom checkable list items
            // to make a two-line UI to match the mock-ups
            CharSequence[] items = new CharSequence[aPermissions.length()];
            boolean[] states = new boolean[aPermissions.length()];
            for (int i = 0; i < aPermissions.length(); i++) {
                try {
                    items[i] = aPermissions.getJSONObject(i).
                               getString("setting");
                    // Make all the items checked by default
                    states[i] = true;
                } catch (JSONException e) {
                    Log.i(LOGTAG, "JSONException: " + e);
                }
            }
            builder.setMultiChoiceItems(items, states, new DialogInterface.OnMultiChoiceClickListener(){
                public void onClick(DialogInterface dialog, int item, boolean state) {
                    // Do nothing
                }
            });
            builder.setPositiveButton(R.string.site_settings_clear, new DialogInterface.OnClickListener() {
                public void onClick(DialogInterface dialog, int id) {
                    ListView listView = ((AlertDialog) dialog).getListView();
                    SparseBooleanArray checkedItemPositions = listView.getCheckedItemPositions();

                    // An array of the indices of the permissions we want to clear
                    JSONArray permissionsToClear = new JSONArray();
                    for (int i = 0; i < checkedItemPositions.size(); i++) {
                        boolean checked = checkedItemPositions.get(i);
                        if (checked)
                            permissionsToClear.put(i);
                    }
                    GeckoAppShell.sendEventToGecko(GeckoEvent.createBroadcastEvent("Permissions:Clear", permissionsToClear.toString()));
                }
            });
        }

        builder.setNegativeButton(R.string.site_settings_cancel, new DialogInterface.OnClickListener(){
            public void onClick(DialogInterface dialog, int id) {
                dialog.cancel();
            }            
        });

        mMainHandler.post(new Runnable() {
            public void run() {
                builder.create().show();
            }
        });
    }

    void handleDoorHanger(JSONObject geckoObject) throws JSONException {
        final String message = geckoObject.getString("message");
        final String value = geckoObject.getString("value");
        final JSONArray buttons = geckoObject.getJSONArray("buttons");
        final int tabId = geckoObject.getInt("tabID");
        final JSONObject options = geckoObject.getJSONObject("options");

        Log.i(LOGTAG, "DoorHanger received for tab " + tabId + ", msg:" + message);

        mMainHandler.post(new Runnable() {
            public void run() {
                Tab tab = Tabs.getInstance().getTab(tabId);
                if (tab != null)
                    mDoorHangerPopup.addDoorHanger(message, value, buttons, tab, options);
            }
        });
    }

    void handleDoorHangerRemove(JSONObject geckoObject) throws JSONException {
        final String value = geckoObject.getString("value");
        final int tabId = geckoObject.getInt("tabID");

        Log.i(LOGTAG, "Doorhanger:Remove received for tab " + tabId);

        mMainHandler.post(new Runnable() {
            public void run() {
                Tab tab = Tabs.getInstance().getTab(tabId);
                if (tab == null)
                    return;
                tab.removeDoorHanger(value);
                mDoorHangerPopup.updatePopup();
            }
        });
    }

    void handleDocumentStart(int tabId, final boolean showProgress) {
        final Tab tab = Tabs.getInstance().getTab(tabId);
        if (tab == null)
            return;

        tab.setLoading(true);
        tab.updateSecurityMode("unknown");

        mMainHandler.post(new Runnable() {
            public void run() {
                if (Tabs.getInstance().isSelectedTab(tab)) {
                    mBrowserToolbar.setSecurityMode(tab.getSecurityMode());
                    if (showProgress)
                        mBrowserToolbar.setProgressVisibility(true);
                }
                onTabsChanged(tab);
            }
        });
    }

    void handleDocumentStop(int tabId) {
        final Tab tab = Tabs.getInstance().getTab(tabId);
        if (tab == null)
            return;

        tab.setLoading(false);

        mMainHandler.post(new Runnable() {
            public void run() {
                if (Tabs.getInstance().isSelectedTab(tab))
                    mBrowserToolbar.setProgressVisibility(false);
                onTabsChanged(tab);
            }
        });

        if (Tabs.getInstance().isSelectedTab(tab)) {
            Runnable r = new SessionSnapshotRunnable(tab);
            GeckoAppShell.getHandler().postDelayed(r, 500);
        }
    }

    void handleShowToast(final String message, final String duration) {
        mMainHandler.post(new Runnable() {
            public void run() {
                Toast toast;
                if (duration.equals("long"))
                    toast = Toast.makeText(mAppContext, message, Toast.LENGTH_LONG);
                else
                    toast = Toast.makeText(mAppContext, message, Toast.LENGTH_SHORT);
                toast.show();
            }
        });
    }

    void handleContentLoaded(int tabId, String uri, String title) {
        final Tab tab = Tabs.getInstance().getTab(tabId);
        if (tab == null)
            return;

        tab.updateTitle(title);
        tab.setHasLoaded(true);

        // Make the UI changes
        mMainHandler.post(new Runnable() {
            public void run() {
                loadFavicon(tab);

                if (Tabs.getInstance().isSelectedTab(tab))
                    mBrowserToolbar.setTitle(tab.getDisplayTitle());

                onTabsChanged(tab);
            }
        });
    }

    void handleTitleChanged(int tabId, String title) {
        final Tab tab = Tabs.getInstance().getTab(tabId);
        if (tab == null)
            return;

        tab.updateTitle(title);

        mMainHandler.post(new Runnable() {
            public void run() {
                if (Tabs.getInstance().isSelectedTab(tab))
                    mBrowserToolbar.setTitle(tab.getDisplayTitle());
                onTabsChanged(tab);
            }
        });
    }

    void handleLinkAdded(final int tabId, String rel, final String href) {
        if (rel.indexOf("[icon]") != -1) {
            final Tab tab = Tabs.getInstance().getTab(tabId);
            if (tab != null) {
                tab.updateFaviconURL(href);

                // If tab is not loading and the favicon is updated, we
                // want to load the image straight away. If tab is still
                // loading, we only load the favicon once the page's content
                // is fully loaded (see handleContentLoaded()).
                if (!tab.isLoading()) {
                    mMainHandler.post(new Runnable() {
                        public void run() {
                            loadFavicon(tab);
                        }
                    });
                }
            }
        }
    }

    void handleWindowClose(final int tabId) {
        Tabs tabs = Tabs.getInstance();
        Tab tab = tabs.getTab(tabId);
        tabs.closeTab(tab);
    }

    void handleDownloadDone(String displayName, String path, String mimeType, int size) {
        // DownloadManager.addCompletedDownload is supported in level 12 and higher
        if (Build.VERSION.SDK_INT >= 12) {
            DownloadManager dm = (DownloadManager) mAppContext.getSystemService(Context.DOWNLOAD_SERVICE);
            dm.addCompletedDownload(displayName, displayName,
                false /* do not use media scanner */,
                mimeType, path, size,
                false /* no notification */);
        }
    }

    void addPluginView(final View view,
                       final int x, final int y,
                       final int w, final int h,
                       final String metadata) {
        mMainHandler.post(new Runnable() { 
            public void run() {
                PluginLayoutParams lp;

                Tabs tabs = Tabs.getInstance();
                Tab tab = tabs.getSelectedTab();

                if (tab == null)
                    return;

                ViewportMetrics targetViewport = mLayerController.getViewportMetrics();
                ViewportMetrics pluginViewport;
                
                try {
                    JSONObject viewportObject = new JSONObject(metadata);
                    pluginViewport = new ViewportMetrics(viewportObject);
                } catch (JSONException e) {
                    Log.e(LOGTAG, "Bad viewport metadata: ", e);
                    return;
                }

                if (mPluginContainer.indexOfChild(view) == -1) {
                    lp = new PluginLayoutParams(x, y, w, h, pluginViewport);

                    view.setWillNotDraw(false);
                    if (view instanceof SurfaceView) {
                        SurfaceView sview = (SurfaceView)view;

                        sview.setZOrderOnTop(false);
                        sview.setZOrderMediaOverlay(true);
                    }

                    mPluginContainer.addView(view, lp);
                    tab.addPluginView(view);
                } else {
                    lp = (PluginLayoutParams)view.getLayoutParams();
                    lp.reset(x, y, w, h, pluginViewport);
                    lp.reposition(targetViewport);
                    try {
                        mPluginContainer.updateViewLayout(view, lp);
                        view.setVisibility(View.VISIBLE);
                    } catch (IllegalArgumentException e) {
                        Log.i(LOGTAG, "e:" + e);
                        // it can be the case where we
                        // get an update before the view
                        // is actually attached.
                    }
                }
            }
        });
    }

    void removePluginView(final View view) {
        mMainHandler.post(new Runnable() { 
            public void run() {
                try {
                    mPluginContainer.removeView(view);

                    Tabs tabs = Tabs.getInstance();
                    Tab tab = tabs.getSelectedTab();
                    if (tab == null)
                        return;

                    tab.removePluginView(view);
                } catch (Exception e) {}
            }
        });
    }

    public Surface createSurface() {
        Tabs tabs = Tabs.getInstance();
        Tab tab = tabs.getSelectedTab();
        if (tab == null)
            return null;

        SurfaceTextureLayer layer = SurfaceTextureLayer.create();
        if (layer == null)
            return null;

        Surface surface = layer.getSurface();
        tab.addPluginLayer(surface, layer);
        return surface;
    }

    public void destroySurface(Surface surface) {
        Tabs tabs = Tabs.getInstance();
        Tab tab = tabs.getSelectedTab();
        if (tab == null)
            return;

        Layer layer = tab.removePluginLayer(surface);
        hidePluginLayer(layer);
    }

    public void showSurface(Surface surface, int x, int y,
                            int w, int h, boolean inverted, boolean blend,
                            String metadata) {
        Tabs tabs = Tabs.getInstance();
        Tab tab = tabs.getSelectedTab();
        if (tab == null)
            return;

        ViewportMetrics metrics;
        try {
            metrics = new ViewportMetrics(new JSONObject(metadata));
        } catch (JSONException e) {
            Log.e(LOGTAG, "Bad viewport metadata: ", e);
            return;
        }

        PointF origin = metrics.getDisplayportOrigin();
        x = x + (int)origin.x;
        y = y + (int)origin.y;

        LayerView layerView = mLayerController.getView();
        SurfaceTextureLayer layer = (SurfaceTextureLayer)tab.getPluginLayer(surface);
        if (layer == null)
            return;

        layer.update(new Point(x, y), new IntSize(w, h), metrics.getZoomFactor(), inverted, blend);
        layerView.addLayer(layer);

        // FIXME: shouldn't be necessary, layer will request
        // one when it gets first frame
        layerView.requestRender();
    }
    
    private void hidePluginLayer(Layer layer) {
        LayerView layerView = mLayerController.getView();
        layerView.removeLayer(layer);
        layerView.requestRender();
    }

    private void showPluginLayer(Layer layer) {
        LayerView layerView = mLayerController.getView();
        layerView.addLayer(layer);
        layerView.requestRender();
    }

    public void hideSurface(Surface surface) {
        Tabs tabs = Tabs.getInstance();
        Tab tab = tabs.getSelectedTab();
        if (tab == null)
            return;

        Layer layer = tab.getPluginLayer(surface);
        if (layer == null)
            return;

        hidePluginLayer(layer);
    }

    public void requestRender() {
        mLayerController.getView().requestRender();
    }

    public void hidePlugins(boolean hideLayers) {
        Tabs tabs = Tabs.getInstance();
        Tab tab = tabs.getSelectedTab();

        if (tab == null)
            return;

        hidePlugins(tab, hideLayers);
    }

    public void hidePlugins(Tab tab, boolean hideLayers) {
        for (View view : tab.getPluginViews()) {
            view.setVisibility(View.GONE);
        }

        if (hideLayers) {
            for (Layer layer : tab.getPluginLayers()) {
                hidePluginLayer(layer);
            }

            requestRender();
        }
    }

    public void showPlugins() {
        repositionPluginViews(true);
    }

    public void showPlugins(Tab tab) {
        repositionPluginViews(tab, true);

        for (Layer layer : tab.getPluginLayers()) {
            showPluginLayer(layer);
        }

        requestRender();
    }

    public void repositionPluginViews(boolean setVisible) {
        Tabs tabs = Tabs.getInstance();
        Tab tab = tabs.getSelectedTab();

        if (tab == null)
            return;

        repositionPluginViews(tab, setVisible);
    }

    public void repositionPluginViews(Tab tab, boolean setVisible) {
        ViewportMetrics targetViewport = mLayerController.getViewportMetrics();

        if (targetViewport == null)
            return;

        for (View view : tab.getPluginViews()) {
            PluginLayoutParams lp = (PluginLayoutParams)view.getLayoutParams();
            lp.reposition(targetViewport);

            if (setVisible) {
                view.setVisibility(View.VISIBLE);
            }

            mPluginContainer.updateViewLayout(view, lp);
        }
    }

    public void setFullScreen(final boolean fullscreen) {
        mMainHandler.post(new Runnable() { 
            public void run() {
                // Hide/show the system notification bar
                Window window = getWindow();
                window.setFlags(fullscreen ?
                                WindowManager.LayoutParams.FLAG_FULLSCREEN : 0,
                                WindowManager.LayoutParams.FLAG_FULLSCREEN);

                if (Build.VERSION.SDK_INT >= 11)
                    window.getDecorView().setSystemUiVisibility(fullscreen ? 1 : 0);
            }
        });
    }

    // The ActionBar needs to be refreshed on rotation as different orientation uses different resources
    public void refreshActionBar() {
        if (Build.VERSION.SDK_INT >= 11) {
            mBrowserToolbar = (BrowserToolbar) getLayoutInflater().inflate(R.layout.browser_toolbar, null);
            mBrowserToolbar.init();
            mBrowserToolbar.refresh();
            GeckoActionBar.setBackgroundDrawable(this, getResources().getDrawable(R.drawable.gecko_actionbar_bg));
            GeckoActionBar.setDisplayOptions(this, ActionBar.DISPLAY_SHOW_CUSTOM, ActionBar.DISPLAY_SHOW_CUSTOM |
                                                                                  ActionBar.DISPLAY_SHOW_HOME |
                                                                                  ActionBar.DISPLAY_SHOW_TITLE |
                                                                                  ActionBar.DISPLAY_USE_LOGO);
            GeckoActionBar.setCustomView(this, mBrowserToolbar);
        }
    }

    /** Called when the activity is first created. */
    @Override
    public void onCreate(Bundle savedInstanceState)
    {
        mAppContext = this;

        // StrictMode is set by defaults resource flag |enableStrictMode|.
        if (getResources().getBoolean(R.bool.enableStrictMode)) {
            enableStrictMode();
        }

        System.loadLibrary("mozglue");
        mMainHandler = new GeckoAppHandler();
        Log.w(LOGTAG, "zerdatime " + SystemClock.uptimeMillis() + " - onCreate");
        if (savedInstanceState != null) {
            mLastTitle = savedInstanceState.getString(SAVED_STATE_TITLE);
            mLastViewport = savedInstanceState.getString(SAVED_STATE_VIEWPORT);
            mLastScreen = savedInstanceState.getByteArray(SAVED_STATE_SCREEN);
            mRestoreSession = savedInstanceState.getBoolean(SAVED_STATE_SESSION);
        }

        super.onCreate(savedInstanceState);

        mOrientation = getResources().getConfiguration().orientation;

        setContentView(R.layout.gecko_app);

        if (Build.VERSION.SDK_INT >= 11) {
            mBrowserToolbar = (BrowserToolbar) GeckoActionBar.getCustomView(this);
        } else {
            mBrowserToolbar = (BrowserToolbar) findViewById(R.id.browser_toolbar);
        }

        // setup gecko layout
        mGeckoLayout = (RelativeLayout) findViewById(R.id.gecko_layout);
        mMainLayout = (LinearLayout) findViewById(R.id.main_layout);

        mConnectivityFilter = new IntentFilter();
        mConnectivityFilter.addAction(ConnectivityManager.CONNECTIVITY_ACTION);
        mConnectivityReceiver = new GeckoConnectivityReceiver();
    }

    private void initialize() {
        mInitialized = true;

        Intent intent = getIntent();
        String args = intent.getStringExtra("args");
        if (args != null && args.contains("-profile")) {
            Pattern p = Pattern.compile("(?:-profile\\s*)(\\w*)(\\s*)");
            Matcher m = p.matcher(args);
            if (m.find()) {
                mProfileDir = new File(m.group(1));
                mLastTitle = null;
                mLastViewport = null;
                mLastScreen = null;
            }
        }

        if (ACTION_UPDATE.equals(intent.getAction()) || args != null && args.contains("-alert update-app")) {
            Log.i(LOGTAG,"onCreate: Update request");
            checkAndLaunchUpdate();
        }

        mBrowserToolbar.init();
        mBrowserToolbar.setTitle(mLastTitle);

        String passedUri = null;
        String uri = getURIFromIntent(intent);
        if (uri != null && uri.length() > 0)
            passedUri = mLastTitle = uri;

        if (passedUri == null || passedUri.equals("about:home")) {
            // show about:home if we aren't restoring previous session
            Log.w(LOGTAG, "zerdatime " + SystemClock.uptimeMillis() + " - start check sessionstore.js exists");
            File profileDir = getProfileDir();
            boolean sessionExists = false;
            if (profileDir != null)
                sessionExists = new File(profileDir, "sessionstore.js").exists();
            Log.w(LOGTAG, "zerdatime " + SystemClock.uptimeMillis() + " - finish check sessionstore.js exists");
            if (!sessionExists) {
                mBrowserToolbar.updateTabCount(1);
                showAboutHome();
            }
        } else {
            mBrowserToolbar.updateTabCount(1);
        }

        if (sGREDir == null)
            sGREDir = new File(this.getApplicationInfo().dataDir);

        Uri data = intent.getData();
        if (data != null && "http".equals(data.getScheme()) &&
            isHostOnPrefetchWhitelist(data.getHost())) {
            Intent copy = new Intent(intent);
            copy.setAction(ACTION_LOAD);
            GeckoAppShell.getHandler().post(new RedirectorRunnable(copy));
            // We're going to handle this uri with the redirector, so setting
            // the action to MAIN and clearing the uri data prevents us from
            // loading it twice
            intent.setAction(Intent.ACTION_MAIN);
            intent.setData(null);
            passedUri = null;
        }

        sGeckoThread = new GeckoThread(intent, passedUri, mRestoreSession);
        if (!ACTION_DEBUG.equals(intent.getAction()) &&
            checkAndSetLaunchState(LaunchState.Launching, LaunchState.Launched))
            sGeckoThread.start();

        mFavicons = new Favicons(this);

        Tabs.getInstance().setContentResolver(getContentResolver()); 

        if (cameraView == null) {
            cameraView = new SurfaceView(this);
            cameraView.getHolder().setType(SurfaceHolder.SURFACE_TYPE_PUSH_BUFFERS);
        }

        if (mLayerController == null) {
            /*
             * Create a layer client so that Gecko will have a buffer to draw into, but don't hook
             * it up to the layer controller yet.
             *
             * TODO: Switch between software and GL appropriately.
             */
            Log.e(LOGTAG, "### Creating GeckoGLLayerClient");
            mLayerClient = new GeckoGLLayerClient(this);
            Log.e(LOGTAG, "### Done creating GeckoGLLayerClient");

            /*
             * Hook a placeholder layer client up to the layer controller so that the user can pan
             * and zoom a cached screenshot of the previous page. This call will return null if
             * there is no cached screenshot; in that case, we have no choice but to display a
             * checkerboard.
             *
             * TODO: Fall back to a built-in screenshot of the Fennec Start page for a nice first-
             * run experience, perhaps?
             */
            mLayerController = new LayerController(this);
            mPlaceholderLayerClient = new PlaceholderLayerClient(mLayerController, mLastViewport);

            mGeckoLayout.addView(mLayerController.getView(), 0);
        }

        mPluginContainer = (AbsoluteLayout) findViewById(R.id.plugin_container);

        mDoorHangerPopup = new DoorHangerPopup(this);
        mAutoCompletePopup = (AutoCompletePopup) findViewById(R.id.autocomplete_popup);

        Log.w(LOGTAG, "zerdatime " + SystemClock.uptimeMillis() + " - UI almost up");

        if (!sTryCatchAttached) {
            sTryCatchAttached = true;
            mMainHandler.post(new Runnable() {
                public void run() {
                    try {
                        Looper.loop();
                    } catch (Exception e) {
                        GeckoAppShell.reportJavaCrash(e);
                    }
                    // resetting this is kinda pointless, but oh well
                    sTryCatchAttached = false;
                }
            });
        }

        //register for events
        GeckoAppShell.registerGeckoEventListener("DOMContentLoaded", GeckoApp.mAppContext);
        GeckoAppShell.registerGeckoEventListener("DOMTitleChanged", GeckoApp.mAppContext);
        GeckoAppShell.registerGeckoEventListener("DOMLinkAdded", GeckoApp.mAppContext);
        GeckoAppShell.registerGeckoEventListener("DOMWindowClose", GeckoApp.mAppContext);
        GeckoAppShell.registerGeckoEventListener("log", GeckoApp.mAppContext);
        GeckoAppShell.registerGeckoEventListener("Content:LocationChange", GeckoApp.mAppContext);
        GeckoAppShell.registerGeckoEventListener("Content:SecurityChange", GeckoApp.mAppContext);
        GeckoAppShell.registerGeckoEventListener("Content:StateChange", GeckoApp.mAppContext);
        GeckoAppShell.registerGeckoEventListener("Content:LoadError", GeckoApp.mAppContext);
        GeckoAppShell.registerGeckoEventListener("onCameraCapture", GeckoApp.mAppContext);
        GeckoAppShell.registerGeckoEventListener("Doorhanger:Add", GeckoApp.mAppContext);
        GeckoAppShell.registerGeckoEventListener("Doorhanger:Remove", GeckoApp.mAppContext);
        GeckoAppShell.registerGeckoEventListener("Menu:Add", GeckoApp.mAppContext);
        GeckoAppShell.registerGeckoEventListener("Menu:Remove", GeckoApp.mAppContext);
        GeckoAppShell.registerGeckoEventListener("Gecko:Ready", GeckoApp.mAppContext);
        GeckoAppShell.registerGeckoEventListener("Toast:Show", GeckoApp.mAppContext);
        GeckoAppShell.registerGeckoEventListener("DOMFullScreen:Start", GeckoApp.mAppContext);
        GeckoAppShell.registerGeckoEventListener("DOMFullScreen:Stop", GeckoApp.mAppContext);
        GeckoAppShell.registerGeckoEventListener("ToggleChrome:Hide", GeckoApp.mAppContext);
        GeckoAppShell.registerGeckoEventListener("ToggleChrome:Show", GeckoApp.mAppContext);
        GeckoAppShell.registerGeckoEventListener("FormAssist:AutoComplete", GeckoApp.mAppContext);
        GeckoAppShell.registerGeckoEventListener("Permissions:Data", GeckoApp.mAppContext);
        GeckoAppShell.registerGeckoEventListener("Downloads:Done", GeckoApp.mAppContext);
        GeckoAppShell.registerGeckoEventListener("CharEncoding:Data", GeckoApp.mAppContext);
        GeckoAppShell.registerGeckoEventListener("CharEncoding:State", GeckoApp.mAppContext);
        GeckoAppShell.registerGeckoEventListener("Update:Restart", GeckoApp.mAppContext);
        GeckoAppShell.registerGeckoEventListener("Tab:HasTouchListener", GeckoApp.mAppContext);
        GeckoAppShell.registerGeckoEventListener("Session:StatePurged", GeckoApp.mAppContext);
        GeckoAppShell.registerGeckoEventListener("Bookmark:Insert", GeckoApp.mAppContext);

        IntentFilter batteryFilter = new IntentFilter();
        batteryFilter.addAction(Intent.ACTION_BATTERY_CHANGED);
        mBatteryReceiver = new GeckoBatteryManager();
        registerReceiver(mBatteryReceiver, batteryFilter);

        if (SmsManager.getInstance() != null) {
          SmsManager.getInstance().start();
        }

        GeckoNetworkManager.getInstance().init();

        final GeckoApp self = this;

        GeckoAppShell.getHandler().postDelayed(new Runnable() {
            public void run() {
                Log.w(LOGTAG, "zerdatime " + SystemClock.uptimeMillis() + " - pre checkLaunchState");

                /*
                  XXXX see bug 635342
                   We want to disable this code if possible.  It is about 145ms in runtime
                SharedPreferences settings = getPreferences(Activity.MODE_PRIVATE);
                String localeCode = settings.getString(getPackageName() + ".locale", "");
                if (localeCode != null && localeCode.length() > 0)
                    GeckoAppShell.setSelectedLocale(localeCode);
                */

                if (!checkLaunchState(LaunchState.Launched)) {
                    return;
                }

                checkMigrateProfile();
            }
        }, 50);
    }

    /**
     * Enable Android StrictMode checks (for supported OS versions).
     * http://developer.android.com/reference/android/os/StrictMode.html
     */
    private void enableStrictMode()
    {
        if (Build.VERSION.SDK_INT < Build.VERSION_CODES.GINGERBREAD) {
            return;
        }

        StrictMode.setThreadPolicy(new StrictMode.ThreadPolicy.Builder()
                                  .detectAll()
                                  .penaltyLog()
                                  .build());

        StrictMode.setVmPolicy(new StrictMode.VmPolicy.Builder()
                               .detectAll()
                               .penaltyLog()
                               .build());
    }

    public void enableCameraView() {
        // Some phones (eg. nexus S) need at least a 8x16 preview size
        mMainLayout.addView(cameraView, new AbsoluteLayout.LayoutParams(8, 16, 0, 0));
    }

    public void disableCameraView() {
        mMainLayout.removeView(cameraView);
    }

    abstract public String getDefaultUAString();
    abstract public String getUAStringForHost(String host);

    class RedirectorRunnable implements Runnable {
        Intent mIntent;
        RedirectorRunnable(Intent intent) {
            mIntent = intent;
        }
        public void run() {
            HttpURLConnection connection = null;
            try {
                // this class should only be initialized with an intent with non-null data
                URL url = new URL(mIntent.getData().toString());
                // data url should have an http scheme
                connection = (HttpURLConnection) url.openConnection();
                connection.setRequestProperty("User-Agent", getUAStringForHost(url.getHost()));
                connection.setInstanceFollowRedirects(false);
                connection.setRequestMethod("GET");
                connection.connect();
                int code = connection.getResponseCode();
                if (code >= 300 && code < 400) {
                    String location = connection.getHeaderField("Location");
                    Uri data;
                    if (location != null &&
                        (data = Uri.parse(location)) != null &&
                        !"about".equals(data.getScheme()) && 
                        !"chrome".equals(data.getScheme())) {
                        mIntent.setData(data);
                        mLastTitle = location;
                    } else {
                        mIntent.putExtra("prefetched", 1);
                    }
                } else {
                    mIntent.putExtra("prefetched", 1);
                }
            } catch (IOException ioe) {
                Log.i(LOGTAG, "exception trying to pre-fetch redirected url", ioe);
                mIntent.putExtra("prefetched", 1);
            } catch (Exception e) {
                Log.w(LOGTAG, "unexpected exception, passing url directly to Gecko but we should explicitly catch this", e);
                mIntent.putExtra("prefetched", 1);
            } finally {
                if (connection != null)
                    connection.disconnect();
            }
            mMainHandler.postAtFrontOfQueue(new Runnable() {
                public void run() {
                    onNewIntent(mIntent);
                }
            });
        }
    }

    private final String kPrefetchWhiteListArray[] = new String[] { 
        "t.co",
        "bit.ly",
        "moz.la",
        "aje.me",
        "facebook.com",
        "goo.gl",
        "tinyurl.com"
    };
    
    private final CopyOnWriteArrayList<String> kPrefetchWhiteList =
        new CopyOnWriteArrayList<String>(kPrefetchWhiteListArray);

    private boolean isHostOnPrefetchWhitelist(String host) {
        return kPrefetchWhiteList.contains(host);
    }

    @Override
    protected void onNewIntent(Intent intent) {
        Log.w(LOGTAG, "zerdatime " + SystemClock.uptimeMillis() + " - onNewIntent");

        if (checkLaunchState(LaunchState.GeckoExiting)) {
            // We're exiting and shouldn't try to do anything else just incase
            // we're hung for some reason we'll force the process to exit
            System.exit(0);
            return;
        }

        if (checkLaunchState(LaunchState.Launched)) {
            Uri data = intent.getData();
            Bundle bundle = intent.getExtras();
            // if the intent has data (i.e. a URI to be opened) and the scheme
            // is either http, we'll prefetch it, which means warming
            // up the radio and DNS cache by connecting and parsing the redirect
            // if the return code is between 300 and 400
            if (data != null && 
                "http".equals(data.getScheme()) &&
                (bundle == null || bundle.getInt("prefetched", 0) != 1) &&
                isHostOnPrefetchWhitelist(data.getHost())) {
                GeckoAppShell.getHandler().post(new RedirectorRunnable(intent));
                return;
            }
        }
        final String action = intent.getAction();
        if (ACTION_DEBUG.equals(action) &&
            checkAndSetLaunchState(LaunchState.Launching, LaunchState.WaitForDebugger)) {
            mMainHandler.postDelayed(new Runnable() {
                public void run() {
                    Log.i(LOGTAG, "Launching from debug intent after 5s wait");
                    setLaunchState(LaunchState.Launching);
                    sGeckoThread.start();
                }
            }, 1000 * 5 /* 5 seconds */);
            Log.i(LOGTAG, "Intent : ACTION_DEBUG - waiting 5s before launching");
            return;
        }
        if (checkLaunchState(LaunchState.WaitForDebugger) || intent == getIntent())
            return;

        if (Intent.ACTION_MAIN.equals(action)) {
            Log.i(LOGTAG, "Intent : ACTION_MAIN");
            GeckoAppShell.sendEventToGecko(GeckoEvent.createLoadEvent(""));
        }
        else if (ACTION_LOAD.equals(action)) {
            String uri = intent.getDataString();
            loadUrl(uri, AwesomeBar.Type.EDIT);
            Log.i(LOGTAG,"onNewIntent: " + uri);
        }
        else if (Intent.ACTION_VIEW.equals(action)) {
            String uri = intent.getDataString();
            GeckoAppShell.sendEventToGecko(GeckoEvent.createLoadEvent(uri));
            Log.i(LOGTAG,"onNewIntent: " + uri);
        }
        else if (ACTION_WEBAPP.equals(action)) {
            String uri = getURIFromIntent(intent);
            GeckoAppShell.sendEventToGecko(GeckoEvent.createLoadEvent(uri));
            Log.i(LOGTAG,"Intent : WEBAPP - " + uri);
        }
        else if (ACTION_BOOKMARK.equals(action)) {
            String uri = getURIFromIntent(intent);
            GeckoAppShell.sendEventToGecko(GeckoEvent.createLoadEvent(uri));
            Log.i(LOGTAG,"Intent : BOOKMARK - " + uri);
        }
    }

    /*
     * Handles getting a uri from and intent in a way that is backwards
     * compatable with our previous implementations
     */
    private String getURIFromIntent(Intent intent) {
        String uri = intent.getDataString();
        if (uri != null)
            return uri;

        final String action = intent.getAction();
        if (ACTION_WEBAPP.equals(action) || ACTION_BOOKMARK.equals(action)) {
            uri = intent.getStringExtra("args");
            if (uri != null && uri.startsWith("--url=")) {
                uri.replace("--url=", "");
            }
        }
        return uri;
    }

    @Override
    public void onPause()
    {
        Log.i(LOGTAG, "pause");

        Runnable r = new SessionSnapshotRunnable(null);
        GeckoAppShell.getHandler().post(r);

        GeckoAppShell.sendEventToGecko(GeckoEvent.createPauseEvent(mOwnActivityDepth));
        // The user is navigating away from this activity, but nothing
        // has come to the foreground yet; for Gecko, we may want to
        // stop repainting, for example.

        // Whatever we do here should be fast, because we're blocking
        // the next activity from showing up until we finish.

        // onPause will be followed by either onResume or onStop.
        super.onPause();

        unregisterReceiver(mConnectivityReceiver);
        GeckoNetworkManager.getInstance().stop();
    }

    @Override
    public void onResume()
    {
        Log.i(LOGTAG, "resume");
        if (checkLaunchState(LaunchState.GeckoRunning))
            GeckoAppShell.sendEventToGecko(GeckoEvent.createResumeEvent(mOwnActivityDepth));

        // After an onPause, the activity is back in the foreground.
        // Undo whatever we did in onPause.
        super.onResume();

        /* We load the initial UI and wait until it is shown to the user
           to continue other initializations and loading about:home (if needed) */
        if (!mInitialized) {
            Bundle bundle = new Bundle();
            bundle.putInt(HANDLER_MSG_TYPE, HANDLER_MSG_TYPE_INITIALIZE);
            
            Message message = mMainHandler.obtainMessage();
            message.setData(bundle);
            mMainHandler.sendMessage(message);
        }

        int newOrientation = getResources().getConfiguration().orientation;

        if (mOrientation != newOrientation) {
            mOrientation = newOrientation;
            refreshActionBar();
        }

        // Just in case. Normally we start in onNewIntent
        if (checkLaunchState(LaunchState.Launching))
            onNewIntent(getIntent());

        registerReceiver(mConnectivityReceiver, mConnectivityFilter);
        GeckoNetworkManager.getInstance().start();

        if (mOwnActivityDepth > 0)
            mOwnActivityDepth--;
    }

    @Override
    public void onStop()
    {
        Log.i(LOGTAG, "stop");
        // We're about to be stopped, potentially in preparation for
        // being destroyed.  We're killable after this point -- as I
        // understand it, in extreme cases the process can be terminated
        // without going through onDestroy.
        //
        // We might also get an onRestart after this; not sure what
        // that would mean for Gecko if we were to kill it here.
        // Instead, what we should do here is save prefs, session,
        // etc., and generally mark the profile as 'clean', and then
        // dirty it again if we get an onResume.

        GeckoAppShell.sendEventToGecko(GeckoEvent.createStoppingEvent(mOwnActivityDepth));
        super.onStop();
    }

    @Override
    public void onRestart()
    {
        Log.i(LOGTAG, "restart");
        super.onRestart();
    }

    @Override
    public void onStart()
    {
        Log.w(LOGTAG, "zerdatime " + SystemClock.uptimeMillis() + " - onStart");

        Log.i(LOGTAG, "start");
        GeckoAppShell.sendEventToGecko(GeckoEvent.createStartEvent(mOwnActivityDepth));
        super.onStart();
    }

    @Override
    public void onDestroy()
    {
        Log.i(LOGTAG, "destroy");

        // Tell Gecko to shutting down; we'll end up calling System.exit()
        // in onXreExit.
        if (isFinishing())
            GeckoAppShell.sendEventToGecko(GeckoEvent.createShutdownEvent());
        
        GeckoAppShell.unregisterGeckoEventListener("DOMContentLoaded", GeckoApp.mAppContext);
        GeckoAppShell.unregisterGeckoEventListener("DOMTitleChanged", GeckoApp.mAppContext);
        GeckoAppShell.unregisterGeckoEventListener("DOMLinkAdded", GeckoApp.mAppContext);
        GeckoAppShell.unregisterGeckoEventListener("DOMWindowClose", GeckoApp.mAppContext);
        GeckoAppShell.unregisterGeckoEventListener("log", GeckoApp.mAppContext);
        GeckoAppShell.unregisterGeckoEventListener("Content:LocationChange", GeckoApp.mAppContext);
        GeckoAppShell.unregisterGeckoEventListener("Content:SecurityChange", GeckoApp.mAppContext);
        GeckoAppShell.unregisterGeckoEventListener("Content:StateChange", GeckoApp.mAppContext);
        GeckoAppShell.unregisterGeckoEventListener("Content:LoadError", GeckoApp.mAppContext);
        GeckoAppShell.unregisterGeckoEventListener("onCameraCapture", GeckoApp.mAppContext);
        GeckoAppShell.unregisterGeckoEventListener("Doorhanger:Add", GeckoApp.mAppContext);
        GeckoAppShell.unregisterGeckoEventListener("Menu:Add", GeckoApp.mAppContext);
        GeckoAppShell.unregisterGeckoEventListener("Menu:Remove", GeckoApp.mAppContext);
        GeckoAppShell.unregisterGeckoEventListener("Gecko:Ready", GeckoApp.mAppContext);
        GeckoAppShell.unregisterGeckoEventListener("Toast:Show", GeckoApp.mAppContext);
        GeckoAppShell.unregisterGeckoEventListener("ToggleChrome:Hide", GeckoApp.mAppContext);
        GeckoAppShell.unregisterGeckoEventListener("ToggleChrome:Show", GeckoApp.mAppContext);
        GeckoAppShell.unregisterGeckoEventListener("FormAssist:AutoComplete", GeckoApp.mAppContext);
        GeckoAppShell.unregisterGeckoEventListener("Permissions:Data", GeckoApp.mAppContext);
        GeckoAppShell.unregisterGeckoEventListener("Downloads:Done", GeckoApp.mAppContext);
        GeckoAppShell.unregisterGeckoEventListener("CharEncoding:Data", GeckoApp.mAppContext);
        GeckoAppShell.unregisterGeckoEventListener("CharEncoding:State", GeckoApp.mAppContext);
        GeckoAppShell.unregisterGeckoEventListener("Tab:HasTouchListener", GeckoApp.mAppContext);
        GeckoAppShell.unregisterGeckoEventListener("Session:StatePurged", GeckoApp.mAppContext);
        GeckoAppShell.unregisterGeckoEventListener("Bookmark:Insert", GeckoApp.mAppContext);

        mFavicons.close();

        if (SmsManager.getInstance() != null) {
            SmsManager.getInstance().stop();
            if (isFinishing())
                SmsManager.getInstance().shutdown();
        }

        GeckoNetworkManager.getInstance().stop();

        super.onDestroy();

        unregisterReceiver(mBatteryReceiver);
    }

    @Override
    public void onContentChanged() {
        super.onContentChanged();
        if (mAboutHomeContent != null)
            mAboutHomeContent.onActivityContentChanged(this);
    }


    @Override
    public void onConfigurationChanged(Configuration newConfig)
    {
        Log.i(LOGTAG, "configuration changed");

        super.onConfigurationChanged(newConfig);

        if (mOrientation != newConfig.orientation) {
            mOrientation = newConfig.orientation;
            mAutoCompletePopup.hide();
            refreshActionBar();
        }
    }

    @Override
    public void onLowMemory()
    {
        Log.e(LOGTAG, "low memory");
        if (checkLaunchState(LaunchState.GeckoRunning))
            GeckoAppShell.onLowMemory();
        super.onLowMemory();
    }

    abstract public String getPackageName();
    abstract public String getContentProcessName();

    public void addEnvToIntent(Intent intent) {
        Map<String,String> envMap = System.getenv();
        Set<Map.Entry<String,String>> envSet = envMap.entrySet();
        Iterator<Map.Entry<String,String>> envIter = envSet.iterator();
        int c = 0;
        while (envIter.hasNext()) {
            Map.Entry<String,String> entry = envIter.next();
            intent.putExtra("env" + c, entry.getKey() + "="
                            + entry.getValue());
            c++;
        }
    }

    public void doRestart() {
        doRestart("org.mozilla.gecko.restart");
    }

    public void doRestart(String action) {
        Log.i(LOGTAG, "doRestart(\"" + action + "\")");
        try {
            Intent intent = new Intent(action);
            intent.setClassName(getPackageName(),
                                getPackageName() + ".Restarter");
            /* TODO: addEnvToIntent(intent); */
            intent.setFlags(Intent.FLAG_ACTIVITY_NEW_TASK |
                            Intent.FLAG_ACTIVITY_MULTIPLE_TASK);
            Log.i(LOGTAG, intent.toString());
            GeckoAppShell.killAnyZombies();
            startActivity(intent);
        } catch (Exception e) {
            Log.i(LOGTAG, "error doing restart", e);
        }
        finish();
        // Give the restart process time to start before we die
        GeckoAppShell.waitForAnotherGeckoProc();
    }

    public void handleNotification(String action, String alertName, String alertCookie) {
        GeckoAppShell.handleNotification(action, alertName, alertCookie);
    }

    private void checkAndLaunchUpdate() {
        Log.i(LOGTAG, "Checking for an update");

        int statusCode = 8; // UNEXPECTED_ERROR
        File baseUpdateDir = null;
        if (Build.VERSION.SDK_INT >= 8)
            baseUpdateDir = getExternalFilesDir(Environment.DIRECTORY_DOWNLOADS);
        else
            baseUpdateDir = new File(Environment.getExternalStorageDirectory().getPath(), "download");

        File updateDir = new File(new File(baseUpdateDir, "updates"),"0");

        File updateFile = new File(updateDir, "update.apk");
        File statusFile = new File(updateDir, "update.status");

        if (!statusFile.exists() || !readUpdateStatus(statusFile).equals("pending"))
            return;

        if (!updateFile.exists())
            return;

        Log.i(LOGTAG, "Update is available!");

        // Launch APK
        File updateFileToRun = new File(updateDir, getPackageName() + "-update.apk");
        try {
            if (updateFile.renameTo(updateFileToRun)) {
                String amCmd = "/system/bin/am start -a android.intent.action.VIEW " +
                               "-n com.android.packageinstaller/.PackageInstallerActivity -d file://" +
                               updateFileToRun.getPath();
                Log.i(LOGTAG, amCmd);
                Runtime.getRuntime().exec(amCmd);
                statusCode = 0; // OK
            } else {
                Log.i(LOGTAG, "Cannot rename the update file!");
                statusCode = 7; // WRITE_ERROR
            }
        } catch (Exception e) {
            Log.i(LOGTAG, "error launching installer to update", e);
        }

        // Update the status file
        String status = statusCode == 0 ? "succeeded\n" : "failed: "+ statusCode + "\n";

        OutputStream outStream;
        try {
            byte[] buf = status.getBytes("UTF-8");
            outStream = new FileOutputStream(statusFile);
            outStream.write(buf, 0, buf.length);
            outStream.close();
        } catch (Exception e) {
            Log.i(LOGTAG, "error writing status file", e);
        }

        if (statusCode == 0)
            System.exit(0);
    }

    private String readUpdateStatus(File statusFile) {
        String status = "";
        try {
            BufferedReader reader = new BufferedReader(new FileReader(statusFile));
            status = reader.readLine();
            reader.close();
        } catch (Exception e) {
            Log.i(LOGTAG, "error reading update status", e);
        }
        return status;
    }

    private void checkMigrateProfile() {
        File profileDir = getProfileDir();
        long currentTime = SystemClock.uptimeMillis();

        if (profileDir != null) {
            Log.i(LOGTAG, "checking profile migration in: " + profileDir.getAbsolutePath());
            final GeckoApp app = GeckoApp.mAppContext;
            final SetupScreen setupScreen = new SetupScreen(app);
            // don't show unless we take a while
            setupScreen.showDelayed(mMainHandler);
            ProfileMigrator profileMigrator =
                new ProfileMigrator(app.getContentResolver(), profileDir);
            profileMigrator.launch();
            setupScreen.dismiss();
        }
        long timeDiff = SystemClock.uptimeMillis() - currentTime;
        Log.i(LOGTAG, "Profile migration took " + timeDiff + " ms");
    }

    private SynchronousQueue<String> mFilePickerResult = new SynchronousQueue<String>();
    public String showFilePicker(String aMimeType) {
        Intent intent = new Intent(Intent.ACTION_GET_CONTENT);
        intent.addCategory(Intent.CATEGORY_OPENABLE);
        intent.setType(aMimeType);
        GeckoApp.this.
            startActivityForResult(
                Intent.createChooser(intent, getString(R.string.choose_file)),
                FILE_PICKER_REQUEST);
        String filePickerResult = "";

        try {
            while (null == (filePickerResult = mFilePickerResult.poll(1, TimeUnit.MILLISECONDS))) {
                Log.i(LOGTAG, "processing events from showFilePicker ");
                GeckoAppShell.processNextNativeEvent();
            }
        } catch (InterruptedException e) {
            Log.i(LOGTAG, "showing file picker ",  e);
        }

        return filePickerResult;
    }

    @Override
    public boolean onSearchRequested() {
        return showAwesomebar(AwesomeBar.Type.ADD);
    }
 
    public boolean onEditRequested() {
        return showAwesomebar(AwesomeBar.Type.EDIT);
    }

    public boolean showAwesomebar(AwesomeBar.Type aType) {
        Intent intent = new Intent(getBaseContext(), AwesomeBar.class);
        intent.addFlags(Intent.FLAG_ACTIVITY_NO_ANIMATION | Intent.FLAG_ACTIVITY_NO_HISTORY);
        intent.putExtra(AwesomeBar.TYPE_KEY, aType.name());

        if (aType != AwesomeBar.Type.ADD) {
            // if we're not adding a new tab, show the old url
            Tab tab = Tabs.getInstance().getSelectedTab();
            if (tab != null) {
                Tab.HistoryEntry he = tab.getLastHistoryEntry();
                if (he != null) {
                    intent.putExtra(AwesomeBar.CURRENT_URL_KEY, he.mUri);
                }
            }
        }
        mOwnActivityDepth++;
        startActivityForResult(intent, AWESOMEBAR_REQUEST);
        return true;
    }

    public boolean doReload() {
        Log.i(LOGTAG, "Reload requested");
        Tab tab = Tabs.getInstance().getSelectedTab();
        if (tab == null)
            return false;

        return tab.doReload();
    }

    public boolean doForward() {
        Log.i(LOGTAG, "Forward requested");
        Tab tab = Tabs.getInstance().getSelectedTab();
        if (tab == null)
            return false;

        return tab.doForward();
    }

    public boolean doStop() {
        Log.i(LOGTAG, "Stop requested");
        Tab tab = Tabs.getInstance().getSelectedTab();
        if (tab == null)
            return false;

        return tab.doStop();
    }

    @Override
    public void onBackPressed() {
        if (mDoorHangerPopup.isShowing()) {
            mDoorHangerPopup.dismiss();
            return;
        }

        if (mDOMFullScreen) {
            GeckoAppShell.sendEventToGecko(GeckoEvent.createBroadcastEvent("FullScreen:Exit", null));
            return;
        }

        Tabs tabs = Tabs.getInstance();
        Tab tab = tabs.getSelectedTab();
        if (tab == null) {
            moveTaskToBack(true);
            return;
        }

        if (tab.doBack())
            return;

        if (tab.isExternal()) {
            moveTaskToBack(true);
            tabs.closeTab(tab);
            return;
        }

        int parentId = tab.getParentId();
        Tab parent = tabs.getTab(parentId);
        if (parent != null) {
            // The back button should always return to the parent (not a sibling).
            tabs.closeTab(tab, parent);
            return;
        }

        moveTaskToBack(true);
    }

    static int kCaptureIndex = 0;

    @Override
    protected void onActivityResult(int requestCode, int resultCode,
                                    Intent data) {
        super.onActivityResult(requestCode, resultCode, data);
        switch (requestCode) {
        case FILE_PICKER_REQUEST:
            String filePickerResult = "";
            if (data != null && resultCode == RESULT_OK) {
                try {
                    ContentResolver cr = getContentResolver();
                    Uri uri = data.getData();
                    Cursor cursor = GeckoApp.mAppContext.getContentResolver().query(
                        uri, 
                        new String[] { OpenableColumns.DISPLAY_NAME },
                        null, 
                        null, 
                        null);
                    String name = null;
                    if (cursor != null) {
                        try {
                            if (cursor.moveToNext()) {
                                name = cursor.getString(0);
                            }
                        } finally {
                            cursor.close();
                        }
                    }
                    String fileName = "tmp_";
                    String fileExt = null;
                    int period;
                    if (name == null || (period = name.lastIndexOf('.')) == -1) {
                        String mimeType = cr.getType(uri);
                        fileExt = "." + GeckoAppShell.getExtensionFromMimeType(mimeType);
                    } else {
                        fileExt = name.substring(period);
                        fileName = name.substring(0, period);
                    }
                    File file = File.createTempFile(fileName, fileExt, sGREDir);

                    FileOutputStream fos = new FileOutputStream(file);
                    InputStream is = cr.openInputStream(uri);
                    byte[] buf = new byte[4096];
                    int len = is.read(buf);
                    while (len != -1) {
                        fos.write(buf, 0, len);
                        len = is.read(buf);
                    }
                    fos.close();
                    filePickerResult =  file.getAbsolutePath();
                }catch (Exception e) {
                    Log.e(LOGTAG, "showing file picker", e);
                }
            }
            try {
                mFilePickerResult.put(filePickerResult);
            } catch (InterruptedException e) {
                Log.i(LOGTAG, "error returning file picker result", e);
            }
            break;
        case AWESOMEBAR_REQUEST:
            if (data != null) {
                String url = data.getStringExtra(AwesomeBar.URL_KEY);
                AwesomeBar.Type type = AwesomeBar.Type.valueOf(data.getStringExtra(AwesomeBar.TYPE_KEY));
                String searchEngine = data.getStringExtra(AwesomeBar.SEARCH_KEY);
                if (url != null && url.length() > 0)
                    loadRequest(url, type, searchEngine);
            }
            break;
        case CAMERA_CAPTURE_REQUEST:
            Log.i(LOGTAG, "Returning from CAMERA_CAPTURE_REQUEST: " + resultCode);
            File file = new File(Environment.getExternalStorageDirectory(), "cameraCapture-" + Integer.toString(kCaptureIndex) + ".jpg");
            kCaptureIndex++;
            GeckoEvent e = GeckoEvent.createBroadcastEvent("cameraCaptureDone", resultCode == Activity.RESULT_OK ?
                                          "{\"ok\": true,  \"path\": \"" + file.getPath() + "\" }" :
                                          "{\"ok\": false, \"path\": \"" + file.getPath() + "\" }");
            GeckoAppShell.sendEventToGecko(e);
            break;
       }
    }

    public void doCameraCapture() {
        File file = new File(Environment.getExternalStorageDirectory(), "cameraCapture-" + Integer.toString(kCaptureIndex) + ".jpg");

        Intent intent = new Intent(android.provider.MediaStore.ACTION_IMAGE_CAPTURE);
        intent.putExtra(MediaStore.EXTRA_OUTPUT, Uri.fromFile(file));

        startActivityForResult(intent, CAMERA_CAPTURE_REQUEST);
    }

    // If searchEngine is provided, url will be used as the search query.
    // Otherwise, the url is loaded.
    private void loadRequest(String url, AwesomeBar.Type type, String searchEngine) {
        mBrowserToolbar.setTitle(url);
        Log.d(LOGTAG, type.name());
        JSONObject args = new JSONObject();
        try {
            args.put("url", url);
            args.put("engine", searchEngine);
        } catch (Exception e) {
            Log.e(LOGTAG, "error building JSON arguments");
        }
        if (type == AwesomeBar.Type.ADD) {
            Log.i(LOGTAG, "Sending message to Gecko: " + SystemClock.uptimeMillis() + " - Tab:Add");
            GeckoAppShell.sendEventToGecko(GeckoEvent.createBroadcastEvent("Tab:Add", args.toString()));
        } else {
            GeckoAppShell.sendEventToGecko(GeckoEvent.createBroadcastEvent("Tab:Load", args.toString()));
        }
    }

    public void loadUrl(String url, AwesomeBar.Type type) {
        loadRequest(url, type, null);
    }

    /**
     * Open the url as a new tab, and mark the selected tab as its "parent".
     * If the url is already open in a tab, the existing tab is selected.
     * Use this for tabs opened by the browser chrome, so users can press the
     * "Back" button to return to the previous tab.
     */
    public void loadUrlInTab(String url) {
        ArrayList<Tab> tabs = Tabs.getInstance().getTabsInOrder();
        if (tabs != null) {
            Iterator<Tab> tabsIter = tabs.iterator();
            while (tabsIter.hasNext()) {
                Tab tab = tabsIter.next();
                if (url.equals(tab.getURL())) {
                    Tabs.getInstance().selectTab(tab.getId());
                    return;
                }
            }
        }

        JSONObject args = new JSONObject();
        try {
            args.put("url", url);
            args.put("parentId", Tabs.getInstance().getSelectedTab().getId());
        } catch (Exception e) {
            Log.e(LOGTAG, "error building JSON arguments");
        }
        Log.i(LOGTAG, "Sending message to Gecko: " + SystemClock.uptimeMillis() + " - Tab:Add");
        GeckoAppShell.sendEventToGecko(GeckoEvent.createBroadcastEvent("Tab:Add", args.toString()));
    }

    public GeckoLayerClient getLayerClient() { return mLayerClient; }
    public LayerController getLayerController() { return mLayerController; }

    // accelerometer
    public void onAccuracyChanged(Sensor sensor, int accuracy)
    {
    }

    public void onSensorChanged(SensorEvent event)
    {
        Log.w(LOGTAG, "onSensorChanged "+event);
        GeckoAppShell.sendEventToGecko(GeckoEvent.createSensorEvent(event));
    }

    private class GeocoderRunnable implements Runnable {
        Location mLocation;
        GeocoderRunnable (Location location) {
            mLocation = location;
        }
        public void run() {
            try {
                List<Address> addresses = mGeocoder.getFromLocation(mLocation.getLatitude(),
                                                                    mLocation.getLongitude(), 1);
                // grab the first address.  in the future,
                // may want to expose multiple, or filter
                // for best.
                mLastGeoAddress = addresses.get(0);
                GeckoAppShell.sendEventToGecko(GeckoEvent.createLocationEvent(mLocation, mLastGeoAddress));
            } catch (Exception e) {
                Log.w(LOGTAG, "GeocoderTask "+e);
            }
        }
    }

    // geolocation
    public void onLocationChanged(Location location)
    {
        Log.w(LOGTAG, "onLocationChanged "+location);
        if (mGeocoder == null)
            mGeocoder = new Geocoder(mLayerController.getView().getContext(), Locale.getDefault());

        if (mLastGeoAddress == null) {
            GeckoAppShell.getHandler().post(new GeocoderRunnable(location));
        }
        else {
            float[] results = new float[1];
            Location.distanceBetween(location.getLatitude(),
                                     location.getLongitude(),
                                     mLastGeoAddress.getLatitude(),
                                     mLastGeoAddress.getLongitude(),
                                     results);
            // pfm value.  don't want to slam the
            // geocoder with very similar values, so
            // only call after about 100m
            if (results[0] > 100)
                GeckoAppShell.getHandler().post(new GeocoderRunnable(location));
        }

        GeckoAppShell.sendEventToGecko(GeckoEvent.createLocationEvent(location, mLastGeoAddress));
    }

    public void onProviderDisabled(String provider)
    {
    }

    public void onProviderEnabled(String provider)
    {
    }

    public void onStatusChanged(String provider, int status, Bundle extras)
    {
    }


    private void connectGeckoLayerClient() {
        if (mPlaceholderLayerClient != null)
            mPlaceholderLayerClient.destroy();

        LayerController layerController = getLayerController();
        layerController.setLayerClient(mLayerClient);
    }

    public class GeckoAppHandler extends Handler {
        @Override
        public void handleMessage(Message message) {
            Bundle bundle = message.getData();
            if (bundle == null)
                return;

            int type = bundle.getInt(HANDLER_MSG_TYPE);

            switch (type) {
                case HANDLER_MSG_TYPE_INITIALIZE:
                    initialize();
                    break;

            }
        }
    } 
}

class PluginLayoutParams extends AbsoluteLayout.LayoutParams
{
    private static final int MAX_DIMENSION = 2048;
    private static final String LOGTAG = "GeckoApp.PluginLayoutParams";

    private int mOriginalX;
    private int mOriginalY;
    private int mOriginalWidth;
    private int mOriginalHeight;
    private ViewportMetrics mOriginalViewport;
    private float mLastResolution;

    public PluginLayoutParams(int aX, int aY, int aWidth, int aHeight, ViewportMetrics aViewport) {
        super(aWidth, aHeight, aX, aY);

        Log.i(LOGTAG, "Creating plugin at " + aX + ", " + aY + ", " + aWidth + "x" + aHeight + ", (" + (aViewport.getZoomFactor() * 100) + "%)");

        mOriginalX = aX;
        mOriginalY = aY;
        mOriginalWidth = aWidth;
        mOriginalHeight = aHeight;
        mOriginalViewport = aViewport;
        mLastResolution = aViewport.getZoomFactor();

        clampToMaxSize();
    }

    private void clampToMaxSize() {
        if (width > MAX_DIMENSION || height > MAX_DIMENSION) {
            if (width > height) {
                height = (int)(((float)height/(float)width) * MAX_DIMENSION);
                width = MAX_DIMENSION;
            } else {
                width = (int)(((float)width/(float)height) * MAX_DIMENSION);
                height = MAX_DIMENSION;
            }
        }
    }

    public void reset(int aX, int aY, int aWidth, int aHeight, ViewportMetrics aViewport) {
        PointF origin = aViewport.getDisplayportOrigin();

        x = mOriginalX = aX + (int)origin.x;
        y = mOriginalY = aY + (int)origin.y;
        width = mOriginalWidth = aWidth;
        height = mOriginalHeight = aHeight;
        mOriginalViewport = aViewport;
        mLastResolution = aViewport.getZoomFactor();

        clampToMaxSize();
    }

    private void reposition(Point aOffset, float aResolution) {
        x = mOriginalX + aOffset.x;
        y = mOriginalY + aOffset.y;

        if (!FloatUtils.fuzzyEquals(mLastResolution, aResolution)) {
            width = Math.round(aResolution * mOriginalWidth);
            height = Math.round(aResolution * mOriginalHeight);
            mLastResolution = aResolution;

            clampToMaxSize();
        }
    }

    public void reposition(ViewportMetrics viewport) {
        PointF targetOrigin = viewport.getDisplayportOrigin();
        PointF originalOrigin = mOriginalViewport.getDisplayportOrigin();

        Point offset = new Point(Math.round(originalOrigin.x - targetOrigin.x),
                                 Math.round(originalOrigin.y - targetOrigin.y));

        reposition(offset, viewport.getZoomFactor());
    }

    public float getLastResolution() {
        return mLastResolution;
    }
}<|MERGE_RESOLUTION|>--- conflicted
+++ resolved
@@ -570,18 +570,8 @@
         }
 
         public void run() {
-<<<<<<< HEAD
-            if (mSoftwareLayerClient == null)
-                return;
-
-            synchronized (mSoftwareLayerClient) {
-                if (!Tabs.getInstance().isSelectedTab(mThumbnailTab))
-                    return;
-=======
             if (mLayerClient == null) {
                 return;
-            }
->>>>>>> cb54ef9c
 
             synchronized (mLayerClient) {
                 if (!Tabs.getInstance().isSelectedTab(mThumbnailTab))
