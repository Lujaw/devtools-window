/* -*- Mode: C++; tab-width: 4; indent-tabs-mode: nil; c-basic-offset: 4 -*-
 * vim: set ts=8 sw=4 et tw=99 ft=cpp:
 *
 * ***** BEGIN LICENSE BLOCK *****
 * Version: MPL 1.1/GPL 2.0/LGPL 2.1
 *
 * The contents of this file are subject to the Mozilla Public License Version
 * 1.1 (the "License"); you may not use this file except in compliance with
 * the License. You may obtain a copy of the License at
 * http://www.mozilla.org/MPL/
 *
 * Software distributed under the License is distributed on an "AS IS" basis,
 * WITHOUT WARRANTY OF ANY KIND, either express or implied. See the License
 * for the specific language governing rights and limitations under the
 * License.
 *
 * The Original Code is Mozilla SpiderMonkey JavaScript 1.9 code, released
 * November 13, 2009.
 *
 * The Initial Developer of the Original Code is
 *   the Mozilla Corporation.
 *
 * Contributor(s):
 *   Brendan Eich <brendan@mozilla.org> (Original Author)
 *   Chris Waterson <waterson@netscape.com>
 *   L. David Baron <dbaron@dbaron.org>, Mozilla Corporation
 *   Luke Wagner <lw@mozilla.com>
 *
 * Alternatively, the contents of this file may be used under the terms of
 * either of the GNU General Public License Version 2 or later (the "GPL"),
 * or the GNU Lesser General Public License Version 2.1 or later (the "LGPL"),
 * in which case the provisions of the GPL or the LGPL are applicable instead
 * of those above. If you wish to allow use of your version of this file only
 * under the terms of either the GPL or the LGPL, and not to allow others to
 * use your version of this file under the terms of the MPL, indicate your
 * decision by deleting the provisions above and replace them with the notice
 * and other provisions required by the GPL or the LGPL. If you do not delete
 * the provisions above, a recipient may use your version of this file under
 * the terms of any one of the MPL, the GPL or the LGPL.
 *
 * ***** END LICENSE BLOCK ***** */

#ifndef jshashtable_h_
#define jshashtable_h_

#include "jstl.h"

namespace js {

/* Integral types for all hash functions. */
typedef uint32 HashNumber;

namespace detail {

/* Reusable implementation of HashMap and HashSet. */
template <class T, class HashPolicy, class AllocPolicy>
class HashTable : AllocPolicy
{
    typedef typename tl::StripConst<T>::result NonConstT;
    typedef typename HashPolicy::KeyType Key;
    typedef typename HashPolicy::Lookup Lookup;

    /*
     * T::operator= is a private operation for HashMap::Entry. HashMap::Entry
     * makes HashTable a friend, but MSVC does not allow HashMap::Entry to make
     * HashTable::Entry a friend. So do assignment here:
     */
    static void assignT(NonConstT &dst, const T &src) { dst = src; }

  public:
    class Entry {
        HashNumber keyHash;

      public:
        Entry() : keyHash(0), t() {}
        void operator=(const Entry &rhs) { keyHash = rhs.keyHash; assignT(t, rhs.t); }

        NonConstT t;

        bool isFree() const           { return keyHash == 0; }
        void setFree()                { keyHash = 0; assignT(t, T()); }
        bool isRemoved() const        { return keyHash == 1; }
        void setRemoved()             { keyHash = 1; assignT(t, T()); }
        bool isLive() const           { return keyHash > 1; }
        void setLive(HashNumber hn)   { JS_ASSERT(hn > 1); keyHash = hn; }

        void setCollision()           { JS_ASSERT(keyHash > 1); keyHash |= sCollisionBit; }
        void unsetCollision()         { JS_ASSERT(keyHash > 1); keyHash &= ~sCollisionBit; }
        bool hasCollision() const     { JS_ASSERT(keyHash > 1); return keyHash & sCollisionBit; }
        bool matchHash(HashNumber hn) { return (keyHash & ~sCollisionBit) == hn; }
        HashNumber getKeyHash() const { JS_ASSERT(!hasCollision()); return keyHash; }
    };

    /*
     * A nullable pointer to a hash table element. A Ptr |p| can be tested
     * either explicitly |if (p.found()) p->...| or using boolean conversion
     * |if (p) p->...|. Ptr objects must not be used after any mutating hash
     * table operations unless |generation()| is tested.
     */
    class Ptr
    {
        friend class HashTable;
        typedef void (Ptr::* ConvertibleToBool)();
        void nonNull() {}

        Entry *entry;

      protected:
        Ptr(Entry &entry) : entry(&entry) {}

      public:
        bool found() const                    { return entry->isLive(); }
        operator ConvertibleToBool() const    { return found() ? &Ptr::nonNull : 0; }
        bool operator==(const Ptr &rhs) const { JS_ASSERT(found() && rhs.found()); return entry == rhs.entry; }
        bool operator!=(const Ptr &rhs) const { return !(*this == rhs); }

        T &operator*() const                  { return entry->t; }
        T *operator->() const                 { return &entry->t; }
    };

    /* A Ptr that can be used to add a key after a failed lookup. */
    class AddPtr : public Ptr
    {
        friend class HashTable;
        AddPtr(Entry &entry, HashNumber hn) : Ptr(entry), keyHash(hn) {}
        HashNumber keyHash;
    };

    /*
     * A collection of hash table entries. The collection is enumerated by
     * calling |front()| followed by |popFront()| as long as |!empty()|. As
     * with Ptr/AddPtr, Range objects must not be used after any mutating hash
     * table operation unless the |generation()| is tested.
     */
    class Range
    {
      protected:
        friend class HashTable;

        Range(Entry *c, Entry *e) : cur(c), end(e) {
            while (cur != end && !cur->isLive())
                ++cur;
        }

        Entry *cur, *end;

      public:
        bool empty() const {
            return cur == end;
        }

        T &front() const {
            JS_ASSERT(!empty());
            return cur->t;
        }

        void popFront() {
            JS_ASSERT(!empty());
            while (++cur != end && !cur->isLive());
        }
    };

    /*
     * A Range whose lifetime delimits a mutating enumeration of a hash table.
     * Since rehashing when elements were removed during enumeration would be
     * bad, it is postponed until |endEnumeration()| is called. If
     * |endEnumeration()| is not called before an Enum's constructor, it will
     * be called automatically. Since |endEnumeration()| touches the hash
     * table, the user must ensure that the hash table is still alive when this
     * happens.
     */
    class Enum : public Range
    {
        friend class HashTable;

        HashTable &table;
        bool removed;

        /* Not copyable. */
        Enum(const Enum &);
        void operator=(const Enum &);

      public:
        template<class Map>
        Enum(Map &map) : Range(map.all()), table(map.impl), removed(false) {}

        /*
         * Removes the |front()| element from the table, leaving |front()|
         * invalid until the next call to |popFront()|. For example:
         *
         *   HashSet<int> s;
         *   for (HashSet<int>::Enum e(s); !e.empty(); e.popFront())
         *     if (e.front() == 42)
         *       e.removeFront();
         */
        void removeFront() {
            table.remove(*this->cur);
            removed = true;
        }

        /* Potentially rehashes the table. */
        ~Enum() {
            if (removed)
                table.checkUnderloaded();
        }

        /* Can be used to end the enumeration before the destructor. */
        void endEnumeration() {
            if (removed) {
                table.checkUnderloaded();
                removed = false;
            }
        }
    };

  private:
    uint32      hashShift;      /* multiplicative hash shift */
    uint32      tableCapacity;  /* = JS_BIT(sHashBits - hashShift) */
    uint32      entryCount;     /* number of entries in table */
    uint32      gen;            /* entry storage generation number */
    uint32      removedCount;   /* removed entry sentinels in table */
    Entry       *table;         /* entry storage */

    void setTableSizeLog2(unsigned sizeLog2) {
        hashShift = sHashBits - sizeLog2;
        tableCapacity = JS_BIT(sizeLog2);
    }

#ifdef DEBUG
    mutable struct Stats {
        uint32          searches;       /* total number of table searches */
        uint32          steps;          /* hash chain links traversed */
        uint32          hits;           /* searches that found key */
        uint32          misses;         /* searches that didn't find key */
        uint32          addOverRemoved; /* adds that recycled a removed entry */
        uint32          removes;        /* calls to remove */
        uint32          removeFrees;    /* calls to remove that freed the entry */
        uint32          grows;          /* table expansions */
        uint32          shrinks;        /* table contractions */
        uint32          compresses;     /* table compressions */
    } stats;
#   define METER(x) x
#else
#   define METER(x)
#endif

#ifdef DEBUG
    friend class js::ReentrancyGuard;
    mutable bool entered;
#endif

    static const unsigned sMinSizeLog2  = 4;
    static const unsigned sMinSize      = 1 << sMinSizeLog2;
    static const unsigned sSizeLimit    = JS_BIT(24);
    static const unsigned sHashBits     = tl::BitSize<HashNumber>::result;
    static const unsigned sGoldenRatio  = 0x9E3779B9U;       /* taken from jsdhash.h */
    static const uint8    sMinAlphaFrac = 64;  /* (0x100 * .25) taken from jsdhash.h */
    static const uint8    sMaxAlphaFrac = 192; /* (0x100 * .75) taken from jsdhash.h */
    static const uint8    sInvMaxAlpha  = 171; /* (ceil(0x100 / .75) >> 1) */
    static const unsigned sCollisionBit = 1;

    static Entry *createTable(AllocPolicy &alloc, uint32 capacity)
    {
        Entry *newTable = (Entry *)alloc.malloc(capacity * sizeof(Entry));
        if (!newTable)
            return NULL;
        for (Entry *e = newTable, *end = e + capacity; e != end; ++e)
            new(e) Entry();
        return newTable;
    }

    static void destroyTable(AllocPolicy &alloc, Entry *oldTable, uint32 capacity)
    {
        for (Entry *e = oldTable, *end = e + capacity; e != end; ++e)
            e->~Entry();
        alloc.free(oldTable);
    }

  public:
    HashTable(AllocPolicy ap)
      : AllocPolicy(ap),
        entryCount(0),
        gen(0),
        removedCount(0),
        table(NULL)
#ifdef DEBUG
        , entered(false)
#endif
    {}

    bool init(uint32 length)
    {
        /*
         * Correct for sMaxAlphaFrac such that the table will not resize
         * when adding 'length' entries.
         */
        JS_ASSERT(length < (uint32(1) << 23));
        uint32 capacity = (length * sInvMaxAlpha) >> 7;

        if (capacity < sMinSize)
            capacity = sMinSize;

        /* FIXME: use JS_CEILING_LOG2 when PGO stops crashing (bug 543034). */
        uint32 roundUp = sMinSize, roundUpLog2 = sMinSizeLog2;
        while (roundUp < capacity) {
            roundUp <<= 1;
            ++roundUpLog2;
        }

        capacity = roundUp;
        if (capacity >= sSizeLimit)
            return false;

        table = createTable(*this, capacity);
        if (!table)
            return false;

        setTableSizeLog2(roundUpLog2);
        METER(memset(&stats, 0, sizeof(stats)));
        return true;
    }

    bool initialized() const { return table; }

    ~HashTable()
    {
        if (table)
            destroyTable(*this, table, tableCapacity);
    }

  private:
    static uint32 hash1(uint32 hash0, uint32 shift) {
        return hash0 >> shift;
    }

    static uint32 hash2(uint32 hash0, uint32 log2, uint32 shift) {
        return ((hash0 << log2) >> shift) | 1;
    }

    bool overloaded() {
        return entryCount + removedCount >= ((sMaxAlphaFrac * tableCapacity) >> 8);
    }

    bool underloaded() {
        return tableCapacity > sMinSize &&
               entryCount <= ((sMinAlphaFrac * tableCapacity) >> 8);
    }

    static bool match(Entry &e, const Lookup &l) {
        return HashPolicy::match(HashPolicy::getKey(e.t), l);
    }

    struct SetCollisions {
        static void collide(Entry &e) { e.setCollision(); }
    };

    struct IgnoreCollisions {
        static void collide(Entry &) {}
    };

    template <class Op>
    AddPtr lookup(const Lookup &l, HashNumber keyHash) const
    {
        JS_ASSERT(table);
        METER(stats.searches++);

        /* Improve keyHash distribution. */
        keyHash *= sGoldenRatio;

        /* Avoid reserved hash codes. */
        if (keyHash < 2)
            keyHash -= 2;
        keyHash &= ~sCollisionBit;

        /* Compute the primary hash address. */
        uint32 h1 = hash1(keyHash, hashShift);
        Entry *entry = &table[h1];

        /* Miss: return space for a new entry. */
        if (entry->isFree()) {
            METER(stats.misses++);
            return AddPtr(*entry, keyHash);
        }

        /* Hit: return entry. */
        if (entry->matchHash(keyHash) && match(*entry, l)) {
            METER(stats.hits++);
            return AddPtr(*entry, keyHash);
        }

        /* Collision: double hash. */
        unsigned sizeLog2 = sHashBits - hashShift;
        uint32 h2 = hash2(keyHash, sizeLog2, hashShift);
        uint32 sizeMask = JS_BITMASK(sizeLog2);

        /* Save the first removed entry pointer so we can recycle later. */
        Entry *firstRemoved = NULL;

        while(true) {
            if (JS_UNLIKELY(entry->isRemoved())) {
                if (!firstRemoved)
                    firstRemoved = entry;
            } else {
                Op::collide(*entry);
            }

            METER(stats.steps++);
            h1 -= h2;
            h1 &= sizeMask;

            entry = &table[h1];
            if (entry->isFree()) {
                METER(stats.misses++);
                return AddPtr(*(firstRemoved ? firstRemoved : entry), keyHash);
            }

            if (entry->matchHash(keyHash) && match(*entry, l)) {
                METER(stats.hits++);
                return AddPtr(*entry, keyHash);
            }
        }
    }

    /*
     * This is a copy of lookup hardcoded to the assumptions:
     *   1. the lookup is a lookupForAdd
     *   2. the key, whose |keyHash| has been passed is not in the table,
     *   3. no entries have been removed from the table.
     * This specialized search avoids the need for recovering lookup values
     * from entries, which allows more flexible Lookup/Key types.
     */
    Entry &findFreeEntry(HashNumber keyHash)
    {
        METER(stats.searches++);
        JS_ASSERT(!(keyHash & sCollisionBit));

        /* N.B. the |keyHash| has already been distributed. */

        /* Compute the primary hash address. */
        uint32 h1 = hash1(keyHash, hashShift);
        Entry *entry = &table[h1];

        /* Miss: return space for a new entry. */
        if (entry->isFree()) {
            METER(stats.misses++);
            return *entry;
        }

        /* Collision: double hash. */
        unsigned sizeLog2 = sHashBits - hashShift;
        uint32 h2 = hash2(keyHash, sizeLog2, hashShift);
        uint32 sizeMask = JS_BITMASK(sizeLog2);

        while(true) {
            JS_ASSERT(!entry->isRemoved());
            entry->setCollision();

            METER(stats.steps++);
            h1 -= h2;
            h1 &= sizeMask;

            entry = &table[h1];
            if (entry->isFree()) {
                METER(stats.misses++);
                return *entry;
            }
        }
    }

    bool changeTableSize(int deltaLog2)
    {
        /* Look, but don't touch, until we succeed in getting new entry store. */
        Entry *oldTable = table;
        uint32 oldCap = tableCapacity;
        uint32 newLog2 = sHashBits - hashShift + deltaLog2;
        uint32 newCapacity = JS_BIT(newLog2);
        if (newCapacity >= sSizeLimit)
            return false;

        Entry *newTable = createTable(*this, newCapacity);
        if (!newTable)
            return false;

        /* We can't fail from here on, so update table parameters. */
        setTableSizeLog2(newLog2);
        removedCount = 0;
        gen++;
        table = newTable;

        /* Copy only live entries, leaving removed ones behind. */
        for (Entry *src = oldTable, *end = src + oldCap; src != end; ++src) {
            if (src->isLive()) {
                src->unsetCollision();
                findFreeEntry(src->getKeyHash()) = *src;
            }
        }

        destroyTable(*this, oldTable, oldCap);
        return true;
    }

    void remove(Entry &e)
    {
        METER(stats.removes++);
        if (e.hasCollision()) {
            e.setRemoved();
            removedCount++;
        } else {
            METER(stats.removeFrees++);
            e.setFree();
        }
        entryCount--;
    }

    void checkUnderloaded()
    {
        if (underloaded()) {
            METER(stats.shrinks++);
            (void) changeTableSize(-1);
        }
    }

  public:
    void clear()
    {
        for (Entry *e = table, *end = table + tableCapacity; e != end; ++e)
            *e = Entry();
        removedCount = 0;
        entryCount = 0;
    }

    Range all() const {
        return Range(table, table + tableCapacity);
    }

    bool empty() const {
        return !entryCount;
    }

    uint32 count() const{
        return entryCount;
    }

    uint32 generation() const {
        return gen;
    }

    Ptr lookup(const Lookup &l) const {
        ReentrancyGuard g(*this);
        return lookup<IgnoreCollisions>(l, HashPolicy::hash(l));
    }

    AddPtr lookupForAdd(const Lookup &l) const {
        ReentrancyGuard g(*this);
        return lookup<SetCollisions>(l, HashPolicy::hash(l));
    }

    bool add(AddPtr &p, const T &t)
    {
        ReentrancyGuard g(*this);
        JS_ASSERT(table);
        JS_ASSERT(!p.found());
        JS_ASSERT(!(p.keyHash & sCollisionBit));

        /*
         * Changing an entry from removed to live does not affect whether we
         * are overloaded and can be handled separately.
         */
        if (p.entry->isRemoved()) {
            METER(stats.addOverRemoved++);
            removedCount--;
            p.keyHash |= sCollisionBit;
        } else {
            /* If alpha is >= .75, grow or compress the table. */
            if (overloaded()) {
                /* Compress if a quarter or more of all entries are removed. */
                int deltaLog2;
                if (removedCount >= (tableCapacity >> 2)) {
                    METER(stats.compresses++);
                    deltaLog2 = 0;
                } else {
                    METER(stats.grows++);
                    deltaLog2 = 1;
                }

                if (!changeTableSize(deltaLog2))
                    return false;

                /* Preserve the validity of |p.entry|. */
                p.entry = &findFreeEntry(p.keyHash);
            }
        }

        p.entry->t = t;
        p.entry->setLive(p.keyHash);
        entryCount++;
        return true;
    }

    void remove(Ptr p)
    {
        ReentrancyGuard g(*this);
        JS_ASSERT(p.found());
        remove(*p.entry);
        checkUnderloaded();
    }
#undef METER
};

}

/*
 * Hash policy
 *
 * A hash policy P for a hash table with key-type Key must provide:
 *  - a type |P::Lookup| to use to lookup table entries;
 *  - a static member function |P::hash| with signature
 *
 *      static js::HashNumber hash(Lookup)
 *
 *    to use to hash the lookup type; and
 *  - a static member function |P::match| with signature
 *
 *      static bool match(Key, Lookup)
 *
 *    to use to test equality of key and lookup values.
 *
 * Normally, Lookup = Key. In general, though, different values and types of
 * values can be used to lookup and store. If a Lookup value |l| is != to the
 * added Key value |k|, the user must ensure that |P::match(k,l)|. E.g.:
 *
 *   js::HashSet<Key, P>::AddPtr p = h.lookup(l);
 *   if (!p) {
 *     assert(P::match(k, l));  // must hold
 *     h.add(p, k);
 *   }
 */

/* Default hashing policies. */
template <class Key>
struct DefaultHasher
{
    typedef Key Lookup;
    static uint32 hash(const Lookup &l) {
        /* Hash if can implicitly cast to hash number type. */
        return l;
    }
    static bool match(const Key &k, const Lookup &l) {
        /* Use builtin or overloaded operator==. */
        return k == l;
    }
};

/* Specialized hashing policy for pointer types. */
template <class T>
struct DefaultHasher<T *>
{
    typedef T *Lookup;
    static uint32 hash(T *l) {
        /*
         * Strip often-0 lower bits for better distribution after multiplying
         * by the sGoldenRatio.
         */
        return (uint32)(unsigned long)l >> 2;
    }
    static bool match(T *k, T *l) {
        return k == l;
    }
};

/*
 * JS-friendly, STL-like container providing a hash-based map from keys to
 * values. In particular, HashMap calls constructors and destructors of all
 * objects added so non-PODs may be used safely.
 *
 * Key/Value requirements:
 *  - default constructible, copyable, destructible, assignable
 * HashPolicy requirements:
 *  - see "Hash policy" above (default js::DefaultHasher<Key>)
 * AllocPolicy:
 *  - see "Allocation policies" in jstl.h (default js::ContextAllocPolicy)
 *
 * N.B: HashMap is not reentrant: Key/Value/HashPolicy/AllocPolicy members
 *      called by HashMap must not call back into the same HashMap object.
 * N.B: Due to the lack of exception handling, the user must call |init()|.
 */
template <class Key, class Value, class HashPolicy, class AllocPolicy>
class HashMap
{
  public:
    typedef typename HashPolicy::Lookup Lookup;

    class Entry
    {
        template <class, class, class> friend class detail::HashTable;
        void operator=(const Entry &rhs) {
            const_cast<Key &>(key) = rhs.key;
            value = rhs.value;
        }

      public:
        Entry() : key(), value() {}
        Entry(const Key &k, const Value &v) : key(k), value(v) {}

        const Key key;
        Value value;
    };

  private:
    /* Implement HashMap using HashTable. Lift |Key| operations to |Entry|. */
    struct MapHashPolicy : HashPolicy
    {
        typedef Key KeyType;
        static const Key &getKey(Entry &e) { return e.key; }
    };
    typedef detail::HashTable<Entry, MapHashPolicy, AllocPolicy> Impl;

    friend class Impl::Enum;

    /* Not implicitly copyable (expensive). May add explicit |clone| later. */
    HashMap(const HashMap &);
    HashMap &operator=(const HashMap &);

    Impl impl;

  public:
    /*
     * HashMap construction is fallible (due to OOM); thus the user must call
     * init after constructing a HashMap and check the return value.
     */
    HashMap(AllocPolicy a = AllocPolicy()) : impl(a) {}
<<<<<<< HEAD
    bool init(uint32 cap = 0)                         { return impl.init(cap); }
    bool initialized() const                          { return impl.initialized(); }
=======
    bool init(uint32 len = 0)                         { return impl.init(len); }
>>>>>>> d78b61fa

    /*
     * Return whether the given lookup value is present in the map. E.g.:
     *
     *   typedef HashMap<int,char> HM;
     *   HM h;
     *   if (HM::Ptr p = h.lookup(3)) {
     *     const HM::Entry &e = *p; // p acts like a pointer to Entry
     *     assert(p->key == 3);     // Entry contains the key
     *     char val = p->value;     // and value
     *   }
     *
     * Also see the definition of Ptr in HashTable above (with T = Entry).
     */
    typedef typename Impl::Ptr Ptr;
    Ptr lookup(const Lookup &l) const                 { return impl.lookup(l); }

    /* Assuming |p.found()|, remove |*p|. */
    void remove(Ptr p)                                { impl.remove(p); }

    /*
     * Like |lookup(l)|, but on miss, |p = lookupForAdd(l)| allows efficient
     * insertion of Key |k| (where |HashPolicy::match(k,l) == true|) using
     * |add(p,k,v)|. After |add(p,k,v)|, |p| points to the new Entry. E.g.:
     *
     *   typedef HashMap<int,char> HM;
     *   HM h;
     *   HM::AddPtr p = h.lookupForAdd(3);
     *   if (!p) {
     *     if (!h.add(p, 3, 'a'))
     *       return false;
     *   }
     *   const HM::Entry &e = *p;   // p acts like a pointer to Entry
     *   assert(p->key == 3);       // Entry contains the key
     *   char val = p->value;       // and value
     *
     * Also see the definition of AddPtr in HashTable above (with T = Entry).
     */
    typedef typename Impl::AddPtr AddPtr;
    AddPtr lookupForAdd(const Lookup &l) const        { return impl.lookupForAdd(l); }
    bool add(AddPtr &p, const Key &k, const Value &v) { return impl.add(p,Entry(k,v)); }

    /*
     * |all()| returns a Range containing |count()| elements. E.g.:
     *
     *   typedef HashMap<int,char> HM;
     *   HM h;
     *   for (HM::Range r = h.all(); !r.empty(); r.popFront())
     *     char c = r.front().value;
     *
     * Also see the definition of Range in HashTable above (with T = Entry).
     */
    typedef typename Impl::Range Range;
    Range all() const                                 { return impl.all(); }
    size_t count() const                              { return impl.count(); }

    /*
     * Typedef for the enumeration class. An Enum may be used to examine and
     * remove table entries:
     *
     *   typedef HashMap<int,char> HM;
     *   HM s;
     *   for (HM::Enum e(s); !e.empty(); e.popFront())
     *     if (e.front().value == 'l')
     *       e.removeFront();
     *
     * Table resize may occur in Enum's destructor. Also see the definition of
     * Enum in HashTable above (with T = Entry).
     */
    typedef typename Impl::Enum Enum;

    /* Remove all entries. */
    void clear()                                      { impl.clear(); }

    /* Does the table contain any entries? */
    bool empty() const                                { return impl.empty(); }

    /*
     * If |generation()| is the same before and after a HashMap operation,
     * pointers into the table remain valid.
     */
    unsigned generation() const                       { return impl.generation(); }

    /* Shorthand operations: */

    bool has(const Lookup &l) const {
        return impl.lookup(l) != NULL;
    }

    Entry *put(const Key &k, const Value &v) {
        AddPtr p = lookupForAdd(k);
        if (p) {
            p->value = v;
            return &*p;
        }
        return add(p, k, v) ? &*p : NULL;
    }

    void remove(const Lookup &l) {
        if (Ptr p = lookup(l))
            remove(p);
    }
};

/*
 * JS-friendly, STL-like container providing a hash-based set of values. In
 * particular, HashSet calls constructors and destructors of all objects added
 * so non-PODs may be used safely.
 *
 * T requirements:
 *  - default constructible, copyable, destructible, assignable
 * HashPolicy requirements:
 *  - see "Hash policy" above (default js::DefaultHasher<Key>)
 * AllocPolicy:
 *  - see "Allocation policies" in jstl.h (default js::ContextAllocPolicy)
 *
 * N.B: HashSet is not reentrant: T/HashPolicy/AllocPolicy members called by
 *      HashSet must not call back into the same HashSet object.
 * N.B: Due to the lack of exception handling, the user must call |init()|.
 */
template <class T, class HashPolicy, class AllocPolicy>
class HashSet
{
    typedef typename HashPolicy::Lookup Lookup;

    /* Implement HashSet in terms of HashTable. */
    struct SetOps : HashPolicy {
        typedef T KeyType;
        static const KeyType &getKey(const T &t) { return t; }
    };
    typedef detail::HashTable<const T, SetOps, AllocPolicy> Impl;

    friend class Impl::Enum;

    /* Not implicitly copyable (expensive). May add explicit |clone| later. */
    HashSet(const HashSet &);
    HashSet &operator=(const HashSet &);

    Impl impl;

  public:
    /*
     * HashSet construction is fallible (due to OOM); thus the user must call
     * init after constructing a HashSet and check the return value.
     */
    HashSet(AllocPolicy a = AllocPolicy()) : impl(a) {}
<<<<<<< HEAD
    bool init(uint32 cap = 0)                         { return impl.init(cap); }
    bool initialized() const                          { return impl.initialized(); }
=======
    bool init(uint32 len = 0)                         { return impl.init(len); }
>>>>>>> d78b61fa

    /*
     * Return whether the given lookup value is present in the map. E.g.:
     *
     *   typedef HashSet<int> HS;
     *   HS h;
     *   if (HS::Ptr p = h.lookup(3)) {
     *     assert(*p == 3);   // p acts like a pointer to int
     *   }
     *
     * Also see the definition of Ptr in HashTable above.
     */
    typedef typename Impl::Ptr Ptr;
    Ptr lookup(const Lookup &l) const                 { return impl.lookup(l); }

    /* Assuming |p.found()|, remove |*p|. */
    void remove(Ptr p)                                { impl.remove(p); }

    /*
     * Like |lookup(l)|, but on miss, |p = lookupForAdd(l)| allows efficient
     * insertion of T value |t| (where |HashPolicy::match(t,l) == true|) using
     * |add(p,t)|. After |add(p,t)|, |p| points to the new element. E.g.:
     *
     *   typedef HashSet<int> HS;
     *   HS h;
     *   HS::AddPtr p = h.lookupForAdd(3);
     *   if (!p) {
     *     if (!h.add(p, 3))
     *       return false;
     *   }
     *   assert(*p == 3);   // p acts like a pointer to int
     *
     * Also see the definition of AddPtr in HashTable above.
     */
    typedef typename Impl::AddPtr AddPtr;
    AddPtr lookupForAdd(const Lookup &l) const        { return impl.lookupForAdd(l); }
    bool add(AddPtr &p, const T &t)                   { return impl.add(p,t); }

    /*
     * |all()| returns a Range containing |count()| elements:
     *
     *   typedef HashSet<int> HS;
     *   HS h;
     *   for (HS::Range r = h.all(); !r.empty(); r.popFront())
     *     int i = r.front();
     *
     * Also see the definition of Range in HashTable above.
     */
    typedef typename Impl::Range Range;
    Range all() const                                 { return impl.all(); }
    size_t count() const                              { return impl.count(); }

    /*
     * Typedef for the enumeration class. An Enum may be used to examine and
     * remove table entries:
     *
     *   typedef HashSet<int> HS;
     *   HS s;
     *   for (HS::Enum e(s); !e.empty(); e.popFront())
     *     if (e.front() == 42)
     *       e.removeFront();
     *
     * Table resize may occur in Enum's destructor. Also see the definition of
     * Enum in HashTable above.
     */
    typedef typename Impl::Enum Enum;

    /* Remove all entries. */
    void clear()                                      { impl.clear(); }

    /* Does the table contain any entries? */
    bool empty() const                                { return impl.empty(); }

    /*
     * If |generation()| is the same before and after a HashSet operation,
     * pointers into the table remain valid.
     */
    unsigned generation() const                       { return impl.generation(); }

    /* Shorthand operations: */

    bool has(const Lookup &l) const {
        return impl.lookup(l) != NULL;
    }

    const T *put(const T &t) {
        AddPtr p = lookupForAdd(t);
        return p ? &*p : (add(p, t) ? &*p : NULL);
    }

    void remove(const Lookup &l) {
        if (Ptr p = lookup(l))
            remove(p);
    }
};

}  /* namespace js */

#endif<|MERGE_RESOLUTION|>--- conflicted
+++ resolved
@@ -729,12 +729,8 @@
      * init after constructing a HashMap and check the return value.
      */
     HashMap(AllocPolicy a = AllocPolicy()) : impl(a) {}
-<<<<<<< HEAD
-    bool init(uint32 cap = 0)                         { return impl.init(cap); }
+    bool init(uint32 len = 0)                         { return impl.init(len); }
     bool initialized() const                          { return impl.initialized(); }
-=======
-    bool init(uint32 len = 0)                         { return impl.init(len); }
->>>>>>> d78b61fa
 
     /*
      * Return whether the given lookup value is present in the map. E.g.:
@@ -881,12 +877,8 @@
      * init after constructing a HashSet and check the return value.
      */
     HashSet(AllocPolicy a = AllocPolicy()) : impl(a) {}
-<<<<<<< HEAD
-    bool init(uint32 cap = 0)                         { return impl.init(cap); }
+    bool init(uint32 len = 0)                         { return impl.init(len); }
     bool initialized() const                          { return impl.initialized(); }
-=======
-    bool init(uint32 len = 0)                         { return impl.init(len); }
->>>>>>> d78b61fa
 
     /*
      * Return whether the given lookup value is present in the map. E.g.:
