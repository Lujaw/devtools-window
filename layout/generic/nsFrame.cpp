/* -*- Mode: C++; tab-width: 2; indent-tabs-mode: nil; c-basic-offset: 2 -*- */
// vim:cindent:ts=2:et:sw=2:
/* ***** BEGIN LICENSE BLOCK *****
 * Version: MPL 1.1/GPL 2.0/LGPL 2.1
 *
 * The contents of this file are subject to the Mozilla Public License Version
 * 1.1 (the "License"); you may not use this file except in compliance with
 * the License. You may obtain a copy of the License at
 * http://www.mozilla.org/MPL/
 *
 * Software distributed under the License is distributed on an "AS IS" basis,
 * WITHOUT WARRANTY OF ANY KIND, either express or implied. See the License
 * for the specific language governing rights and limitations under the
 * License.
 *
 * The Original Code is mozilla.org code.
 *
 * The Initial Developer of the Original Code is
 * Netscape Communications Corporation.
 * Portions created by the Initial Developer are Copyright (C) 1998
 * the Initial Developer. All Rights Reserved.
 *
 * Contributor(s):
 *   Pierre Phaneuf <pp@ludusdesign.com>
 *   Uri Bernstein <uriber@gmail.com>
 *   Eli Friedman <sharparrow1@yahoo.com>
 *   Mats Palmgren <mats.palmgren@bredband.net>
 *
 * Alternatively, the contents of this file may be used under the terms of
 * either of the GNU General Public License Version 2 or later (the "GPL"),
 * or the GNU Lesser General Public License Version 2.1 or later (the "LGPL"),
 * in which case the provisions of the GPL or the LGPL are applicable instead
 * of those above. If you wish to allow use of your version of this file only
 * under the terms of either the GPL or the LGPL, and not to allow others to
 * use your version of this file under the terms of the MPL, indicate your
 * decision by deleting the provisions above and replace them with the notice
 * and other provisions required by the GPL or the LGPL. If you do not delete
 * the provisions above, a recipient may use your version of this file under
 * the terms of any one of the MPL, the GPL or the LGPL.
 *
 * ***** END LICENSE BLOCK ***** */

/* base class of all rendering objects */

#include "nsCOMPtr.h"
#include "nsFrame.h"
#include "nsFrameList.h"
#include "nsLineLayout.h"
#include "nsIContent.h"
#include "nsContentUtils.h"
#include "nsIAtom.h"
#include "nsString.h"
#include "nsReadableUtils.h"
#include "nsStyleContext.h"
#include "nsIView.h"
#include "nsIViewManager.h"
#include "nsIScrollableFrame.h"
#include "nsPresContext.h"
#include "nsCRT.h"
#include "nsGUIEvent.h"
#include "nsIDOMEvent.h"
#include "nsPLDOMEvent.h"
#include "nsStyleConsts.h"
#include "nsIPresShell.h"
#include "prlog.h"
#include "prprf.h"
#include <stdarg.h>
#include "nsFrameManager.h"
#include "nsCSSRendering.h"
#include "nsLayoutUtils.h"
#ifdef ACCESSIBILITY
#include "nsIAccessible.h"
#endif

#include "nsIDOMText.h"
#include "nsIDOMHTMLAnchorElement.h"
#include "nsIDOMHTMLAreaElement.h"
#include "nsIDOMHTMLImageElement.h"
#include "nsIDOMHTMLHRElement.h"
#include "nsIDOMHTMLInputElement.h"
#include "nsIDeviceContext.h"
#include "nsIEditorDocShell.h"
#include "nsIEventStateManager.h"
#include "nsISelection.h"
#include "nsISelectionPrivate.h"
#include "nsFrameSelection.h"
#include "nsHTMLParts.h"
#include "nsGkAtoms.h"
#include "nsCSSAnonBoxes.h"
#include "nsCSSPseudoElements.h"
#include "nsIHTMLContentSink.h" 
#include "nsCSSFrameConstructor.h"

#include "nsFrameTraversal.h"
#include "nsStyleChangeList.h"
#include "nsIDOMRange.h"
#include "nsITableLayout.h"    //selection neccesity
#include "nsITableCellLayout.h"//  "
#include "nsITextControlFrame.h"
#include "nsINameSpaceManager.h"
#include "nsIPercentHeightObserver.h"

#ifdef IBMBIDI
#include "nsBidiPresUtils.h"
#endif

// For triple-click pref
#include "nsIServiceManager.h"
#include "imgIContainer.h"
#include "imgIRequest.h"
#include "gfxIImageFrame.h"
#include "nsILookAndFeel.h"
#include "nsLayoutCID.h"
#include "nsWidgetsCID.h"     // for NS_LOOKANDFEEL_CID
#include "nsUnicharUtils.h"
#include "nsLayoutErrors.h"
#include "nsContentErrors.h"
#include "nsHTMLContainerFrame.h"
#include "nsBoxLayoutState.h"
#include "nsBlockFrame.h"
#include "nsDisplayList.h"
#include "nsImageLoader.h"

#ifdef MOZ_SVG
#include "nsSVGIntegrationUtils.h"
#include "nsSVGEffects.h"
#endif

#include "gfxContext.h"

static NS_DEFINE_CID(kLookAndFeelCID,  NS_LOOKANDFEEL_CID);
static NS_DEFINE_CID(kWidgetCID, NS_CHILD_CID);

// Struct containing cached metrics for box-wrapped frames.
struct nsBoxLayoutMetrics
{
  nsSize mPrefSize;
  nsSize mMinSize;
  nsSize mMaxSize;

  nsSize mBlockMinSize;
  nsSize mBlockPrefSize;
  nscoord mBlockAscent;

  nscoord mFlex;
  nscoord mAscent;

  nsSize mLastSize;

  PRPackedBool mWasCollapsed;
};

struct nsContentAndOffset
{
  nsIContent* mContent;
  PRInt32 mOffset;
};

// Some Misc #defines
#define SELECTION_DEBUG        0
#define FORCE_SELECTION_UPDATE 1
#define CALC_DEBUG             0


#include "nsILineIterator.h"

//non Hack prototypes
#if 0
static void RefreshContentFrames(nsPresContext* aPresContext, nsIContent * aStartContent, nsIContent * aEndContent);
#endif

#include "prenv.h"

// start nsIFrameDebug

#ifdef NS_DEBUG
static PRBool gShowFrameBorders = PR_FALSE;

void nsIFrameDebug::ShowFrameBorders(PRBool aEnable)
{
  gShowFrameBorders = aEnable;
}

PRBool nsIFrameDebug::GetShowFrameBorders()
{
  return gShowFrameBorders;
}

static PRBool gShowEventTargetFrameBorder = PR_FALSE;

void nsIFrameDebug::ShowEventTargetFrameBorder(PRBool aEnable)
{
  gShowEventTargetFrameBorder = aEnable;
}

PRBool nsIFrameDebug::GetShowEventTargetFrameBorder()
{
  return gShowEventTargetFrameBorder;
}

/**
 * Note: the log module is created during library initialization which
 * means that you cannot perform logging before then.
 */
static PRLogModuleInfo* gLogModule;

static PRLogModuleInfo* gFrameVerifyTreeLogModuleInfo;

static PRBool gFrameVerifyTreeEnable = PRBool(0x55);

PRBool
nsIFrameDebug::GetVerifyTreeEnable()
{
  if (gFrameVerifyTreeEnable == PRBool(0x55)) {
    if (nsnull == gFrameVerifyTreeLogModuleInfo) {
      gFrameVerifyTreeLogModuleInfo = PR_NewLogModule("frameverifytree");
      gFrameVerifyTreeEnable = 0 != gFrameVerifyTreeLogModuleInfo->level;
    }
  }
  return gFrameVerifyTreeEnable;
}

void
nsIFrameDebug::SetVerifyTreeEnable(PRBool aEnabled)
{
  gFrameVerifyTreeEnable = aEnabled;
}

static PRLogModuleInfo* gStyleVerifyTreeLogModuleInfo;

static PRBool gStyleVerifyTreeEnable = PRBool(0x55);

PRBool
nsIFrameDebug::GetVerifyStyleTreeEnable()
{
  if (gStyleVerifyTreeEnable == PRBool(0x55)) {
    if (nsnull == gStyleVerifyTreeLogModuleInfo) {
      gStyleVerifyTreeLogModuleInfo = PR_NewLogModule("styleverifytree");
      gStyleVerifyTreeEnable = 0 != gStyleVerifyTreeLogModuleInfo->level;
    }
  }
  return gStyleVerifyTreeEnable;
}

void
nsIFrameDebug::SetVerifyStyleTreeEnable(PRBool aEnabled)
{
  gStyleVerifyTreeEnable = aEnabled;
}

PRLogModuleInfo*
nsIFrameDebug::GetLogModuleInfo()
{
  if (nsnull == gLogModule) {
    gLogModule = PR_NewLogModule("frame");
  }
  return gLogModule;
}

void
nsIFrameDebug::DumpFrameTree(nsIFrame* aFrame)
{
    RootFrameList(aFrame->PresContext(), stdout, 0);
}

void
nsIFrameDebug::RootFrameList(nsPresContext* aPresContext, FILE* out, PRInt32 aIndent)
{
  if((nsnull == aPresContext) || (nsnull == out))
    return;

  nsIPresShell *shell = aPresContext->GetPresShell();
  if (nsnull != shell) {
    nsIFrame* frame = shell->FrameManager()->GetRootFrame();
    if(nsnull != frame) {
      nsIFrameDebug* debugFrame;
      nsresult rv;
      rv = frame->QueryInterface(NS_GET_IID(nsIFrameDebug), (void**)&debugFrame);
      if(NS_SUCCEEDED(rv))
        debugFrame->List(out, aIndent);
    }
  }
}
#endif
// end nsIFrameDebug

void
NS_MergeReflowStatusInto(nsReflowStatus* aPrimary, nsReflowStatus aSecondary)
{
  *aPrimary |= aSecondary &
    (NS_FRAME_NOT_COMPLETE | NS_FRAME_OVERFLOW_INCOMPLETE |
     NS_FRAME_TRUNCATED | NS_FRAME_REFLOW_NEXTINFLOW);
  if (*aPrimary & NS_FRAME_NOT_COMPLETE) {
    *aPrimary &= ~NS_FRAME_OVERFLOW_INCOMPLETE;
  }
}

void
nsWeakFrame::Init(nsIFrame* aFrame)
{
  Clear(mFrame ? mFrame->PresContext()->GetPresShell() : nsnull);
  mFrame = aFrame;
  if (mFrame) {
    nsIPresShell* shell = mFrame->PresContext()->GetPresShell();
    NS_WARN_IF_FALSE(shell, "Null PresShell in nsWeakFrame!");
    if (shell) {
      shell->AddWeakFrame(this);
    } else {
      mFrame = nsnull;
    }
  }
}

nsIFrame*
NS_NewEmptyFrame(nsIPresShell* aPresShell, nsStyleContext* aContext)
{
  return new (aPresShell) nsFrame(aContext);
}

// Overloaded new operator. Initializes the memory to 0 and relies on an arena
// (which comes from the presShell) to perform the allocation.
void* 
nsFrame::operator new(size_t sz, nsIPresShell* aPresShell) CPP_THROW_NEW
{
  // Check the recycle list first.
  void* result = aPresShell->AllocateFrame(sz);
  
  if (result) {
    memset(result, 0, sz);
  }

  return result;
}

// Overridden to prevent the global delete from being called, since the memory
// came out of an nsIArena instead of the global delete operator's heap.
void 
nsFrame::operator delete(void* aPtr, size_t sz)
{
  // Don't let the memory be freed, since it will be recycled
  // instead. Don't call the global operator delete.

  // Stash the size of the object in the first four bytes of the
  // freed up memory.  The Destroy method can then use this information
  // to recycle the object.
  size_t* szPtr = (size_t*)aPtr;
  *szPtr = sz;
}


nsFrame::nsFrame(nsStyleContext* aContext)
{
  MOZ_COUNT_CTOR(nsFrame);

  mState = NS_FRAME_FIRST_REFLOW | NS_FRAME_IS_DIRTY;
  mStyleContext = aContext;
  mStyleContext->AddRef();
}

nsFrame::~nsFrame()
{
  MOZ_COUNT_DTOR(nsFrame);

  NS_IF_RELEASE(mContent);
  if (mStyleContext)
    mStyleContext->Release();
}

/////////////////////////////////////////////////////////////////////////////
// nsISupports

NS_IMETHODIMP
nsFrame::QueryInterface(const nsIID& aIID, void** aInstancePtr)
{
  NS_PRECONDITION(aInstancePtr, "null out param");

#ifdef DEBUG
  if (aIID.Equals(NS_GET_IID(nsIFrameDebug))) {
    *aInstancePtr = static_cast<nsIFrameDebug*>(this);
    return NS_OK;
  }
#endif

  if (aIID.Equals(NS_GET_IID(nsIFrame)) ||
      aIID.Equals(NS_GET_IID(nsISupports))) {
    *aInstancePtr = static_cast<nsIFrame*>(this);
    return NS_OK;
  }

  *aInstancePtr = nsnull;
  return NS_ERROR_NO_INTERFACE;
}

nsrefcnt nsFrame::AddRef(void)
{
  NS_WARNING("not supported for frames");
  return 1;
}

nsrefcnt nsFrame::Release(void)
{
  NS_WARNING("not supported for frames");
  return 1;
}

/////////////////////////////////////////////////////////////////////////////
// nsIFrame

NS_IMETHODIMP
nsFrame::Init(nsIContent*      aContent,
              nsIFrame*        aParent,
              nsIFrame*        aPrevInFlow)
{
  NS_PRECONDITION(!mContent, "Double-initing a frame?");
  NS_ASSERTION(IsFrameOfType(eDEBUGAllFrames) &&
               !IsFrameOfType(eDEBUGNoFrames),
               "IsFrameOfType implementation that doesn't call base class");

  mContent = aContent;
  mParent = aParent;

  if (aContent) {
    NS_ADDREF(aContent);
    aContent->SetMayHaveFrame(PR_TRUE);
    NS_ASSERTION(mContent->MayHaveFrame(), "SetMayHaveFrame failed?");
  }

  if (aPrevInFlow) {
    // Make sure the general flags bits are the same
    nsFrameState state = aPrevInFlow->GetStateBits();

    // Make bits that are currently off (see constructor) the same:
    mState |= state & (NS_FRAME_SELECTED_CONTENT |
                       NS_FRAME_INDEPENDENT_SELECTION |
                       NS_FRAME_IS_SPECIAL |
                       NS_FRAME_MAY_BE_TRANSFORMED_OR_HAVE_RENDERING_OBSERVERS);
  }
  if (mParent) {
    nsFrameState state = mParent->GetStateBits();

    // Make bits that are currently off (see constructor) the same:
    mState |= state & (NS_FRAME_INDEPENDENT_SELECTION |
                       NS_FRAME_GENERATED_CONTENT);
  }
  if (GetStyleDisplay()->HasTransform()) {
    // The frame gets reconstructed if we toggle the -moz-transform
    // property, so we can set this bit here and then ignore it.
    mState |= NS_FRAME_MAY_BE_TRANSFORMED_OR_HAVE_RENDERING_OBSERVERS;
  }
  
  DidSetStyleContext(nsnull);

  if (IsBoxWrapped())
    InitBoxMetrics(PR_FALSE);

  return NS_OK;
}

NS_IMETHODIMP nsFrame::SetInitialChildList(nsIAtom*        aListName,
                                           nsIFrame*       aChildList)
{
  // XXX This shouldn't be getting called at all, but currently is for backwards
  // compatility reasons...
#if 0
  NS_ERROR("not a container");
  return NS_ERROR_UNEXPECTED;
#else
  NS_ASSERTION(nsnull == aChildList, "not a container");
  return NS_OK;
#endif
}

NS_IMETHODIMP
nsFrame::AppendFrames(nsIAtom*        aListName,
                      nsIFrame*       aFrameList)
{
  NS_PRECONDITION(PR_FALSE, "not a container");
  return NS_ERROR_UNEXPECTED;
}

NS_IMETHODIMP
nsFrame::InsertFrames(nsIAtom*        aListName,
                      nsIFrame*       aPrevFrame,
                      nsIFrame*       aFrameList)
{
  NS_PRECONDITION(PR_FALSE, "not a container");
  return NS_ERROR_UNEXPECTED;
}

NS_IMETHODIMP
nsFrame::RemoveFrame(nsIAtom*        aListName,
                     nsIFrame*       aOldFrame)
{
  NS_PRECONDITION(PR_FALSE, "not a container");
  return NS_ERROR_UNEXPECTED;
}

void
nsFrame::Destroy()
{
#ifdef MOZ_SVG
  nsSVGEffects::InvalidateDirectRenderingObservers(this);
#endif

  // Get the view pointer now before the frame properties disappear
  // when we call NotifyDestroyingFrame()
  nsIView* view = GetView();
  nsPresContext* presContext = PresContext();

  nsIPresShell *shell = presContext->GetPresShell();
  NS_ASSERTION(!(mState & NS_FRAME_OUT_OF_FLOW) ||
               !shell->FrameManager()->GetPlaceholderFrameFor(this),
               "Deleting out of flow without tearing down placeholder "
               "relationship; see comments in nsFrame.h");

  shell->NotifyDestroyingFrame(this);

  if ((mState & NS_FRAME_EXTERNAL_REFERENCE) ||
      (mState & NS_FRAME_SELECTED_CONTENT)) {
    shell->ClearFrameRefs(this);
  }

  //XXX Why is this done in nsFrame instead of some frame class
  // that actually loads images?
  presContext->StopImagesFor(this);

  if (view) {
    // Break association between view and frame
    view->SetClientData(nsnull);
    
    // Destroy the view
    view->Destroy();
  }

  // Deleting the frame doesn't really free the memory, since we're using an
  // arena for allocation, but we will get our destructors called.
  delete this;

  // Now that we're totally cleaned out, we need to add ourselves to the presshell's
  // recycler.
  size_t* sz = (size_t*)this;
  shell->FreeFrame(*sz, (void*)this);
}

NS_IMETHODIMP
nsFrame::GetOffsets(PRInt32 &aStart, PRInt32 &aEnd) const
{
  aStart = 0;
  aEnd = 0;
  return NS_OK;
}

// Subclass hook for style post processing
/* virtual */ void
nsFrame::DidSetStyleContext(nsStyleContext* aOldStyleContext)
{
  // Ensure that this frame gets invalidates (and, in the case of some
  // 'border-image's, reflows) when images that affect it load.
  nsRefPtr<nsImageLoader> loaderChain;

  const nsStyleBackground *background = GetStyleBackground();
  imgIRequest *newBackgroundImage = background->mBackgroundImage;
  if (newBackgroundImage) {
    loaderChain = nsImageLoader::Create(this, newBackgroundImage,
                                        PR_FALSE, loaderChain);
  }

  const nsStyleBorder *border = GetStyleBorder();
  imgIRequest *newBorderImage = border->GetBorderImage();
  if (newBorderImage) {
    loaderChain = nsImageLoader::Create(this, newBorderImage,
                                        border->ImageBorderDiffers(),
                                        loaderChain);
  }

<<<<<<< HEAD
  PresContext()->SetImageNotifiers(this, notifierChain);
=======
  PresContext()->SetImageLoaders(this, loaderChain);

  return NS_OK;
>>>>>>> d371627d
}

/* virtual */ nsMargin
nsIFrame::GetUsedMargin() const
{
  NS_ASSERTION(nsLayoutUtils::sDisableGetUsedXAssertions ||
               !NS_SUBTREE_DIRTY(this) ||
               (GetStateBits() & NS_FRAME_IN_REFLOW),
               "cannot call GetUsedMargin on a dirty frame not currently "
               "being reflowed");

  nsMargin margin(0, 0, 0, 0);
  if (!GetStyleMargin()->GetMargin(margin)) {
    nsMargin *m = static_cast<nsMargin*>
                             (GetProperty(nsGkAtoms::usedMarginProperty));
    NS_ASSERTION(m, "used margin property missing (out of memory?)");
    if (m) {
      margin = *m;
    }
  }
  return margin;
}

/* virtual */ nsMargin
nsIFrame::GetUsedBorder() const
{
  NS_ASSERTION(nsLayoutUtils::sDisableGetUsedXAssertions ||
               !NS_SUBTREE_DIRTY(this) ||
               (GetStateBits() & NS_FRAME_IN_REFLOW),
               "cannot call GetUsedBorder on a dirty frame not currently "
               "being reflowed");

  // Theme methods don't use const-ness.
  nsIFrame *mutable_this = const_cast<nsIFrame*>(this);

  const nsStyleDisplay *disp = GetStyleDisplay();
  if (mutable_this->IsThemed(disp)) {
    nsMargin result;
    nsPresContext *presContext = PresContext();
    presContext->GetTheme()->GetWidgetBorder(presContext->DeviceContext(),
                                             mutable_this, disp->mAppearance,
                                             &result);
    result.top = presContext->DevPixelsToAppUnits(result.top);
    result.right = presContext->DevPixelsToAppUnits(result.right);
    result.bottom = presContext->DevPixelsToAppUnits(result.bottom);
    result.left = presContext->DevPixelsToAppUnits(result.left);
    return result;
  }

  return GetStyleBorder()->GetActualBorder();
}

/* virtual */ nsMargin
nsIFrame::GetUsedPadding() const
{
  NS_ASSERTION(nsLayoutUtils::sDisableGetUsedXAssertions ||
               !NS_SUBTREE_DIRTY(this) ||
               (GetStateBits() & NS_FRAME_IN_REFLOW),
               "cannot call GetUsedPadding on a dirty frame not currently "
               "being reflowed");

  nsMargin padding(0, 0, 0, 0);

  // Theme methods don't use const-ness.
  nsIFrame *mutable_this = const_cast<nsIFrame*>(this);

  const nsStyleDisplay *disp = GetStyleDisplay();
  if (mutable_this->IsThemed(disp)) {
    nsPresContext *presContext = PresContext();
    if (presContext->GetTheme()->GetWidgetPadding(presContext->DeviceContext(),
                                                  mutable_this,
                                                  disp->mAppearance,
                                                  &padding)) {
      padding.top = presContext->DevPixelsToAppUnits(padding.top);
      padding.right = presContext->DevPixelsToAppUnits(padding.right);
      padding.bottom = presContext->DevPixelsToAppUnits(padding.bottom);
      padding.left = presContext->DevPixelsToAppUnits(padding.left);
      return padding;
    }
  }
  if (!GetStylePadding()->GetPadding(padding)) {
    nsMargin *p = static_cast<nsMargin*>
                             (GetProperty(nsGkAtoms::usedPaddingProperty));
    NS_ASSERTION(p, "used padding property missing (out of memory?)");
    if (p) {
      padding = *p;
    }
  }
  return padding;
}

void
nsIFrame::ApplySkipSides(nsMargin& aMargin) const
{
  PRIntn skipSides = GetSkipSides();
  if (skipSides & (1 << NS_SIDE_TOP))
    aMargin.top = 0;
  if (skipSides & (1 << NS_SIDE_RIGHT))
    aMargin.right = 0;
  if (skipSides & (1 << NS_SIDE_BOTTOM))
    aMargin.bottom = 0;
  if (skipSides & (1 << NS_SIDE_LEFT))
    aMargin.left = 0;
}

nsRect
nsIFrame::GetMarginRect() const
{
  nsMargin m(GetUsedMargin());
  ApplySkipSides(m);
  nsRect r(mRect);
  r.Inflate(m);
  return r;
}

nsRect
nsIFrame::GetPaddingRect() const
{
  nsMargin b(GetUsedBorder());
  ApplySkipSides(b);
  nsRect r(mRect);
  r.Deflate(b);
  return r;
}

PRBool
nsIFrame::IsTransformed() const
{
  return (mState & NS_FRAME_MAY_BE_TRANSFORMED_OR_HAVE_RENDERING_OBSERVERS) &&
    GetStyleDisplay()->HasTransform();
}

nsRect
nsIFrame::GetContentRect() const
{
  nsMargin bp(GetUsedBorderAndPadding());
  ApplySkipSides(bp);
  nsRect r(mRect);
  r.Deflate(bp);
  return r;
}

nsStyleContext*
nsFrame::GetAdditionalStyleContext(PRInt32 aIndex) const
{
  NS_PRECONDITION(aIndex >= 0, "invalid index number");
  return nsnull;
}

void
nsFrame::SetAdditionalStyleContext(PRInt32 aIndex, 
                                   nsStyleContext* aStyleContext)
{
  NS_PRECONDITION(aIndex >= 0, "invalid index number");
}

nscoord
nsFrame::GetBaseline() const
{
  NS_ASSERTION(!NS_SUBTREE_DIRTY(this),
               "frame must not be dirty");
  // Default to the bottom margin edge, per CSS2.1's definition of the
  // 'baseline' value of 'vertical-align'.
  return mRect.height + GetUsedMargin().bottom;
}

// Child frame enumeration

nsIAtom*
nsFrame::GetAdditionalChildListName(PRInt32 aIndex) const
{
  NS_PRECONDITION(aIndex >= 0, "invalid index number");
  return nsnull;
}

nsIFrame*
nsFrame::GetFirstChild(nsIAtom* aListName) const
{
  return nsnull;
}

static nsIFrame*
GetActiveSelectionFrame(nsIFrame* aFrame)
{
  nsIView* mouseGrabber;
  aFrame->PresContext()->GetViewManager()->GetMouseEventGrabber(mouseGrabber);
  if (mouseGrabber) {
    nsIFrame* activeFrame = nsLayoutUtils::GetFrameFor(mouseGrabber);
    if (activeFrame) {
      return activeFrame;
    }
  }
    
  return aFrame;
}

PRInt16
nsFrame::DisplaySelection(nsPresContext* aPresContext, PRBool isOkToTurnOn)
{
  PRInt16 selType = nsISelectionController::SELECTION_OFF;

  nsCOMPtr<nsISelectionController> selCon;
  nsresult result = GetSelectionController(aPresContext, getter_AddRefs(selCon));
  if (NS_SUCCEEDED(result) && selCon) {
    result = selCon->GetDisplaySelection(&selType);
    if (NS_SUCCEEDED(result) && (selType != nsISelectionController::SELECTION_OFF)) {
      // Check whether style allows selection.
      PRBool selectable;
      IsSelectable(&selectable, nsnull);
      if (!selectable) {
        selType = nsISelectionController::SELECTION_OFF;
        isOkToTurnOn = PR_FALSE;
      }
    }
    if (isOkToTurnOn && (selType == nsISelectionController::SELECTION_OFF)) {
      selCon->SetDisplaySelection(nsISelectionController::SELECTION_ON);
      selType = nsISelectionController::SELECTION_ON;
    }
  }
  return selType;
}

class nsDisplaySelectionOverlay : public nsDisplayItem {
public:
  nsDisplaySelectionOverlay(nsFrame* aFrame, PRInt16 aSelectionValue)
    : nsDisplayItem(aFrame), mSelectionValue(aSelectionValue) {
    MOZ_COUNT_CTOR(nsDisplaySelectionOverlay);
  }
#ifdef NS_BUILD_REFCNT_LOGGING
  virtual ~nsDisplaySelectionOverlay() {
    MOZ_COUNT_DTOR(nsDisplaySelectionOverlay);
  }
#endif

  virtual void Paint(nsDisplayListBuilder* aBuilder, nsIRenderingContext* aCtx,
     const nsRect& aDirtyRect);
  NS_DISPLAY_DECL_NAME("SelectionOverlay")
private:
  PRInt16 mSelectionValue;
};

void nsDisplaySelectionOverlay::Paint(nsDisplayListBuilder* aBuilder,
     nsIRenderingContext* aCtx, const nsRect& aDirtyRect)
{
  nscolor color = NS_RGB(255, 255, 255);
  
  nsILookAndFeel::nsColorID colorID;
  nsresult result;
  if (mSelectionValue == nsISelectionController::SELECTION_ON) {
    colorID = nsILookAndFeel::eColor_TextSelectBackground;
  } else if (mSelectionValue == nsISelectionController::SELECTION_ATTENTION) {
    colorID = nsILookAndFeel::eColor_TextSelectBackgroundAttention;
  } else {
    colorID = nsILookAndFeel::eColor_TextSelectBackgroundDisabled;
  }

  nsCOMPtr<nsILookAndFeel> look;
  look = do_GetService(kLookAndFeelCID, &result);
  if (NS_SUCCEEDED(result) && look)
    look->GetColor(colorID, color);

  gfxRGBA c(color);
  c.a = .5;

  gfxContext *ctx = aCtx->ThebesContext();
  ctx->SetColor(c);

  nsRect rect(aBuilder->ToReferenceFrame(mFrame), mFrame->GetSize());
  rect.IntersectRect(rect, aDirtyRect);
  rect.ScaleRoundOut(1.0f / mFrame->PresContext()->AppUnitsPerDevPixel());
  ctx->NewPath();
  ctx->Rectangle(gfxRect(rect.x, rect.y, rect.width, rect.height), PR_TRUE);
  ctx->Fill();
}

/********************************************************
* Refreshes each content's frame
*********************************************************/

nsresult
nsFrame::DisplaySelectionOverlay(nsDisplayListBuilder*   aBuilder,
                                 const nsDisplayListSet& aLists,
                                 PRUint16                aContentType)
{
//check frame selection state
  if ((GetStateBits() & NS_FRAME_SELECTED_CONTENT) != NS_FRAME_SELECTED_CONTENT)
    return NS_OK;
  if (!IsVisibleForPainting(aBuilder))
    return NS_OK;
    
  nsPresContext* presContext = PresContext();
  nsIPresShell *shell = presContext->PresShell();
  if (!shell)
    return NS_OK;

  PRInt16 displaySelection;
  nsresult rv = shell->GetSelectionFlags(&displaySelection);
  if (NS_FAILED(rv))
    return rv;
  if (!(displaySelection & aContentType))
    return NS_OK;

  const nsFrameSelection* frameSelection = GetConstFrameSelection();
  PRInt16 selectionValue = frameSelection->GetDisplaySelection();

  if (selectionValue <= nsISelectionController::SELECTION_HIDDEN)
    return NS_OK; // selection is hidden or off

  nsIContent *newContent = mContent->GetParent();

  //check to see if we are anonymous content
  PRInt32 offset = 0;
  if (newContent) {
    // XXXbz there has GOT to be a better way of determining this!
    offset = newContent->IndexOf(mContent);
  }

  SelectionDetails *details;
  //look up to see what selection(s) are on this frame
  details = frameSelection->LookUpSelection(newContent, offset, 1, PR_FALSE);
  // XXX is the above really necessary? We don't actually DO anything
  // with the details other than test that they're non-null
  if (!details)
    return NS_OK;
  
  while (details) {
    SelectionDetails *next = details->mNext;
    delete details;
    details = next;
  }

  return aLists.Content()->AppendNewToTop(new (aBuilder)
      nsDisplaySelectionOverlay(this, selectionValue));
}

nsresult
nsFrame::DisplayOutlineUnconditional(nsDisplayListBuilder*   aBuilder,
                                     const nsDisplayListSet& aLists)
{
  if (GetStyleOutline()->GetOutlineStyle() == NS_STYLE_BORDER_STYLE_NONE)
    return NS_OK;
    
  return aLists.Outlines()->AppendNewToTop(new (aBuilder) nsDisplayOutline(this));
}

nsresult
nsFrame::DisplayOutline(nsDisplayListBuilder*   aBuilder,
                        const nsDisplayListSet& aLists)
{
  if (!IsVisibleForPainting(aBuilder))
    return NS_OK;

  return DisplayOutlineUnconditional(aBuilder, aLists);
}

nsresult
nsIFrame::DisplayCaret(nsDisplayListBuilder* aBuilder,
                       const nsRect& aDirtyRect, const nsDisplayListSet& aLists)
{
  if (!IsVisibleForPainting(aBuilder))
    return NS_OK;

  return aLists.Content()->AppendNewToTop(
      new (aBuilder) nsDisplayCaret(this, aBuilder->GetCaret()));
}

PRBool
nsFrame::HasBorder() const
{
  return GetUsedBorder() != nsMargin(0,0,0,0);
}

nsresult
nsFrame::DisplayBorderBackgroundOutline(nsDisplayListBuilder*   aBuilder,
                                        const nsDisplayListSet& aLists,
                                        PRBool                  aForceBackground)
{
  // The visibility check belongs here since child elements have the
  // opportunity to override the visibility property and display even if
  // their parent is hidden.
  if (!IsVisibleForPainting(aBuilder))
    return NS_OK;

  if (GetStyleBorder()->mBoxShadow) {
    nsresult rv = aLists.BorderBackground()->AppendNewToTop(new (aBuilder)
        nsDisplayBoxShadow(this));
    NS_ENSURE_SUCCESS(rv, rv);
  }

  // Here we don't try to detect background propagation. Frames that might
  // receive a propagated background should just set aForceBackground to
  // PR_TRUE.
  if (aBuilder->IsForEventDelivery() || aForceBackground ||
      !GetStyleBackground()->IsTransparent() || GetStyleDisplay()->mAppearance) {
    nsresult rv = aLists.BorderBackground()->AppendNewToTop(new (aBuilder)
        nsDisplayBackground(this));
    NS_ENSURE_SUCCESS(rv, rv);
  }
  
  if (HasBorder()) {
    nsresult rv = aLists.BorderBackground()->AppendNewToTop(new (aBuilder)
        nsDisplayBorder(this));
    NS_ENSURE_SUCCESS(rv, rv);
  }

  return DisplayOutlineUnconditional(aBuilder, aLists);
}

PRBool
nsIFrame::GetAbsPosClipRect(const nsStyleDisplay* aDisp, nsRect* aRect,
                            const nsSize& aSize)
{
  NS_PRECONDITION(aRect, "Must have aRect out parameter");

  if (!aDisp->IsAbsolutelyPositioned() ||
      !(aDisp->mClipFlags & NS_STYLE_CLIP_RECT))
    return PR_FALSE;

  *aRect = aDisp->mClip;
  if (NS_STYLE_CLIP_RIGHT_AUTO & aDisp->mClipFlags) {
    aRect->width = aSize.width - aRect->x;
  }
  if (NS_STYLE_CLIP_BOTTOM_AUTO & aDisp->mClipFlags) {
    aRect->height = aSize.height - aRect->y;
  }
  return PR_TRUE;
}

static PRBool ApplyAbsPosClipping(nsDisplayListBuilder* aBuilder,
                                  const nsStyleDisplay* aDisp, nsIFrame* aFrame,
                                  nsRect* aRect) {
  if (!aFrame->GetAbsPosClipRect(aDisp, aRect, aFrame->GetSize()))
    return PR_FALSE;

  // A moving frame should not be allowed to clip a non-moving frame.
  // Abs-pos clipping always clips frames below it in the frame tree, except
  // for when an abs-pos frame clips a fixed-pos frame. So when fixed-pos
  // elements are present we do not allow a moving abs-pos frame with
  // an out-of-flow descendant (which could be a fixed frame) child to clip
  // anything. It's OK to not clip anything, even the moving children ...
  // all that could happen is that we get unnecessarily conservative results
  // for nsLayoutUtils::ComputeRepaintRegionForCopy ... but this is a rare
  // situation.
  if (aBuilder->HasMovingFrames() &&
      aFrame->PresContext()->FrameManager()->GetRootFrame()->
          GetFirstChild(nsGkAtoms::fixedList) &&
      aBuilder->IsMovingFrame(aFrame))
    return PR_FALSE;

  *aRect += aBuilder->ToReferenceFrame(aFrame);

  return PR_TRUE;
}

/**
 * Returns PR_TRUE if aFrame is overflow:hidden and we should interpret
 * that as -moz-hidden-unscrollable.
 */
static PRBool ApplyOverflowHiddenClipping(nsIFrame* aFrame,
                                          const nsStyleDisplay* aDisp)
{
  if (aDisp->mOverflowX != NS_STYLE_OVERFLOW_HIDDEN)
    return PR_FALSE;
    
  nsIAtom* type = aFrame->GetType();
  // REVIEW: these are the frame types that call IsTableClip and set up
  // clipping. Actually there were also table rows and the inner table frame
  // doing this, but 'overflow' isn't applicable to them according to
  // CSS 2.1 so I removed them. Also, we used to clip at tableOuterFrame
  // but we should actually clip at tableFrame (as per discussion with Hixie and
  // bz).
  return type == nsGkAtoms::tableFrame ||
       type == nsGkAtoms::tableCellFrame ||
       type == nsGkAtoms::bcTableCellFrame;
}

static PRBool ApplyOverflowClipping(nsDisplayListBuilder* aBuilder,
                                    nsIFrame* aFrame,
                                    const nsStyleDisplay* aDisp, nsRect* aRect) {
  // REVIEW: from nsContainerFrame.cpp SyncFrameViewGeometryDependentProperties,
  // except that that function used the border-edge for
  // -moz-hidden-unscrollable which I don't think is correct... Also I've
  // changed -moz-hidden-unscrollable to apply to any kind of frame.

  // Only -moz-hidden-unscrollable is handled here (and 'hidden' for table
  // frames). Other overflow clipping is applied by nsHTML/XULScrollFrame.
  if (!ApplyOverflowHiddenClipping(aFrame, aDisp)) {
    PRBool clip = aDisp->mOverflowX == NS_STYLE_OVERFLOW_CLIP;
    if (!clip)
      return PR_FALSE;
    // We allow -moz-hidden-unscrollable to apply to any kind of frame. This
    // is required by comboboxes which make their display text (an inline frame)
    // have clipping.
  }
  
  *aRect = aFrame->GetPaddingRect() - aFrame->GetPosition() +
    aBuilder->ToReferenceFrame(aFrame);
  return PR_TRUE;
}

class nsOverflowClipWrapper : public nsDisplayWrapper
{
public:
  /**
   * Create a wrapper to apply overflow clipping for aContainer.
   * @param aClipBorderBackground set to PR_TRUE to clip the BorderBackground()
   * list, otherwise it will not be clipped
   * @param aClipAll set to PR_TRUE to clip all descendants, even those for
   * which we aren't the containing block
   */
  nsOverflowClipWrapper(nsIFrame* aContainer, const nsRect& aRect,
                        PRBool aClipBorderBackground, PRBool aClipAll)
    : mContainer(aContainer), mRect(aRect),
      mClipBorderBackground(aClipBorderBackground), mClipAll(aClipAll) {}
  virtual PRBool WrapBorderBackground() { return mClipBorderBackground; }
  virtual nsDisplayItem* WrapList(nsDisplayListBuilder* aBuilder,
                                  nsIFrame* aFrame, nsDisplayList* aList) {
    // We are not a stacking context root. There is no valid underlying
    // frame for the whole list. These items are all in-flow descendants so
    // we can safely just clip them.
    return new (aBuilder) nsDisplayClip(nsnull, mContainer, aList, mRect);
  }
  virtual nsDisplayItem* WrapItem(nsDisplayListBuilder* aBuilder,
                                  nsDisplayItem* aItem) {
    nsIFrame* f = aItem->GetUnderlyingFrame();
    if (mClipAll || nsLayoutUtils::IsProperAncestorFrame(mContainer, f, nsnull))
      return new (aBuilder) nsDisplayClip(f, mContainer, aItem, mRect);
    return aItem;
  }
protected:
  nsIFrame*    mContainer;
  nsRect       mRect;
  PRPackedBool mClipBorderBackground;
  PRPackedBool mClipAll;
};

class nsAbsPosClipWrapper : public nsDisplayWrapper
{
public:
  nsAbsPosClipWrapper(nsIFrame* aContainer, const nsRect& aRect)
    : mContainer(aContainer), mRect(aRect) {}
  virtual nsDisplayItem* WrapList(nsDisplayListBuilder* aBuilder,
                                  nsIFrame* aFrame, nsDisplayList* aList) {
    // We are not a stacking context root. There is no valid underlying
    // frame for the whole list.
    return new (aBuilder) nsDisplayClip(nsnull, mContainer, aList, mRect);
  }
  virtual nsDisplayItem* WrapItem(nsDisplayListBuilder* aBuilder,
                                  nsDisplayItem* aItem) {
    return new (aBuilder) nsDisplayClip(aItem->GetUnderlyingFrame(),
            mContainer, aItem, mRect);
  }
protected:
  nsIFrame* mContainer;
  nsRect    mRect;
};

nsresult
nsIFrame::OverflowClip(nsDisplayListBuilder*   aBuilder,
                       const nsDisplayListSet& aFromSet,
                       const nsDisplayListSet& aToSet,
                       const nsRect&           aClipRect,
                       PRBool                  aClipBorderBackground,
                       PRBool                  aClipAll)
{
  nsOverflowClipWrapper wrapper(this, aClipRect, aClipBorderBackground, aClipAll);
  return wrapper.WrapLists(aBuilder, this, aFromSet, aToSet);
}

nsresult
nsIFrame::Clip(nsDisplayListBuilder*   aBuilder,
               const nsDisplayListSet& aFromSet,
               const nsDisplayListSet& aToSet,
               const nsRect&           aClipRect)
{
  nsAbsPosClipWrapper wrapper(this, aClipRect);
  return wrapper.WrapLists(aBuilder, this, aFromSet, aToSet);
}

static nsresult
BuildDisplayListWithOverflowClip(nsDisplayListBuilder* aBuilder, nsIFrame* aFrame,
    const nsRect& aDirtyRect, const nsDisplayListSet& aSet,
    const nsRect& aClipRect)
{
  nsDisplayListCollection set;
  nsresult rv = aFrame->BuildDisplayList(aBuilder, aDirtyRect, set);
  NS_ENSURE_SUCCESS(rv, rv);
  rv = aBuilder->DisplayCaret(aFrame, aDirtyRect, aSet);
  NS_ENSURE_SUCCESS(rv, rv);
  
  return aFrame->OverflowClip(aBuilder, set, aSet, aClipRect);
}

#ifdef NS_DEBUG
static void PaintDebugBorder(nsIFrame* aFrame, nsIRenderingContext* aCtx,
     const nsRect& aDirtyRect, nsPoint aPt) {
  nsRect r(aPt, aFrame->GetSize());
  if (aFrame->HasView()) {
    aCtx->SetColor(NS_RGB(0,0,255));
  } else {
    aCtx->SetColor(NS_RGB(255,0,0));
  }
  aCtx->DrawRect(r);
}

static void PaintEventTargetBorder(nsIFrame* aFrame, nsIRenderingContext* aCtx,
     const nsRect& aDirtyRect, nsPoint aPt) {
  nsRect r(aPt, aFrame->GetSize());
  aCtx->SetColor(NS_RGB(128,0,128));
  aCtx->DrawRect(r);
}

static void
DisplayDebugBorders(nsDisplayListBuilder* aBuilder, nsIFrame* aFrame,
                    const nsDisplayListSet& aLists) {
  // Draw a border around the child
  // REVIEW: From nsContainerFrame::PaintChild
  if (nsIFrameDebug::GetShowFrameBorders() && !aFrame->GetRect().IsEmpty()) {
    aLists.Outlines()->AppendNewToTop(new (aBuilder)
        nsDisplayGeneric(aFrame, PaintDebugBorder, "DebugBorder"));
  }
  // Draw a border around the current event target
  if (nsIFrameDebug::GetShowEventTargetFrameBorder() &&
      aFrame->PresContext()->PresShell()->GetDrawEventTargetFrame() == aFrame) {
    aLists.Outlines()->AppendNewToTop(new (aBuilder)
        nsDisplayGeneric(aFrame, PaintEventTargetBorder, "EventTargetBorder"));
  }
}
#endif

nsresult
nsIFrame::BuildDisplayListForStackingContext(nsDisplayListBuilder* aBuilder,
                                             const nsRect&         aDirtyRect,
                                             nsDisplayList*        aList) {
  if (GetStateBits() & NS_FRAME_TOO_DEEP_IN_FRAME_TREE)
    return NS_OK;

  // Replaced elements have their visibility handled here, because
  // they're visually atomic
  if (IsFrameOfType(eReplaced) && !IsVisibleForPainting(aBuilder))
    return NS_OK;

  nsRect absPosClip;
  const nsStyleDisplay* disp = GetStyleDisplay();
  PRBool applyAbsPosClipping =
      ApplyAbsPosClipping(aBuilder, disp, this, &absPosClip);
  nsRect dirtyRect = aDirtyRect;

  /* If we're being transformed, we need to invert the matrix transform so that we don't 
   * grab points in the wrong coordinate system!
   */
  if ((mState & NS_FRAME_MAY_BE_TRANSFORMED_OR_HAVE_RENDERING_OBSERVERS) &&
      disp->HasTransform())
    dirtyRect = nsDisplayTransform::UntransformRect(dirtyRect, this, nsPoint(0, 0));
  
  if (applyAbsPosClipping) {
    dirtyRect.IntersectRect(dirtyRect,
                            absPosClip - aBuilder->ToReferenceFrame(this));
  }

#ifdef MOZ_SVG
  PRBool usingSVGEffects = nsSVGIntegrationUtils::UsingEffectsForFrame(this);
  if (usingSVGEffects) {
    dirtyRect =
      nsSVGIntegrationUtils::GetRequiredSourceForInvalidArea(this, dirtyRect);
  }
#endif

  nsDisplayListCollection set;
  nsresult rv;
  {    
    nsDisplayListBuilder::AutoIsRootSetter rootSetter(aBuilder, PR_TRUE);
    rv = BuildDisplayList(aBuilder, dirtyRect, set);
  }
  NS_ENSURE_SUCCESS(rv, rv);
    
  if (aBuilder->IsBackgroundOnly()) {
    set.BlockBorderBackgrounds()->DeleteAll();
    set.Floats()->DeleteAll();
    set.Content()->DeleteAll();
    set.PositionedDescendants()->DeleteAll();
    set.Outlines()->DeleteAll();
  }
  
  // This z-order sort also sorts secondarily by content order. We need to do
  // this so that boxes produced by the same element are placed together
  // in the sort. Consider a position:relative inline element that breaks
  // across lines and has absolutely positioned children; all the abs-pos
  // children should be z-ordered after all the boxes for the position:relative
  // element itself.
  set.PositionedDescendants()->SortByZOrder(aBuilder, GetContent());
  
  nsRect overflowClip;
  if (ApplyOverflowClipping(aBuilder, this, disp, &overflowClip)) {
    nsOverflowClipWrapper wrapper(this, overflowClip, PR_FALSE, PR_FALSE);
    rv = wrapper.WrapListsInPlace(aBuilder, this, set);
    NS_ENSURE_SUCCESS(rv, rv);
  }
  // We didn't use overflowClip to restrict the dirty rect, since some of the
  // descendants may not be clipped by it. Even if we end up with unnecessary
  // display items, they'll be pruned during OptimizeVisibility.  

  nsDisplayList resultList;
  // Now follow the rules of http://www.w3.org/TR/CSS21/zindex.html
  // 1,2: backgrounds and borders
  resultList.AppendToTop(set.BorderBackground());
  // 3: negative z-index children.
  for (;;) {
    nsDisplayItem* item = set.PositionedDescendants()->GetBottom();
    if (item) {
      nsIFrame* f = item->GetUnderlyingFrame();
      NS_ASSERTION(f, "After sorting, every item in the list should have an underlying frame");
      if (nsLayoutUtils::GetZIndex(f) < 0) {
        set.PositionedDescendants()->RemoveBottom();
        resultList.AppendToTop(item);
        continue;
      }
    }
    break;
  }
  // 4: block backgrounds
  resultList.AppendToTop(set.BlockBorderBackgrounds());
  // 5: floats
  resultList.AppendToTop(set.Floats());
  // 7: general content
  resultList.AppendToTop(set.Content());
  // 7.5: outlines, in content tree order. We need to sort by content order
  // because an element with outline that breaks and has children with outline
  // might have placed child outline items between its own outline items.
  // The element's outline items need to all come before any child outline
  // items.
  set.Outlines()->SortByContentOrder(aBuilder, GetContent());
#ifdef NS_DEBUG
  DisplayDebugBorders(aBuilder, this, set);
#endif
  resultList.AppendToTop(set.Outlines());
  // 8, 9: non-negative z-index children
  resultList.AppendToTop(set.PositionedDescendants());

  if (applyAbsPosClipping) {
    nsAbsPosClipWrapper wrapper(this, absPosClip);
    nsDisplayItem* item = wrapper.WrapList(aBuilder, this, &resultList);
    if (!item)
      return NS_ERROR_OUT_OF_MEMORY;
    // resultList was emptied
    resultList.AppendToTop(item);
  }
 
#ifdef MOZ_SVG
  /* If there are any SVG effects, wrap up the list in an effects list. */
  if (usingSVGEffects) {
    nsDisplaySVGEffects* svgList = new (aBuilder) nsDisplaySVGEffects(this, &resultList);
    if (!svgList)
      return NS_ERROR_OUT_OF_MEMORY;

    /* List now emptied, so add the new list to the top. */
    resultList.AppendToTop(svgList);
  } else
#endif

  /* If there is any opacity, wrap it up in an opacity list. */
  if (disp->mOpacity < 1.0f) {
    nsDisplayOpacity* opacityList = new (aBuilder) nsDisplayOpacity(this, &resultList);
    if (!opacityList)
      return NS_ERROR_OUT_OF_MEMORY;

    resultList.AppendToTop(opacityList);
  }

  /* If we're going to apply a transformation, wrap everything in an
   * nsDisplayTransform.
   */
  if ((mState & NS_FRAME_MAY_BE_TRANSFORMED_OR_HAVE_RENDERING_OBSERVERS) &&
      disp->HasTransform()) {
    nsDisplayTransform* transform = new (aBuilder) nsDisplayTransform(this, &resultList);
    if (!transform)  
      return NS_ERROR_OUT_OF_MEMORY;

    resultList.AppendToTop(transform);
  }

  aList->AppendToTop(&resultList);
  return rv;
}

class nsDisplaySummary : public nsDisplayItem
{
public:
  nsDisplaySummary(nsIFrame* aFrame) : nsDisplayItem(aFrame) {
    MOZ_COUNT_CTOR(nsDisplaySummary);
  }
#ifdef NS_BUILD_REFCNT_LOGGING
  virtual ~nsDisplaySummary() {
    MOZ_COUNT_DTOR(nsDisplaySummary);
  }
#endif

  virtual nsRect GetBounds(nsDisplayListBuilder* aBuilder);
  NS_DISPLAY_DECL_NAME("Summary")
};

nsRect
nsDisplaySummary::GetBounds(nsDisplayListBuilder* aBuilder) {
  return mFrame->GetOverflowRect() + aBuilder->ToReferenceFrame(mFrame);
}

static void
AddSummaryFrameToList(nsDisplayListBuilder* aBuilder,
                      nsIFrame* aFrame, nsDisplayList* aList)
{
  aList->AppendNewToTop(new (aBuilder) nsDisplaySummary(aFrame));
}

nsresult
nsIFrame::BuildDisplayListForChild(nsDisplayListBuilder*   aBuilder,
                                   nsIFrame*               aChild,
                                   const nsRect&           aDirtyRect,
                                   const nsDisplayListSet& aLists,
                                   PRUint32                aFlags) {
  // If painting is restricted to just the background of the top level frame,
  // then we have nothing to do here.
  if (aBuilder->IsBackgroundOnly())
    return NS_OK;

  if (aChild->GetStateBits() & NS_FRAME_TOO_DEEP_IN_FRAME_TREE)
    return NS_OK;
  
  const nsStyleDisplay* disp = aChild->GetStyleDisplay();
  // PR_TRUE if this is a real or pseudo stacking context
  PRBool pseudoStackingContext =
    (aFlags & DISPLAY_CHILD_FORCE_PSEUDO_STACKING_CONTEXT) != 0;
  // XXX we REALLY need a "are you an inline-block sort of thing?" here!!!
  if ((aFlags & DISPLAY_CHILD_INLINE) &&
      (disp->mDisplay != NS_STYLE_DISPLAY_INLINE ||
       aChild->IsContainingBlock() ||
       (aChild->IsFrameOfType(eReplaced)))) {
    // child is a non-inline frame in an inline context, i.e.,
    // it acts like inline-block or inline-table. Therefore it is a
    // pseudo-stacking-context.
    pseudoStackingContext = PR_TRUE;
  }

  // dirty rect in child-relative coordinates
  nsRect dirty = aDirtyRect - aChild->GetOffsetTo(this);

  nsIAtom* childType = aChild->GetType();
  if (childType == nsGkAtoms::placeholderFrame) {
    nsPlaceholderFrame* placeholder = static_cast<nsPlaceholderFrame*>(aChild);
    aChild = placeholder->GetOutOfFlowFrame();
    NS_ASSERTION(aChild, "No out of flow frame?");
    if (!aChild)
      return NS_OK;
    // update for the new child
    disp = aChild->GetStyleDisplay();
    // Make sure that any attempt to use childType below is disappointed. We
    // could call GetType again but since we don't currently need it, let's
    // avoid the virtual call.
    childType = nsnull;
    // Recheck NS_FRAME_TOO_DEEP_IN_FRAME_TREE
    if (aChild->GetStateBits() & NS_FRAME_TOO_DEEP_IN_FRAME_TREE)
      return NS_OK;
    nsRect* savedDirty = static_cast<nsRect*>
                                    (aChild->GetProperty(nsGkAtoms::outOfFlowDirtyRectProperty));
    if (savedDirty) {
      dirty = *savedDirty;
    } else {
      // The out-of-flow frame did not intersect the dirty area. We may still
      // need to traverse into it, since it may contain placeholders we need
      // to enter to reach other out-of-flow frames that are visible.
      dirty.Empty();
    }
    pseudoStackingContext = PR_TRUE;
  } else {
    dirty.IntersectRect(dirty, aChild->GetOverflowRect());
  }

  if (aBuilder->GetPaintAllFrames()) {
    dirty = aChild->GetOverflowRect();
  } else if (!(aChild->GetStateBits() & NS_FRAME_FORCE_DISPLAY_LIST_DESCEND_INTO)) {
    // No need to descend into aChild to catch placeholders for visible
    // positioned stuff. So see if we can short-circuit frame traversal here.

    // We can stop if aChild's intersection with the dirty area ended up empty.
    // If the child is a scrollframe that we want to ignore, then we need
    // to descend into it because its scrolled child may intersect the dirty
    // area even if the scrollframe itself doesn't.
    if (dirty.IsEmpty() && aChild != aBuilder->GetIgnoreScrollFrame())
      return NS_OK;

    // Note that aBuilder->GetRootMovingFrame() is non-null only if we're doing
    // ComputeRepaintRegionForCopy.
    if (aBuilder->GetRootMovingFrame() == this &&
        !PresContext()->GetRenderedPositionVaryingContent()) {
      // No position-varying content has been rendered in this prescontext.
      // Therefore there is no need to descend into analyzing the moving frame's
      // descendants looking for such content, because any bitblit will
      // not be copying position-varying graphics. However, to keep things
      // sane we still need display items representing the frame subtree.
      // We need to add these summaries to every list that the child could
      // contribute to. This avoids display list optimizations optimizing
      // away entire lists because they appear to be empty.
      AddSummaryFrameToList(aBuilder, aChild, aLists.BlockBorderBackgrounds());
      AddSummaryFrameToList(aBuilder, aChild, aLists.BorderBackground());
      AddSummaryFrameToList(aBuilder, aChild, aLists.Content());
      AddSummaryFrameToList(aBuilder, aChild, aLists.Floats());
      AddSummaryFrameToList(aBuilder, aChild, aLists.PositionedDescendants());      
      AddSummaryFrameToList(aBuilder, aChild, aLists.Outlines());
      return NS_OK;
    }
  }

  // XXX need to have inline-block and inline-table set pseudoStackingContext
  
  const nsStyleDisplay* ourDisp = GetStyleDisplay();
  // REVIEW: Taken from nsBoxFrame::Paint
  // Don't paint our children if the theme object is a leaf.
  if (IsThemed(ourDisp) &&
      !PresContext()->GetTheme()->WidgetIsContainer(ourDisp->mAppearance))
    return NS_OK;

  // Child is composited if it's transformed, partially transparent, or has
  // SVG effects.
  PRBool isComposited = disp->mOpacity != 1.0f ||
    ((aChild->mState & NS_FRAME_MAY_BE_TRANSFORMED_OR_HAVE_RENDERING_OBSERVERS) && 
     aChild->GetStyleDisplay()->HasTransform())
#ifdef MOZ_SVG
    || nsSVGIntegrationUtils::UsingEffectsForFrame(aChild)
#endif
    ;
  PRBool isPositioned = disp->IsPositioned();
  if (isComposited || isPositioned || (aFlags & DISPLAY_CHILD_FORCE_STACKING_CONTEXT)) {
    // If you change this, also change IsPseudoStackingContextFromStyle()
    pseudoStackingContext = PR_TRUE;
  }
  
  nsRect overflowClip;
  PRBool applyOverflowClip =
    ApplyOverflowClipping(aBuilder, aChild, disp, &overflowClip);
  // Don't use overflowClip to restrict the dirty rect, since some of the
  // descendants may not be clipped by it. Even if we end up with unnecessary
  // display items, they'll be pruned during OptimizeVisibility. Note that
  // this overflow-clipping here only applies to overflow:-moz-hidden-unscrollable;
  // overflow:hidden etc creates an nsHTML/XULScrollFrame which does its own
  // clipping.

  nsDisplayListBuilder::AutoIsRootSetter rootSetter(aBuilder, pseudoStackingContext);
  nsresult rv;
  if (!pseudoStackingContext) {
    // THIS IS THE COMMON CASE.
    // Not a pseudo or real stacking context. Do the simple thing and
    // return early.
    if (applyOverflowClip) {
      rv = BuildDisplayListWithOverflowClip(aBuilder, aChild, dirty, aLists,
                                            overflowClip);
    } else {
      rv = aChild->BuildDisplayList(aBuilder, dirty, aLists);
      if (NS_SUCCEEDED(rv)) {
        rv = aBuilder->DisplayCaret(aChild, dirty, aLists);
      }
    }
#ifdef NS_DEBUG
    DisplayDebugBorders(aBuilder, aChild, aLists);
#endif
    return rv;
  }
  
  nsDisplayList list;
  nsDisplayList extraPositionedDescendants;
  const nsStylePosition* pos = aChild->GetStylePosition();
  if ((isPositioned && pos->mZIndex.GetUnit() == eStyleUnit_Integer) ||
      isComposited || (aFlags & DISPLAY_CHILD_FORCE_STACKING_CONTEXT)) {
    // True stacking context
    rv = aChild->BuildDisplayListForStackingContext(aBuilder, dirty, &list);
    if (NS_SUCCEEDED(rv)) {
      rv = aBuilder->DisplayCaret(aChild, dirty, aLists);
    }
  } else {
    nsRect clipRect;
    PRBool applyAbsPosClipping =
        ApplyAbsPosClipping(aBuilder, disp, aChild, &clipRect);
    // A pseudo-stacking context (e.g., a positioned element with z-index auto).
    // we allow positioned descendants of this element to escape to our
    // container's positioned descendant list, because they might be
    // z-index:non-auto
    nsDisplayListCollection pseudoStack;
    nsRect clippedDirtyRect = dirty;
    if (applyAbsPosClipping) {
      // clipRect is in builder-reference-frame coordinates,
      // dirty/clippedDirtyRect are in aChild coordinates
      clippedDirtyRect.IntersectRect(clippedDirtyRect,
                                     clipRect - aBuilder->ToReferenceFrame(aChild));
    }
    
    if (applyOverflowClip) {
      rv = BuildDisplayListWithOverflowClip(aBuilder, aChild, clippedDirtyRect,
                                            pseudoStack, overflowClip);
    } else {
      rv = aChild->BuildDisplayList(aBuilder, clippedDirtyRect, pseudoStack);
      if (NS_SUCCEEDED(rv)) {
        rv = aBuilder->DisplayCaret(aChild, dirty, aLists);
      }
    }
    
    if (NS_SUCCEEDED(rv)) {
      if (isPositioned && applyAbsPosClipping) {
        nsAbsPosClipWrapper wrapper(aChild, clipRect);
        rv = wrapper.WrapListsInPlace(aBuilder, aChild, pseudoStack);
      }
    }
    list.AppendToTop(pseudoStack.BorderBackground());
    list.AppendToTop(pseudoStack.BlockBorderBackgrounds());
    list.AppendToTop(pseudoStack.Floats());
    list.AppendToTop(pseudoStack.Content());
    list.AppendToTop(pseudoStack.Outlines());
    extraPositionedDescendants.AppendToTop(pseudoStack.PositionedDescendants());
#ifdef NS_DEBUG
    DisplayDebugBorders(aBuilder, aChild, aLists);
#endif
  }
  NS_ENSURE_SUCCESS(rv, rv);
    
  if (isPositioned || isComposited ||
      (aFlags & DISPLAY_CHILD_FORCE_STACKING_CONTEXT)) {
    // Genuine stacking contexts, and positioned pseudo-stacking-contexts,
    // go in this level.
    rv = aLists.PositionedDescendants()->AppendNewToTop(new (aBuilder)
        nsDisplayWrapList(aChild, &list));
    NS_ENSURE_SUCCESS(rv, rv);
  } else if (disp->IsFloating()) {
    rv = aLists.Floats()->AppendNewToTop(new (aBuilder)
        nsDisplayWrapList(aChild, &list));
    NS_ENSURE_SUCCESS(rv, rv);
  } else {
    aLists.Content()->AppendToTop(&list);
  }
  // We delay placing the positioned descendants of positioned frames to here,
  // because in the absence of z-index this is the correct order for them.
  // This doesn't affect correctness because the positioned descendants list
  // is sorted by z-order and content in BuildDisplayListForStackingContext,
  // but it means that sort routine needs to do less work.
  aLists.PositionedDescendants()->AppendToTop(&extraPositionedDescendants);
  return NS_OK;
}

nsresult
nsIFrame::CreateWidgetForView(nsIView* aView)
{
  return aView->CreateWidget(kWidgetCID);
}

/**
  *
 */
NS_IMETHODIMP  
nsFrame::GetContentForEvent(nsPresContext* aPresContext,
                            nsEvent* aEvent,
                            nsIContent** aContent)
{
  *aContent = GetContent();
  NS_IF_ADDREF(*aContent);
  return NS_OK;
}

void
nsFrame::FireDOMEvent(const nsAString& aDOMEventName, nsIContent *aContent)
{
  nsCOMPtr<nsIDOMNode> domNode = do_QueryInterface(aContent ? aContent : mContent);
  
  if (domNode) {
    nsRefPtr<nsPLDOMEvent> event = new nsPLDOMEvent(domNode, aDOMEventName);
    if (!event || NS_FAILED(event->PostDOMEvent()))
      NS_WARNING("Failed to dispatch nsPLDOMEvent");
  }
}

/**
  *
 */
NS_IMETHODIMP
nsFrame::HandleEvent(nsPresContext* aPresContext, 
                     nsGUIEvent*     aEvent,
                     nsEventStatus*  aEventStatus)
{

  if (aEvent->message == NS_MOUSE_MOVE) {
    return HandleDrag(aPresContext, aEvent, aEventStatus);
  }

  if (aEvent->eventStructType == NS_MOUSE_EVENT &&
      static_cast<nsMouseEvent*>(aEvent)->button == nsMouseEvent::eLeftButton) {
    if (aEvent->message == NS_MOUSE_BUTTON_DOWN) {
      HandlePress(aPresContext, aEvent, aEventStatus);
    } else if (aEvent->message == NS_MOUSE_BUTTON_UP) {
      HandleRelease(aPresContext, aEvent, aEventStatus);
    }
  }
  return NS_OK;
}

NS_IMETHODIMP
nsFrame::GetDataForTableSelection(const nsFrameSelection *aFrameSelection,
                                  nsIPresShell *aPresShell, nsMouseEvent *aMouseEvent, 
                                  nsIContent **aParentContent, PRInt32 *aContentOffset, PRInt32 *aTarget)
{
  if (!aFrameSelection || !aPresShell || !aMouseEvent || !aParentContent || !aContentOffset || !aTarget)
    return NS_ERROR_NULL_POINTER;

  *aParentContent = nsnull;
  *aContentOffset = 0;
  *aTarget = 0;

  PRInt16 displaySelection;
  nsresult result = aPresShell->GetSelectionFlags(&displaySelection);
  if (NS_FAILED(result))
    return result;

  PRBool selectingTableCells = aFrameSelection->GetTableCellSelection();

  // DISPLAY_ALL means we're in an editor.
  // If already in cell selection mode, 
  //  continue selecting with mouse drag or end on mouse up,
  //  or when using shift key to extend block of cells
  //  (Mouse down does normal selection unless Ctrl/Cmd is pressed)
  PRBool doTableSelection =
     displaySelection == nsISelectionDisplay::DISPLAY_ALL && selectingTableCells &&
     (aMouseEvent->message == NS_MOUSE_MOVE ||
      (aMouseEvent->message == NS_MOUSE_BUTTON_UP &&
       aMouseEvent->button == nsMouseEvent::eLeftButton) ||
      aMouseEvent->isShift);

  if (!doTableSelection)
  {  
    // In Browser, special 'table selection' key must be pressed for table selection
    // or when just Shift is pressed and we're already in table/cell selection mode
#ifdef XP_MACOSX
    doTableSelection = aMouseEvent->isMeta || (aMouseEvent->isShift && selectingTableCells);
#else
    doTableSelection = aMouseEvent->isControl || (aMouseEvent->isShift && selectingTableCells);
#endif
  }
  if (!doTableSelection) 
    return NS_OK;

  // Get the cell frame or table frame (or parent) of the current content node
  nsIFrame *frame = this;
  PRBool foundCell = PR_FALSE;
  PRBool foundTable = PR_FALSE;

  // Get the limiting node to stop parent frame search
  nsIContent* limiter = aFrameSelection->GetLimiter();

  //We don't initiate row/col selection from here now,
  //  but we may in future
  //PRBool selectColumn = PR_FALSE;
  //PRBool selectRow = PR_FALSE;
  
  result = NS_OK;

  while (frame && NS_SUCCEEDED(result))
  {
    // Check for a table cell by querying to a known CellFrame interface
    nsITableCellLayout *cellElement;
    result = (frame)->QueryInterface(NS_GET_IID(nsITableCellLayout), (void **)&cellElement);
    if (NS_SUCCEEDED(result) && cellElement)
    {
      foundCell = PR_TRUE;
      //TODO: If we want to use proximity to top or left border
      //      for row and column selection, this is the place to do it
      break;
    }
    else
    {
      // If not a cell, check for table
      // This will happen when starting frame is the table or child of a table,
      //  such as a row (we were inbetween cells or in table border)
      nsITableLayout *tableElement;
      result = (frame)->QueryInterface(NS_GET_IID(nsITableLayout), (void **)&tableElement);
      if (NS_SUCCEEDED(result) && tableElement)
      {
        foundTable = PR_TRUE;
        //TODO: How can we select row when along left table edge
        //  or select column when along top edge?
        break;
      } else {
        frame = frame->GetParent();
        result = NS_OK;
        // Stop if we have hit the selection's limiting content node
        if (frame && frame->GetContent() == limiter)
          break;
      }
    }
  }
  // We aren't in a cell or table
  if (!foundCell && !foundTable) return NS_OK;

  nsIContent* tableOrCellContent = frame->GetContent();
  if (!tableOrCellContent) return NS_ERROR_FAILURE;

  nsCOMPtr<nsIContent> parentContent = tableOrCellContent->GetParent();
  if (!parentContent) return NS_ERROR_FAILURE;

  PRInt32 offset = parentContent->IndexOf(tableOrCellContent);
  // Not likely?
  if (offset < 0) return NS_ERROR_FAILURE;

  // Everything is OK -- set the return values
  *aParentContent = parentContent;
  NS_ADDREF(*aParentContent);

  *aContentOffset = offset;

#if 0
  if (selectRow)
    *aTarget = nsISelectionPrivate::TABLESELECTION_ROW;
  else if (selectColumn)
    *aTarget = nsISelectionPrivate::TABLESELECTION_COLUMN;
  else 
#endif
  if (foundCell)
    *aTarget = nsISelectionPrivate::TABLESELECTION_CELL;
  else if (foundTable)
    *aTarget = nsISelectionPrivate::TABLESELECTION_TABLE;

  return NS_OK;
}

NS_IMETHODIMP
nsFrame::IsSelectable(PRBool* aSelectable, PRUint8* aSelectStyle) const
{
  if (!aSelectable) //it's ok if aSelectStyle is null
    return NS_ERROR_NULL_POINTER;

  // Like 'visibility', we must check all the parents: if a parent
  // is not selectable, none of its children is selectable.
  //
  // The -moz-all value acts similarly: if a frame has 'user-select:-moz-all',
  // all its children are selectable, even those with 'user-select:none'.
  //
  // As a result, if 'none' and '-moz-all' are not present in the frame hierarchy,
  // aSelectStyle returns the first style that is not AUTO. If these values
  // are present in the frame hierarchy, aSelectStyle returns the style of the
  // topmost parent that has either 'none' or '-moz-all'.
  //
  // For instance, if the frame hierarchy is:
  //    AUTO     -> _MOZ_ALL -> NONE -> TEXT,     the returned value is _MOZ_ALL
  //    TEXT     -> NONE     -> AUTO -> _MOZ_ALL, the returned value is NONE
  //    _MOZ_ALL -> TEXT     -> AUTO -> AUTO,     the returned value is _MOZ_ALL
  //    AUTO     -> CELL     -> TEXT -> AUTO,     the returned value is TEXT
  //
  PRUint8 selectStyle  = NS_STYLE_USER_SELECT_AUTO;
  nsIFrame* frame      = (nsIFrame*)this;

  while (frame) {
    const nsStyleUIReset* userinterface = frame->GetStyleUIReset();
    switch (userinterface->mUserSelect) {
      case NS_STYLE_USER_SELECT_ALL:
      case NS_STYLE_USER_SELECT_NONE:
      case NS_STYLE_USER_SELECT_MOZ_ALL:
        // override the previous values
        selectStyle = userinterface->mUserSelect;
        break;
      default:
        // otherwise return the first value which is not 'auto'
        if (selectStyle == NS_STYLE_USER_SELECT_AUTO) {
          selectStyle = userinterface->mUserSelect;
        }
        break;
    }
    frame = frame->GetParent();
  }

  // convert internal values to standard values
  if (selectStyle == NS_STYLE_USER_SELECT_AUTO)
    selectStyle = NS_STYLE_USER_SELECT_TEXT;
  else
  if (selectStyle == NS_STYLE_USER_SELECT_MOZ_ALL)
    selectStyle = NS_STYLE_USER_SELECT_ALL;
  else
  if (selectStyle == NS_STYLE_USER_SELECT_MOZ_NONE)
    selectStyle = NS_STYLE_USER_SELECT_NONE;

  // return stuff
  if (aSelectable)
    *aSelectable = (selectStyle != NS_STYLE_USER_SELECT_NONE);
  if (aSelectStyle)
    *aSelectStyle = selectStyle;
  if (mState & NS_FRAME_GENERATED_CONTENT)
    *aSelectable = PR_FALSE;
  return NS_OK;
}

/**
  * Handles the Mouse Press Event for the frame
 */
NS_IMETHODIMP
nsFrame::HandlePress(nsPresContext* aPresContext, 
                     nsGUIEvent*     aEvent,
                     nsEventStatus*  aEventStatus)
{
  NS_ENSURE_ARG_POINTER(aEventStatus);
  if (nsEventStatus_eConsumeNoDefault == *aEventStatus) {
    return NS_OK;
  }

  //We often get out of sync state issues with mousedown events that
  //get interrupted by alerts/dialogs.
  //Check with the ESM to see if we should process this one
  PRBool eventOK;
  aPresContext->EventStateManager()->EventStatusOK(aEvent, &eventOK);
  if (!eventOK) 
    return NS_OK;

  nsresult rv;
  nsIPresShell *shell = aPresContext->GetPresShell();
  if (!shell)
    return NS_ERROR_FAILURE;

  // if we are in Navigator and the click is in a draggable node, we don't want
  // to start selection because we don't want to interfere with a potential
  // drag of said node and steal all its glory.
  PRInt16 isEditor = 0;
  shell->GetSelectionFlags ( &isEditor );
  //weaaak. only the editor can display frame selction not just text and images
  isEditor = isEditor == nsISelectionDisplay::DISPLAY_ALL;

  nsInputEvent* keyEvent = (nsInputEvent*)aEvent;
  if (!keyEvent->isAlt) {
    
    for (nsIContent* content = mContent; content;
         content = content->GetParent()) {
      if (nsContentUtils::ContentIsDraggable(content) &&
          !content->IsEditable()) {
        // coordinate stuff is the fix for bug #55921
        if ((mRect - GetPosition()).Contains(
               nsLayoutUtils::GetEventCoordinatesRelativeTo(aEvent, this)))
          return NS_OK;
      }
    }
  }

  // check whether style allows selection
  // if not, don't tell selection the mouse event even occurred.  
  PRBool  selectable;
  PRUint8 selectStyle;
  rv = IsSelectable(&selectable, &selectStyle);
  if (NS_FAILED(rv)) return rv;
  
  // check for select: none
  if (!selectable)
    return NS_OK;

  // When implementing NS_STYLE_USER_SELECT_ELEMENT, NS_STYLE_USER_SELECT_ELEMENTS and
  // NS_STYLE_USER_SELECT_TOGGLE, need to change this logic
  PRBool useFrameSelection = (selectStyle == NS_STYLE_USER_SELECT_TEXT);

  // XXX This is screwy; it really should use the selection frame, not the
  // event frame
  const nsFrameSelection* frameselection = nsnull;
  if (useFrameSelection)
    frameselection = GetConstFrameSelection();
  else
    frameselection = shell->ConstFrameSelection();

  nsPoint pt = nsLayoutUtils::GetEventCoordinatesRelativeTo(aEvent, this);
  ContentOffsets offsets = GetContentOffsetsFromPoint(pt);
  
  if (!IsMouseCaptured(aPresContext) && offsets.content) {
    PRInt32 offset;
    nsIFrame* capturingFrame = frameselection->
      GetFrameForNodeOffset(offsets.content, offsets.offset, 
                            nsFrameSelection::HINT(offsets.associateWithNext),
                            &offset);
    if (capturingFrame)
      capturingFrame->CaptureMouse(aPresContext, PR_TRUE);
  }
    
  if (frameselection->GetDisplaySelection() == nsISelectionController::SELECTION_OFF)
    return NS_OK;//nothing to do we cannot affect selection from here

  nsMouseEvent *me = (nsMouseEvent *)aEvent;

#ifdef XP_MACOSX
  if (me->isControl)
    return NS_OK;//short ciruit. hard coded for mac due to time restraints.
  PRBool control = me->isMeta;
#else
  PRBool control = me->isControl;
#endif

  nsCOMPtr<nsFrameSelection> fc = const_cast<nsFrameSelection*>(frameselection);
  if (me->clickCount >1 )
  {
    // These methods aren't const but can't actually delete anything,
    // so no need for nsWeakFrame.
    fc->SetMouseDownState(PR_TRUE);
    fc->SetMouseDoubleDown(PR_TRUE);
    return HandleMultiplePress(aPresContext, aEvent, aEventStatus, control);
  }

  if (!offsets.content)
    return NS_ERROR_FAILURE;

  // Let Ctrl/Cmd+mouse down do table selection instead of drag initiation
  nsCOMPtr<nsIContent>parentContent;
  PRInt32  contentOffset;
  PRInt32 target;
  rv = GetDataForTableSelection(frameselection, shell, me, getter_AddRefs(parentContent), &contentOffset, &target);
  if (NS_SUCCEEDED(rv) && parentContent)
  {
    fc->SetMouseDownState(PR_TRUE);
    return fc->HandleTableSelection(parentContent, contentOffset, target, me);
  }

  fc->SetDelayedCaretData(0);

  // Check if any part of this frame is selected, and if the
  // user clicked inside the selected region. If so, we delay
  // starting a new selection since the user may be trying to
  // drag the selected region to some other app.

  SelectionDetails *details = 0;
  PRBool isSelected = ((GetStateBits() & NS_FRAME_SELECTED_CONTENT) == NS_FRAME_SELECTED_CONTENT);

  if (isSelected)
  {
    PRBool inSelection = PR_FALSE;
    details = frameselection->LookUpSelection(offsets.content, 0,
        offsets.EndOffset(), PR_FALSE);

    //
    // If there are any details, check to see if the user clicked
    // within any selected region of the frame.
    //

    SelectionDetails *curDetail = details;

    while (curDetail)
    {
      //
      // If the user clicked inside a selection, then just
      // return without doing anything. We will handle placing
      // the caret later on when the mouse is released. We ignore
      // the spellcheck and find selections.
      //
      if (curDetail->mType != nsISelectionController::SELECTION_SPELLCHECK &&
          curDetail->mType != nsISelectionController::SELECTION_FIND &&
          curDetail->mStart <= offsets.StartOffset() &&
          offsets.EndOffset() <= curDetail->mEnd)
      {
        inSelection = PR_TRUE;
      }

      SelectionDetails *nextDetail = curDetail->mNext;
      delete curDetail;
      curDetail = nextDetail;
    }

    if (inSelection) {
      fc->SetMouseDownState(PR_FALSE);
      fc->SetDelayedCaretData(me);
      return NS_OK;
    }
  }

  fc->SetMouseDownState(PR_TRUE);

  // Do not touch any nsFrame members after this point without adding
  // weakFrame checks.
  rv = fc->HandleClick(offsets.content, offsets.StartOffset(),
                       offsets.EndOffset(), me->isShift, control,
                       offsets.associateWithNext);

  if (NS_FAILED(rv))
    return rv;

  if (offsets.offset != offsets.secondaryOffset)
    fc->MaintainSelection();

  if (isEditor && !me->isShift &&
      (offsets.EndOffset() - offsets.StartOffset()) == 1)
  {
    // A single node is selected and we aren't extending an existing
    // selection, which means the user clicked directly on an object (either
    // -moz-user-select: all or a non-text node without children).
    // Therefore, disable selection extension during mouse moves.
    // XXX This is a bit hacky; shouldn't editor be able to deal with this?
    fc->SetMouseDownState(PR_FALSE);
  }

  return rv;
}

/**
  * Multiple Mouse Press -- line or paragraph selection -- for the frame.
  * Wouldn't it be nice if this didn't have to be hardwired into Frame code?
 */
NS_IMETHODIMP
nsFrame::HandleMultiplePress(nsPresContext* aPresContext, 
                             nsGUIEvent*    aEvent,
                             nsEventStatus* aEventStatus,
                             PRBool         aControlHeld)
{
  NS_ENSURE_ARG_POINTER(aEventStatus);
  if (nsEventStatus_eConsumeNoDefault == *aEventStatus) {
    return NS_OK;
  }

  if (DisplaySelection(aPresContext) == nsISelectionController::SELECTION_OFF) {
    return NS_OK;
  }

  // Find out whether we're doing line or paragraph selection.
  // If browser.triple_click_selects_paragraph is true, triple-click selects paragraph.
  // Otherwise, triple-click selects line, and quadruple-click selects paragraph
  // (on platforms that support quadruple-click).
  nsSelectionAmount beginAmount, endAmount;
  nsMouseEvent *me = (nsMouseEvent *)aEvent;
  if (!me) return NS_OK;

  if (me->clickCount == 4) {
    beginAmount = endAmount = eSelectParagraph;
  } else if (me->clickCount == 3) {
    if (nsContentUtils::GetBoolPref("browser.triple_click_selects_paragraph")) {
      beginAmount = endAmount = eSelectParagraph;
    } else {
      beginAmount = eSelectBeginLine;
      endAmount = eSelectEndLine;
    }
  } else if (me->clickCount == 2) {
    // We only want inline frames; PeekBackwardAndForward dislikes blocks
    beginAmount = endAmount = eSelectWord;
  } else {
    return NS_OK;
  }

  nsPoint pt = nsLayoutUtils::GetEventCoordinatesRelativeTo(aEvent, this);
  ContentOffsets offsets = GetContentOffsetsFromPoint(pt);
  if (!offsets.content) return NS_ERROR_FAILURE;

  nsIFrame* theFrame;
  PRInt32 offset;
  // Maybe make this a static helper?
  const nsFrameSelection* frameSelection =
    PresContext()->GetPresShell()->ConstFrameSelection();
  theFrame = frameSelection->
    GetFrameForNodeOffset(offsets.content, offsets.offset,
                          nsFrameSelection::HINT(offsets.associateWithNext),
                          &offset);
  if (!theFrame)
    return NS_ERROR_FAILURE;

  nsFrame* frame = static_cast<nsFrame*>(theFrame);

  return frame->PeekBackwardAndForward(beginAmount, endAmount,
                                       offsets.offset, aPresContext,
                                       beginAmount != eSelectWord,
                                       aControlHeld);
}

NS_IMETHODIMP
nsFrame::PeekBackwardAndForward(nsSelectionAmount aAmountBack,
                                nsSelectionAmount aAmountForward,
                                PRInt32 aStartPos,
                                nsPresContext* aPresContext,
                                PRBool aJumpLines,
                                PRBool aMultipleSelection)
{
  nsIFrame* baseFrame = this;
  PRInt32 baseOffset = aStartPos;
  nsresult rv;

  if (aAmountBack == eSelectWord) {
    // To avoid selecting the previous word when at start of word,
    // first move one character forward.
    nsPeekOffsetStruct pos;
    pos.SetData(eSelectCharacter,
                eDirNext,
                aStartPos,
                0,
                aJumpLines,
                PR_TRUE,  //limit on scrolled views
                PR_FALSE,
                PR_FALSE);
    rv = PeekOffset(&pos);
    if (NS_SUCCEEDED(rv)) {
      baseFrame = pos.mResultFrame;
      baseOffset = pos.mContentOffset;
    }
  }

  // Use peek offset one way then the other:  
  nsPeekOffsetStruct startpos;
  startpos.SetData(aAmountBack,
                   eDirPrevious,
                   baseOffset, 
                   0,
                   aJumpLines,
                   PR_TRUE,  //limit on scrolled views
                   PR_FALSE,
                   PR_FALSE);
  rv = baseFrame->PeekOffset(&startpos);
  if (NS_FAILED(rv))
    return rv;

  nsPeekOffsetStruct endpos;
  endpos.SetData(aAmountForward,
                 eDirNext,
                 aStartPos, 
                 0,
                 aJumpLines,
                 PR_TRUE,  //limit on scrolled views
                 PR_FALSE,
                 PR_FALSE);
  rv = PeekOffset(&endpos);
  if (NS_FAILED(rv))
    return rv;

  // Keep frameSelection alive.
  nsRefPtr<nsFrameSelection> frameSelection = GetFrameSelection();

  rv = frameSelection->HandleClick(startpos.mResultContent,
                                   startpos.mContentOffset, startpos.mContentOffset,
                                   PR_FALSE, aMultipleSelection,
                                   nsFrameSelection::HINTRIGHT);
  if (NS_FAILED(rv))
    return rv;

  rv = frameSelection->HandleClick(endpos.mResultContent,
                                   endpos.mContentOffset, endpos.mContentOffset,
                                   PR_TRUE, PR_FALSE,
                                   nsFrameSelection::HINTLEFT);
  if (NS_FAILED(rv))
    return rv;

  // maintain selection
  return frameSelection->MaintainSelection(aAmountBack);
}

// Figure out which view we should point capturing at, given that drag started
// in this frame.
static nsIView* GetNearestCapturingView(nsIFrame* aFrame) {
  nsIView* view = nsnull;
  while (!(view = aFrame->GetMouseCapturer()) && aFrame->GetParent()) {
    aFrame = aFrame->GetParent();
  }
  if (!view) {
    // Use the root view. The root frame always has the root view.
    view = aFrame->GetView();
  }
  NS_ASSERTION(view, "No capturing view found");
  return view;
}

nsIFrame* nsFrame::GetNearestCapturingFrame(nsIFrame* aFrame) {
  nsIFrame* captureFrame = aFrame;
  while (captureFrame && !captureFrame->GetMouseCapturer()) {
    captureFrame = captureFrame->GetParent();
  }
  return captureFrame;
}

NS_IMETHODIMP nsFrame::HandleDrag(nsPresContext* aPresContext, 
                                  nsGUIEvent*     aEvent,
                                  nsEventStatus*  aEventStatus)
{
  PRBool  selectable;
  PRUint8 selectStyle;
  IsSelectable(&selectable, &selectStyle);
  // XXX Do we really need to exclude non-selectable content here?
  // GetContentOffsetsFromPoint can handle it just fine, although some
  // other stuff might not like it.
  if (!selectable)
    return NS_OK;
  if (DisplaySelection(aPresContext) == nsISelectionController::SELECTION_OFF) {
    return NS_OK;
  }
  nsIPresShell *presShell = aPresContext->PresShell();

  nsCOMPtr<nsFrameSelection> frameselection = GetFrameSelection();
  PRBool mouseDown = frameselection->GetMouseDownState();
  if (!mouseDown)
    return NS_OK;

  frameselection->StopAutoScrollTimer();

  // If we have capturing view, it must be ensured that |this| doesn't 
  // get deleted during HandleDrag.
  nsWeakFrame weakFrame = GetNearestCapturingView(this) ? this : nsnull;
#ifdef NS_DEBUG
  PRBool frameAlive = weakFrame.IsAlive();
#endif

  // Check if we are dragging in a table cell
  nsCOMPtr<nsIContent> parentContent;
  PRInt32 contentOffset;
  PRInt32 target;
  nsMouseEvent *me = (nsMouseEvent *)aEvent;
  nsresult result;
  result = GetDataForTableSelection(frameselection, presShell, me,
                                    getter_AddRefs(parentContent),
                                    &contentOffset, &target);      

  if (NS_SUCCEEDED(result) && parentContent) {
    frameselection->HandleTableSelection(parentContent, contentOffset, target, me);
  } else {
    nsPoint pt = nsLayoutUtils::GetEventCoordinatesRelativeTo(aEvent, this);
    frameselection->HandleDrag(this, pt);
  }

  if (weakFrame) {
    nsIView* captureView = GetNearestCapturingView(this);
    if (captureView) {
      // Get the view that aEvent->point is relative to. This is disgusting.
      nsIView* eventView = nsnull;
      nsPoint pt = nsLayoutUtils::GetEventCoordinatesForNearestView(aEvent, this,
                                                                    &eventView);
      nsPoint capturePt = pt + eventView->GetOffsetTo(captureView);
      frameselection->StartAutoScrollTimer(captureView, capturePt, 30);
    }
  }
#ifdef NS_DEBUG
  if (frameAlive && !weakFrame.IsAlive()) {
    NS_WARNING("nsFrame deleted during nsFrame::HandleDrag.");
  }
#endif
  return NS_OK;
}

/**
 * This static method handles part of the nsFrame::HandleRelease in a way
 * which doesn't rely on the nsFrame object to stay alive.
 */
static nsresult
HandleFrameSelection(nsFrameSelection*         aFrameSelection,
                     nsIFrame::ContentOffsets& aOffsets,
                     PRBool                    aHandleTableSel,
                     PRInt32                   aContentOffsetForTableSel,
                     PRInt32                   aTargetForTableSel,
                     nsIContent*               aParentContentForTableSel,
                     nsGUIEvent*               aEvent,
                     nsEventStatus*            aEventStatus)
{
  if (!aFrameSelection) {
    return NS_OK;
  }

  nsresult rv = NS_OK;

  if (nsEventStatus_eConsumeNoDefault != *aEventStatus) {
    if (!aHandleTableSel) {
      nsMouseEvent *me = aFrameSelection->GetDelayedCaretData();
      if (!aOffsets.content || !me) {
        return NS_ERROR_FAILURE;
      }

      // We are doing this to simulate what we would have done on HandlePress.
      // We didn't do it there to give the user an opportunity to drag
      // the text, but since they didn't drag, we want to place the
      // caret.
      // However, we'll use the mouse position from the release, since:
      //  * it's easier
      //  * that's the normal click position to use (although really, in
      //    the normal case, small movements that don't count as a drag
      //    can do selection)
      aFrameSelection->SetMouseDownState(PR_TRUE);

      rv = aFrameSelection->HandleClick(aOffsets.content,
                                        aOffsets.StartOffset(),
                                        aOffsets.EndOffset(),
                                        me->isShift, PR_FALSE,
                                        aOffsets.associateWithNext);
      if (NS_FAILED(rv)) {
        return rv;
      }
    } else if (aParentContentForTableSel) {
      aFrameSelection->SetMouseDownState(PR_FALSE);
      rv = aFrameSelection->HandleTableSelection(aParentContentForTableSel,
                                                 aContentOffsetForTableSel,
                                                 aTargetForTableSel,
                                                 (nsMouseEvent *)aEvent);
      if (NS_FAILED(rv)) {
        return rv;
      }
    }
    aFrameSelection->SetDelayedCaretData(0);
  }

  aFrameSelection->SetMouseDownState(PR_FALSE);
  aFrameSelection->StopAutoScrollTimer();

  return NS_OK;
}

NS_IMETHODIMP nsFrame::HandleRelease(nsPresContext* aPresContext,
                                     nsGUIEvent*    aEvent,
                                     nsEventStatus* aEventStatus)
{
  nsIFrame* activeFrame = GetActiveSelectionFrame(this);

  // We can unconditionally stop capturing because
  // we should never be capturing when the mouse button is up
  CaptureMouse(aPresContext, PR_FALSE);

  PRBool selectionOff =
    (DisplaySelection(aPresContext) == nsISelectionController::SELECTION_OFF);

  nsRefPtr<nsFrameSelection> frameselection;
  ContentOffsets offsets;
  nsCOMPtr<nsIContent> parentContent;
  PRInt32 contentOffsetForTableSel = 0;
  PRInt32 targetForTableSel = 0;
  PRBool handleTableSelection = PR_TRUE;

  if (!selectionOff) {
    frameselection = GetFrameSelection();
    if (nsEventStatus_eConsumeNoDefault != *aEventStatus && frameselection) {
      // Check if the frameselection recorded the mouse going down.
      // If not, the user must have clicked in a part of the selection.
      // Place the caret before continuing!

      PRBool mouseDown = frameselection->GetMouseDownState();
      nsMouseEvent *me = frameselection->GetDelayedCaretData();

      if (!mouseDown && me && me->clickCount < 2) {
        nsPoint pt = nsLayoutUtils::GetEventCoordinatesRelativeTo(aEvent, this);
        offsets = GetContentOffsetsFromPoint(pt);
        handleTableSelection = PR_FALSE;
      } else {
        GetDataForTableSelection(frameselection, PresContext()->PresShell(),
                                 (nsMouseEvent *)aEvent,
                                 getter_AddRefs(parentContent),
                                 &contentOffsetForTableSel,
                                 &targetForTableSel);
      }
    }
  }

  // We might be capturing in some other document and the event just happened to
  // trickle down here. Make sure that document's frame selection is notified.
  // Note, this may cause the current nsFrame object to be deleted, bug 336592.
  if (activeFrame != this &&
      static_cast<nsFrame*>(activeFrame)->DisplaySelection(activeFrame->PresContext())
        != nsISelectionController::SELECTION_OFF) {
    nsRefPtr<nsFrameSelection> frameSelection =
      activeFrame->GetFrameSelection();
    frameSelection->SetMouseDownState(PR_FALSE);
    frameSelection->StopAutoScrollTimer();
  }

  // Do not call any methods of the current object after this point!!!
  // The object is perhaps dead!

  return selectionOff
    ? NS_OK
    : HandleFrameSelection(frameselection, offsets, handleTableSelection,
                           contentOffsetForTableSel, targetForTableSel,
                           parentContent, aEvent, aEventStatus);
}

struct NS_STACK_CLASS FrameContentRange {
  FrameContentRange(nsIContent* aContent, PRInt32 aStart, PRInt32 aEnd) :
    content(aContent), start(aStart), end(aEnd) { }
  nsCOMPtr<nsIContent> content;
  PRInt32 start;
  PRInt32 end;
};

// Retrieve the content offsets of a frame
static FrameContentRange GetRangeForFrame(nsIFrame* aFrame) {
  nsCOMPtr<nsIContent> content, parent;
  content = aFrame->GetContent();
  if (!content) {
    NS_WARNING("Frame has no content");
    return FrameContentRange(nsnull, -1, -1);
  }
  nsIAtom* type = aFrame->GetType();
  if (type == nsGkAtoms::textFrame) {
    PRInt32 offset, offsetEnd;
    aFrame->GetOffsets(offset, offsetEnd);
    return FrameContentRange(content, offset, offsetEnd);
  }
  if (type == nsGkAtoms::brFrame) {
    parent = content->GetParent();
    PRInt32 beginOffset = parent->IndexOf(content);
    return FrameContentRange(parent, beginOffset, beginOffset);
  }
  // Loop to deal with anonymous content, which has no index; this loop
  // probably won't run more than twice under normal conditions
  do {
    parent  = content->GetParent();
    if (parent) {
      PRInt32 beginOffset = parent->IndexOf(content);
      if (beginOffset >= 0)
        return FrameContentRange(parent, beginOffset, beginOffset + 1);
      content = parent;
    }
  } while (parent);

  // The root content node must act differently
  return FrameContentRange(content, 0, content->GetChildCount());
}

// The FrameTarget represents the closest frame to a point that can be selected
// The frame is the frame represented, frameEdge says whether one end of the
// frame is the result (in which case different handling is needed), and
// afterFrame says which end is repersented if frameEdge is true
struct FrameTarget {
  FrameTarget(nsIFrame* aFrame, PRBool aFrameEdge, PRBool aAfterFrame) :
    frame(aFrame), frameEdge(aFrameEdge), afterFrame(aAfterFrame) { }
  static FrameTarget Null() {
    return FrameTarget(nsnull, PR_FALSE, PR_FALSE);
  }
  PRBool IsNull() {
    return !frame;
  }
  nsIFrame* frame;
  PRPackedBool frameEdge;
  PRPackedBool afterFrame;
};

// See function implementation for information
static FrameTarget GetSelectionClosestFrame(nsIFrame* aFrame, nsPoint aPoint);

static PRBool SelfIsSelectable(nsIFrame* aFrame)
{
  return !(aFrame->IsGeneratedContentFrame() ||
           aFrame->GetStyleUIReset()->mUserSelect == NS_STYLE_USER_SELECT_NONE);
}

static PRBool SelectionDescendToKids(nsIFrame* aFrame) {
  PRUint8 style = aFrame->GetStyleUIReset()->mUserSelect;
  nsIFrame* parent = aFrame->GetParent();
  // If we are only near (not directly over) then don't traverse
  // frames with independent selection (e.g. text and list controls)
  // unless we're already inside such a frame (see bug 268497).  Note that this
  // prevents any of the users of this method from entering form controls.
  // XXX We might want some way to allow using the up-arrow to go into a form
  // control, but the focus didn't work right anyway; it'd probably be enough
  // if the left and right arrows could enter textboxes (which I don't believe
  // they can at the moment)
  return !aFrame->IsGeneratedContentFrame() &&
         style != NS_STYLE_USER_SELECT_ALL  &&
         style != NS_STYLE_USER_SELECT_NONE &&
         ((parent->GetStateBits() & NS_FRAME_INDEPENDENT_SELECTION) ||
          !(aFrame->GetStateBits() & NS_FRAME_INDEPENDENT_SELECTION));
}

static FrameTarget GetSelectionClosestFrameForChild(nsIFrame* aChild,
                                                    nsPoint aPoint)
{
  nsIFrame* parent = aChild->GetParent();
  if (SelectionDescendToKids(aChild)) {
    nsPoint pt = aPoint - aChild->GetOffsetTo(parent);
    return GetSelectionClosestFrame(aChild, pt);
  }
  return FrameTarget(aChild, PR_FALSE, PR_FALSE);
}

// When the cursor needs to be at the beginning of a block, it shouldn't be
// before the first child.  A click on a block whose first child is a block
// should put the cursor in the child.  The cursor shouldn't be between the
// blocks, because that's not where it's expected.
// Note that this method is guaranteed to succeed.
static FrameTarget DrillDownToSelectionFrame(nsIFrame* aFrame,
                                             PRBool aEndFrame) {
  if (SelectionDescendToKids(aFrame)) {
    nsIFrame* result = nsnull;
    nsIFrame *frame = aFrame->GetFirstChild(nsnull);
    if (!aEndFrame) {
      while (frame && (!SelfIsSelectable(frame) ||
                        frame->IsEmpty()))
        frame = frame->GetNextSibling();
      if (frame)
        result = frame;
    } else {
      // Because the frame tree is singly linked, to find the last frame,
      // we have to iterate through all the frames
      // XXX I have a feeling this could be slow for long blocks, although
      //     I can't find any slowdowns
      while (frame) {
        if (!frame->IsEmpty() && SelfIsSelectable(frame))
          result = frame;
        frame = frame->GetNextSibling();
      }
    }
    if (result)
      return DrillDownToSelectionFrame(result, aEndFrame);
  }
  // If the current frame has no targetable children, target the current frame
  return FrameTarget(aFrame, PR_TRUE, aEndFrame);
}

// This method finds the closest valid FrameTarget on a given line; if there is
// no valid FrameTarget on the line, it returns a null FrameTarget
static FrameTarget GetSelectionClosestFrameForLine(
                      nsBlockFrame* aParent,
                      nsBlockFrame::line_iterator aLine,
                      nsPoint aPoint)
{
  nsIFrame *frame = aLine->mFirstChild;
  // Account for end of lines (any iterator from the block is valid)
  if (aLine == aParent->end_lines())
    return DrillDownToSelectionFrame(aParent, PR_TRUE);
  nsIFrame *closestFromLeft = nsnull, *closestFromRight = nsnull;
  nsRect rect = aLine->mBounds;
  nscoord closestLeft = rect.x, closestRight = rect.XMost();
  for (PRInt32 n = aLine->GetChildCount(); n;
       --n, frame = frame->GetNextSibling()) {
    if (!SelfIsSelectable(frame) || frame->IsEmpty())
      continue;
    nsRect frameRect = frame->GetRect();
    if (aPoint.x >= frameRect.x) {
      if (aPoint.x < frameRect.XMost()) {
        return GetSelectionClosestFrameForChild(frame, aPoint);
      }
      if (frameRect.XMost() >= closestLeft) {
        closestFromLeft = frame;
        closestLeft = frameRect.XMost();
      }
    } else {
      if (frameRect.x <= closestRight) {
        closestFromRight = frame;
        closestRight = frameRect.x;
      }
    }
  }
  if (!closestFromLeft && !closestFromRight) {
    // We should only get here if there are no selectable frames on a line
    // XXX Do we need more elaborate handling here?
    return FrameTarget::Null();
  }
  if (closestFromLeft &&
      (!closestFromRight ||
       (abs(aPoint.x - closestLeft) <= abs(aPoint.x - closestRight)))) {
    return GetSelectionClosestFrameForChild(closestFromLeft, aPoint);
  }
  return GetSelectionClosestFrameForChild(closestFromRight, aPoint);
}

// This method is for the special handling we do for block frames; they're
// special because they represent paragraphs and because they are organized
// into lines, which have bounds that are not stored elsewhere in the
// frame tree.  Returns a null FrameTarget for frames which are not
// blocks or blocks with no lines.
static FrameTarget GetSelectionClosestFrameForBlock(nsIFrame* aFrame,
                                                    nsPoint aPoint)
{
  nsBlockFrame* bf = nsLayoutUtils::GetAsBlock(aFrame); // used only for QI
  if (!bf)
    return FrameTarget::Null();

  // This code searches for the correct line
  nsBlockFrame::line_iterator firstLine = bf->begin_lines();
  nsBlockFrame::line_iterator end = bf->end_lines();
  if (firstLine == end)
    return FrameTarget::Null();
  nsBlockFrame::line_iterator curLine = firstLine;
  nsBlockFrame::line_iterator closestLine = end;
  while (curLine != end) {
    // Check to see if our point lies with the line's Y bounds
    nscoord y = aPoint.y - curLine->mBounds.y;
    nscoord height = curLine->mBounds.height;
    if (y >= 0 && y < height) {
      closestLine = curLine;
      break; // We found the line; stop looking
    }
    if (y < 0)
      break;
    ++curLine;
  }

  if (closestLine == end) {
    nsBlockFrame::line_iterator prevLine = curLine.prev();
    nsBlockFrame::line_iterator nextLine = curLine;
    // Avoid empty lines
    while (nextLine != end && nextLine->IsEmpty())
      ++nextLine;
    while (prevLine != end && prevLine->IsEmpty())
      --prevLine;

    // This hidden pref dictates whether a point above or below all lines comes
    // up with a line or the beginning or end of the frame; 0 on Windows,
    // 1 on other platforms by default at the writing of this code
    PRInt32 dragOutOfFrame =
            nsContentUtils::GetIntPref("browser.drag_out_of_frame_style");

    if (prevLine == end) {
      if (dragOutOfFrame == 1 || nextLine == end)
        return DrillDownToSelectionFrame(aFrame, PR_FALSE);
      closestLine = nextLine;
    } else if (nextLine == end) {
      if (dragOutOfFrame == 1)
        return DrillDownToSelectionFrame(aFrame, PR_TRUE);
      closestLine = prevLine;
    } else { // Figure out which line is closer
      if (aPoint.y - prevLine->mBounds.YMost() < nextLine->mBounds.y - aPoint.y)
        closestLine = prevLine;
      else
        closestLine = nextLine;
    }
  }

  do {
    FrameTarget target = GetSelectionClosestFrameForLine(bf, closestLine,
                                                         aPoint);
    if (!target.IsNull())
      return target;
    ++closestLine;
  } while (closestLine != end);
  // Fall back to just targeting the last targetable place
  return DrillDownToSelectionFrame(aFrame, PR_TRUE);
}

// GetSelectionClosestFrame is the helper function that calculates the closest
// frame to the given point.
// It doesn't completely account for offset styles, so needs to be used in
// restricted environments.
// Cannot handle overlapping frames correctly, so it should receive the output
// of GetFrameForPoint
// Guaranteed to return a valid FrameTarget
static FrameTarget GetSelectionClosestFrame(nsIFrame* aFrame, nsPoint aPoint)
{
  {
    // Handle blocks; if the frame isn't a block, the method fails
    FrameTarget target = GetSelectionClosestFrameForBlock(aFrame, aPoint);
    if (!target.IsNull())
      return target;
  }

  nsIFrame *kid = aFrame->GetFirstChild(nsnull);

  if (kid) {
    // Go through all the child frames to find the closest one

    // Large number to force the comparison to succeed
    const nscoord HUGE_DISTANCE = nscoord_MAX;
    nscoord closestXDistance = HUGE_DISTANCE;
    nscoord closestYDistance = HUGE_DISTANCE;
    nsIFrame *closestFrame = nsnull;

    for (; kid; kid = kid->GetNextSibling()) {
      if (!SelfIsSelectable(kid) || kid->IsEmpty())
        continue;

      nsRect rect = kid->GetRect();

      nscoord fromLeft = aPoint.x - rect.x;
      nscoord fromRight = aPoint.x - rect.XMost();

      nscoord xDistance;
      if (fromLeft >= 0 && fromRight <= 0) {
        xDistance = 0;
      } else {
        xDistance = PR_MIN(abs(fromLeft), abs(fromRight));
      }

      if (xDistance <= closestXDistance)
      {
        if (xDistance < closestXDistance)
          closestYDistance = HUGE_DISTANCE;

        nscoord fromTop = aPoint.y - rect.y;
        nscoord fromBottom = aPoint.y - rect.YMost();

        nscoord yDistance;
        if (fromTop >= 0 && fromBottom <= 0)
          yDistance = 0;
        else
          yDistance = PR_MIN(abs(fromTop), abs(fromBottom));

        if (yDistance < closestYDistance)
        {
          closestXDistance = xDistance;
          closestYDistance = yDistance;
          closestFrame = kid;
        }
      }
    }
    if (closestFrame)
      return GetSelectionClosestFrameForChild(closestFrame, aPoint);
  }
  return FrameTarget(aFrame, PR_FALSE, PR_FALSE);
}

nsIFrame::ContentOffsets OffsetsForSingleFrame(nsIFrame* aFrame, nsPoint aPoint)
{
  nsIFrame::ContentOffsets offsets;
  FrameContentRange range = GetRangeForFrame(aFrame);
  offsets.content = range.content;
  // If there are continuations (meaning it's not one rectangle), this is the
  // best this function can do
  if (aFrame->GetNextContinuation() || aFrame->GetPrevContinuation()) {
    offsets.offset = range.start;
    offsets.secondaryOffset = range.end;
    offsets.associateWithNext = PR_TRUE;
    return offsets;
  }

  // Figure out whether the offsets should be over, after, or before the frame
  nsRect rect(nsPoint(0, 0), aFrame->GetSize());

  PRBool isBlock = (aFrame->GetStyleDisplay()->mDisplay != NS_STYLE_DISPLAY_INLINE);
  PRBool isRtl = (aFrame->GetStyleVisibility()->mDirection == NS_STYLE_DIRECTION_RTL);
  if ((isBlock && rect.y < aPoint.y) ||
      (!isBlock && ((isRtl  && rect.x + rect.width / 2 > aPoint.x) || 
                    (!isRtl && rect.x + rect.width / 2 < aPoint.x)))) {
    offsets.offset = range.end;
    if (rect.Contains(aPoint))
      offsets.secondaryOffset = range.start;
    else
      offsets.secondaryOffset = range.end;
  } else {
    offsets.offset = range.start;
    if (rect.Contains(aPoint))
      offsets.secondaryOffset = range.end;
    else
      offsets.secondaryOffset = range.start;
  }
  offsets.associateWithNext = (offsets.offset == range.start);
  return offsets;
}

static nsIFrame* AdjustFrameForSelectionStyles(nsIFrame* aFrame) {
  nsIFrame* adjustedFrame = aFrame;
  for (nsIFrame* frame = aFrame; frame; frame = frame->GetParent())
  {
    // These are the conditions that make all children not able to handle
    // a cursor.
    if (frame->GetStyleUIReset()->mUserSelect == NS_STYLE_USER_SELECT_NONE || 
        frame->GetStyleUIReset()->mUserSelect == NS_STYLE_USER_SELECT_ALL || 
        frame->IsGeneratedContentFrame()) {
      adjustedFrame = frame;
    }
  }
  return adjustedFrame;
}
  

nsIFrame::ContentOffsets nsIFrame::GetContentOffsetsFromPoint(nsPoint aPoint,
                                                              PRBool aIgnoreSelectionStyle)
{
  nsIFrame *adjustedFrame;
  if (aIgnoreSelectionStyle) {
    adjustedFrame = this;
  }
  else {
    // This section of code deals with special selection styles.  Note that
    // -moz-none and -moz-all exist, even though they don't need to be explicitly
    // handled.
    // The offset is forced not to end up in generated content; content offsets
    // cannot represent content outside of the document's content tree.

    adjustedFrame = AdjustFrameForSelectionStyles(this);

    // -moz-user-select: all needs special handling, because clicking on it
    // should lead to the whole frame being selected
    if (adjustedFrame && adjustedFrame->GetStyleUIReset()->mUserSelect ==
        NS_STYLE_USER_SELECT_ALL) {
      return OffsetsForSingleFrame(adjustedFrame, aPoint +
                                   this->GetOffsetTo(adjustedFrame));
    }

    // For other cases, try to find a closest frame starting from the parent of
    // the unselectable frame
    if (adjustedFrame != this)
      adjustedFrame = adjustedFrame->GetParent();
  }

  nsPoint adjustedPoint = aPoint + this->GetOffsetTo(adjustedFrame);

  FrameTarget closest = GetSelectionClosestFrame(adjustedFrame, adjustedPoint);

  // If the correct offset is at one end of a frame, use offset-based
  // calculation method
  if (closest.frameEdge) {
    ContentOffsets offsets;
    FrameContentRange range = GetRangeForFrame(closest.frame);
    offsets.content = range.content;
    if (closest.afterFrame)
      offsets.offset = range.end;
    else
      offsets.offset = range.start;
    offsets.secondaryOffset = offsets.offset;
    offsets.associateWithNext = (offsets.offset == range.start);
    return offsets;
  }
  nsPoint pt = aPoint - closest.frame->GetOffsetTo(this);
  return static_cast<nsFrame*>(closest.frame)->CalcContentOffsetsFromFramePoint(pt);

  // XXX should I add some kind of offset standardization?
  // consider <b>xxxxx</b><i>zzzzz</i>; should any click between the last
  // x and first z put the cursor in the same logical position in addition
  // to the same visual position?
}

nsIFrame::ContentOffsets nsFrame::CalcContentOffsetsFromFramePoint(nsPoint aPoint)
{
  return OffsetsForSingleFrame(this, aPoint);
}

NS_IMETHODIMP
nsFrame::GetCursor(const nsPoint& aPoint,
                   nsIFrame::Cursor& aCursor)
{
  FillCursorInformationFromStyle(GetStyleUserInterface(), aCursor);
  if (NS_STYLE_CURSOR_AUTO == aCursor.mCursor) {
    aCursor.mCursor = NS_STYLE_CURSOR_DEFAULT;
  }


  return NS_OK;
}

// Resize and incremental reflow

/* virtual */ void
nsFrame::MarkIntrinsicWidthsDirty()
{
  // This version is meant only for what used to be box-to-block adaptors.
  // It should not be called by other derived classes.
  if (IsBoxWrapped()) {
    nsBoxLayoutMetrics *metrics = BoxMetrics();

    SizeNeedsRecalc(metrics->mPrefSize);
    SizeNeedsRecalc(metrics->mMinSize);
    SizeNeedsRecalc(metrics->mMaxSize);
    SizeNeedsRecalc(metrics->mBlockPrefSize);
    SizeNeedsRecalc(metrics->mBlockMinSize);
    CoordNeedsRecalc(metrics->mFlex);
    CoordNeedsRecalc(metrics->mAscent);
  }
}

/* virtual */ nscoord
nsFrame::GetMinWidth(nsIRenderingContext *aRenderingContext)
{
  nscoord result = 0;
  DISPLAY_MIN_WIDTH(this, result);
  return result;
}

/* virtual */ nscoord
nsFrame::GetPrefWidth(nsIRenderingContext *aRenderingContext)
{
  nscoord result = 0;
  DISPLAY_PREF_WIDTH(this, result);
  return result;
}

/* virtual */ void
nsFrame::AddInlineMinWidth(nsIRenderingContext *aRenderingContext,
                           nsIFrame::InlineMinWidthData *aData)
{
  NS_ASSERTION(GetParent(), "Must have a parent if we get here!");
  PRBool canBreak = !CanContinueTextRun() &&
    GetParent()->GetStyleText()->WhiteSpaceCanWrap();
  
  if (canBreak)
    aData->OptionallyBreak(aRenderingContext);
  aData->trailingWhitespace = 0;
  aData->skipWhitespace = PR_FALSE;
  aData->trailingTextFrame = nsnull;
  aData->currentLine += nsLayoutUtils::IntrinsicForContainer(aRenderingContext,
                            this, nsLayoutUtils::MIN_WIDTH);
  aData->atStartOfLine = PR_FALSE;
  if (canBreak)
    aData->OptionallyBreak(aRenderingContext);
}

/* virtual */ void
nsFrame::AddInlinePrefWidth(nsIRenderingContext *aRenderingContext,
                            nsIFrame::InlinePrefWidthData *aData)
{
  aData->trailingWhitespace = 0;
  aData->skipWhitespace = PR_FALSE;
  nscoord myPref = nsLayoutUtils::IntrinsicForContainer(aRenderingContext, 
                       this, nsLayoutUtils::PREF_WIDTH);
  aData->currentLine = NSCoordSaturatingAdd(aData->currentLine, myPref);
}

void
nsIFrame::InlineMinWidthData::ForceBreak(nsIRenderingContext *aRenderingContext)
{
  currentLine -= trailingWhitespace;
  prevLines = PR_MAX(prevLines, currentLine);
  currentLine = trailingWhitespace = 0;

  for (PRInt32 i = 0, i_end = floats.Count(); i != i_end; ++i) {
    nsIFrame *floatFrame = static_cast<nsIFrame*>(floats[i]);
    nscoord float_min =
      nsLayoutUtils::IntrinsicForContainer(aRenderingContext, floatFrame,
                                           nsLayoutUtils::MIN_WIDTH);
    if (float_min > prevLines)
      prevLines = float_min;
  }
  floats.Clear();
  trailingTextFrame = nsnull;
  skipWhitespace = PR_TRUE;
}

void
nsIFrame::InlineMinWidthData::OptionallyBreak(nsIRenderingContext *aRenderingContext)
{
  trailingTextFrame = nsnull;

  // If we can fit more content into a smaller width by staying on this
  // line (because we're still at a negative offset due to negative
  // text-indent or negative margin), don't break.  Otherwise, do the
  // same as ForceBreak.  it doesn't really matter when we accumulate
  // floats.
  if (currentLine < 0 || atStartOfLine)
    return;
  ForceBreak(aRenderingContext);
}

void
nsIFrame::InlinePrefWidthData::ForceBreak(nsIRenderingContext *aRenderingContext)
{
  if (floats.Count() != 0) {
            // preferred widths accumulated for floats that have already
            // been cleared past
    nscoord floats_done = 0,
            // preferred widths accumulated for floats that have not yet
            // been cleared past
            floats_cur_left = 0,
            floats_cur_right = 0;

    for (PRInt32 i = 0, i_end = floats.Count(); i != i_end; ++i) {
      nsIFrame *floatFrame = static_cast<nsIFrame*>(floats[i]);
      const nsStyleDisplay *floatDisp = floatFrame->GetStyleDisplay();
      if (floatDisp->mBreakType == NS_STYLE_CLEAR_LEFT ||
          floatDisp->mBreakType == NS_STYLE_CLEAR_RIGHT ||
          floatDisp->mBreakType == NS_STYLE_CLEAR_LEFT_AND_RIGHT) {
        nscoord floats_cur = NSCoordSaturatingAdd(floats_cur_left,
                                                  floats_cur_right);
        if (floats_cur > floats_done)
          floats_done = floats_cur;
        if (floatDisp->mBreakType != NS_STYLE_CLEAR_RIGHT)
          floats_cur_left = 0;
        if (floatDisp->mBreakType != NS_STYLE_CLEAR_LEFT)
          floats_cur_right = 0;
      }

      nscoord &floats_cur = floatDisp->mFloats == NS_STYLE_FLOAT_LEFT
                              ? floats_cur_left : floats_cur_right;
      nscoord floatWidth =
          nsLayoutUtils::IntrinsicForContainer(aRenderingContext,
                                               floatFrame,
                                               nsLayoutUtils::PREF_WIDTH);
      // Negative-width floats don't change the available space so they
      // shouldn't change our intrinsic line width either.
      floats_cur =
        NSCoordSaturatingAdd(floats_cur, PR_MAX(0, floatWidth));
    }

    nscoord floats_cur =
      NSCoordSaturatingAdd(floats_cur_left, floats_cur_right);
    if (floats_cur > floats_done)
      floats_done = floats_cur;

    currentLine = NSCoordSaturatingAdd(currentLine, floats_done);

    floats.Clear();
  }

  currentLine =
    NSCoordSaturatingSubtract(currentLine, trailingWhitespace, nscoord_MAX);
  prevLines = PR_MAX(prevLines, currentLine);
  currentLine = trailingWhitespace = 0;
  skipWhitespace = PR_TRUE;
}

static void
AddCoord(const nsStyleCoord& aStyle,
         nsIRenderingContext* aRenderingContext,
         nsIFrame* aFrame,
         nscoord* aCoord, float* aPercent)
{
  switch (aStyle.GetUnit()) {
    case eStyleUnit_Coord:
      *aCoord += aStyle.GetCoordValue();
      break;
    case eStyleUnit_Percent:
      *aPercent += aStyle.GetPercentValue();
      break;
    default:
      break;
  }
}

/* virtual */ nsIFrame::IntrinsicWidthOffsetData
nsFrame::IntrinsicWidthOffsets(nsIRenderingContext* aRenderingContext)
{
  IntrinsicWidthOffsetData result;

  const nsStyleMargin *styleMargin = GetStyleMargin();
  AddCoord(styleMargin->mMargin.GetLeft(), aRenderingContext, this,
           &result.hMargin, &result.hPctMargin);
  AddCoord(styleMargin->mMargin.GetRight(), aRenderingContext, this,
           &result.hMargin, &result.hPctMargin);

  const nsStylePadding *stylePadding = GetStylePadding();
  AddCoord(stylePadding->mPadding.GetLeft(), aRenderingContext, this,
           &result.hPadding, &result.hPctPadding);
  AddCoord(stylePadding->mPadding.GetRight(), aRenderingContext, this,
           &result.hPadding, &result.hPctPadding);

  const nsStyleBorder *styleBorder = GetStyleBorder();
  result.hBorder += styleBorder->GetActualBorderWidth(NS_SIDE_LEFT);
  result.hBorder += styleBorder->GetActualBorderWidth(NS_SIDE_RIGHT);

  const nsStyleDisplay *disp = GetStyleDisplay();
  if (IsThemed(disp)) {
    nsPresContext *presContext = PresContext();

    nsMargin border;
    presContext->GetTheme()->GetWidgetBorder(presContext->DeviceContext(),
                                             this, disp->mAppearance,
                                             &border);
    result.hBorder = presContext->DevPixelsToAppUnits(border.LeftRight());

    nsMargin padding;
    if (presContext->GetTheme()->GetWidgetPadding(presContext->DeviceContext(),
                                                  this, disp->mAppearance,
                                                  &padding)) {
      result.hPadding = presContext->DevPixelsToAppUnits(padding.LeftRight());
      result.hPctPadding = 0;
    }
  }

  return result;
}

/* virtual */ nsIFrame::IntrinsicSize
nsFrame::GetIntrinsicSize()
{
  return IntrinsicSize(); // default is width/height set to eStyleUnit_None
}

/* virtual */ nsSize
nsFrame::GetIntrinsicRatio()
{
  return nsSize(0, 0);
}

inline PRBool
IsAutoHeight(const nsStyleCoord &aCoord, nscoord aCBHeight)
{
  nsStyleUnit unit = aCoord.GetUnit();
  return unit == eStyleUnit_Auto ||  // only for 'height'
         unit == eStyleUnit_None ||  // only for 'max-height'
         (unit == eStyleUnit_Percent && 
          aCBHeight == NS_AUTOHEIGHT);
}

/* virtual */ nsSize
nsFrame::ComputeSize(nsIRenderingContext *aRenderingContext,
                     nsSize aCBSize, nscoord aAvailableWidth,
                     nsSize aMargin, nsSize aBorder, nsSize aPadding,
                     PRBool aShrinkWrap)
{
  nsSize result = ComputeAutoSize(aRenderingContext, aCBSize, aAvailableWidth,
                                  aMargin, aBorder, aPadding, aShrinkWrap);
  nsSize boxSizingAdjust(0,0);
  const nsStylePosition *stylePos = GetStylePosition();

  switch (stylePos->mBoxSizing) {
    case NS_STYLE_BOX_SIZING_BORDER:
      boxSizingAdjust += aBorder;
      // fall through
    case NS_STYLE_BOX_SIZING_PADDING:
      boxSizingAdjust += aPadding;
  }
  nscoord boxSizingToMarginEdgeWidth =
    aMargin.width + aBorder.width + aPadding.width - boxSizingAdjust.width;

  // Compute width

  if (stylePos->mWidth.GetUnit() != eStyleUnit_Auto) {
    result.width =
      nsLayoutUtils::ComputeWidthValue(aRenderingContext, this,
        aCBSize.width, boxSizingAdjust.width, boxSizingToMarginEdgeWidth,
        stylePos->mWidth);
  }

  if (stylePos->mMaxWidth.GetUnit() != eStyleUnit_None) {
    nscoord maxWidth =
      nsLayoutUtils::ComputeWidthValue(aRenderingContext, this,
        aCBSize.width, boxSizingAdjust.width, boxSizingToMarginEdgeWidth,
        stylePos->mMaxWidth);
    if (maxWidth < result.width)
      result.width = maxWidth;
  }

  nscoord minWidth =
    nsLayoutUtils::ComputeWidthValue(aRenderingContext, this,
      aCBSize.width, boxSizingAdjust.width, boxSizingToMarginEdgeWidth,
      stylePos->mMinWidth);
  if (minWidth > result.width)
    result.width = minWidth;

  // Compute height

  if (!IsAutoHeight(stylePos->mHeight, aCBSize.height)) {
    result.height =
      nsLayoutUtils::ComputeHeightDependentValue(aCBSize.height,
                                                 stylePos->mHeight) -
      boxSizingAdjust.height;
  }

  if (result.height != NS_UNCONSTRAINEDSIZE) {
    if (!IsAutoHeight(stylePos->mMaxHeight, aCBSize.height)) {
      nscoord maxHeight =
        nsLayoutUtils::ComputeHeightDependentValue(aCBSize.height,
                                                   stylePos->mMaxHeight) -
        boxSizingAdjust.height;
      if (maxHeight < result.height)
        result.height = maxHeight;
    }

    if (!IsAutoHeight(stylePos->mMinHeight, aCBSize.height)) {
      nscoord minHeight =
        nsLayoutUtils::ComputeHeightDependentValue(aCBSize.height,
                                                   stylePos->mMinHeight) -
        boxSizingAdjust.height;
      if (minHeight > result.height)
        result.height = minHeight;
    }
  }

  const nsStyleDisplay *disp = GetStyleDisplay();
  if (IsThemed(disp)) {
    nsSize size(0, 0);
    PRBool canOverride = PR_TRUE;
    nsPresContext *presContext = PresContext();
    presContext->GetTheme()->
      GetMinimumWidgetSize(aRenderingContext, this, disp->mAppearance,
                           &size, &canOverride);

    size.width = presContext->DevPixelsToAppUnits(size.width);
    size.height = presContext->DevPixelsToAppUnits(size.height);

    // GMWS() returns border-box; we need content-box
    size.width -= aBorder.width + aPadding.width;
    size.height -= aBorder.height + aPadding.height;

    if (size.height > result.height || !canOverride)
      result.height = size.height;
    if (size.width > result.width || !canOverride)
      result.width = size.width;
  }

  if (result.width < 0)
    result.width = 0;

  if (result.height < 0)
    result.height = 0;

  return result;
}

nsRect
nsIFrame::ComputeTightBounds(gfxContext* aContext) const
{
  return GetOverflowRect();
}

nsRect
nsFrame::ComputeSimpleTightBounds(gfxContext* aContext) const
{
  if (GetStyleOutline()->GetOutlineStyle() != NS_STYLE_BORDER_STYLE_NONE ||
      HasBorder() || !GetStyleBackground()->IsTransparent() ||
      GetStyleDisplay()->mAppearance) {
    // Not necessarily tight, due to clipping, negative
    // outline-offset, and lots of other issues, but that's OK
    return GetOverflowRect();
  }

  nsRect r(0, 0, 0, 0);
  PRInt32 listIndex = 0;
  nsIAtom* childList = nsnull;
  do {
    nsIFrame* child = GetFirstChild(childList);
    while (child) {
       r.UnionRect(r, child->ComputeTightBounds(aContext) + child->GetPosition());
       child = child->GetNextSibling();
    }
    childList = GetAdditionalChildListName(listIndex++);
  } while (childList);
  return r;
}

/* virtual */ nsSize
nsFrame::ComputeAutoSize(nsIRenderingContext *aRenderingContext,
                         nsSize aCBSize, nscoord aAvailableWidth,
                         nsSize aMargin, nsSize aBorder, nsSize aPadding,
                         PRBool aShrinkWrap)
{
  // Use basic shrink-wrapping as a default implementation.
  nsSize result(0xdeadbeef, NS_UNCONSTRAINEDSIZE);

  // don't bother setting it if the result won't be used
  if (GetStylePosition()->mWidth.GetUnit() == eStyleUnit_Auto) {
    nscoord availBased = aAvailableWidth - aMargin.width - aBorder.width -
                         aPadding.width;
    result.width = ShrinkWidthToFit(aRenderingContext, availBased);
  }
  return result;
}

nscoord
nsFrame::ShrinkWidthToFit(nsIRenderingContext *aRenderingContext,
                          nscoord aWidthInCB)
{
  nscoord result;
  nscoord minWidth = GetMinWidth(aRenderingContext);
  if (minWidth > aWidthInCB) {
    result = minWidth;
  } else {
    nscoord prefWidth = GetPrefWidth(aRenderingContext);
    if (prefWidth > aWidthInCB) {
      result = aWidthInCB;
    } else {
      result = prefWidth;
    }
  }
  return result;
}

NS_IMETHODIMP
nsFrame::WillReflow(nsPresContext* aPresContext)
{
#ifdef DEBUG_dbaron_off
  // bug 81268
  NS_ASSERTION(!(mState & NS_FRAME_IN_REFLOW),
               "nsFrame::WillReflow: frame is already in reflow");
#endif

  NS_FRAME_TRACE_MSG(NS_FRAME_TRACE_CALLS,
                     ("WillReflow: oldState=%x", mState));
  mState |= NS_FRAME_IN_REFLOW;
  return NS_OK;
}

NS_IMETHODIMP
nsFrame::DidReflow(nsPresContext*           aPresContext,
                   const nsHTMLReflowState*  aReflowState,
                   nsDidReflowStatus         aStatus)
{
  NS_FRAME_TRACE_MSG(NS_FRAME_TRACE_CALLS,
                     ("nsFrame::DidReflow: aStatus=%d", aStatus));
  if (NS_FRAME_REFLOW_FINISHED == aStatus) {
    mState &= ~(NS_FRAME_IN_REFLOW | NS_FRAME_FIRST_REFLOW | NS_FRAME_IS_DIRTY |
                NS_FRAME_HAS_DIRTY_CHILDREN);
  }

  // Notify the percent height observer if there is a percent height.
  // The observer may be able to initiate another reflow with a computed
  // height. This happens in the case where a table cell has no computed
  // height but can fabricate one when the cell height is known.
  if (aReflowState && aReflowState->mPercentHeightObserver &&
      (eStyleUnit_Percent == aReflowState->mStylePosition->mHeight.GetUnit())) {

    nsIFrame* prevInFlow = GetPrevInFlow();
    if (!prevInFlow) { // 1st in flow
      aReflowState->mPercentHeightObserver->NotifyPercentHeight(*aReflowState);
    }
  }

  return NS_OK;
}

/* virtual */ PRBool
nsFrame::CanContinueTextRun() const
{
  // By default, a frame will *not* allow a text run to be continued
  // through it.
  return PR_FALSE;
}

NS_IMETHODIMP
nsFrame::Reflow(nsPresContext*          aPresContext,
                nsHTMLReflowMetrics&     aDesiredSize,
                const nsHTMLReflowState& aReflowState,
                nsReflowStatus&          aStatus)
{
  DO_GLOBAL_REFLOW_COUNT("nsFrame");
  aDesiredSize.width = 0;
  aDesiredSize.height = 0;
  aStatus = NS_FRAME_COMPLETE;
  NS_FRAME_SET_TRUNCATION(aStatus, aReflowState, aDesiredSize);
  return NS_OK;
}

NS_IMETHODIMP
nsFrame::CharacterDataChanged(nsPresContext* aPresContext,
                              nsIContent*     aChild,
                              PRBool          aAppend)
{
  NS_NOTREACHED("should only be called for text frames");
  return NS_OK;
}

NS_IMETHODIMP
nsFrame::AttributeChanged(PRInt32         aNameSpaceID,
                          nsIAtom*        aAttribute,
                          PRInt32         aModType)
{
  return NS_OK;
}

// Flow member functions

nsSplittableType
nsFrame::GetSplittableType() const
{
  return NS_FRAME_NOT_SPLITTABLE;
}

nsIFrame* nsFrame::GetPrevContinuation() const
{
  return nsnull;
}

NS_IMETHODIMP nsFrame::SetPrevContinuation(nsIFrame* aPrevContinuation)
{
  // Ignore harmless requests to set it to NULL
  if (aPrevContinuation) {
    NS_ERROR("not splittable");
    return NS_ERROR_NOT_IMPLEMENTED;
  }
  
  return NS_OK;
}

nsIFrame* nsFrame::GetNextContinuation() const
{
  return nsnull;
}

NS_IMETHODIMP nsFrame::SetNextContinuation(nsIFrame*)
{
  NS_ERROR("not splittable");
  return NS_ERROR_NOT_IMPLEMENTED;
}

nsIFrame* nsFrame::GetPrevInFlowVirtual() const
{
  return nsnull;
}

NS_IMETHODIMP nsFrame::SetPrevInFlow(nsIFrame* aPrevInFlow)
{
  // Ignore harmless requests to set it to NULL
  if (aPrevInFlow) {
    NS_ERROR("not splittable");
    return NS_ERROR_NOT_IMPLEMENTED;
  }

  return NS_OK;
}

nsIFrame* nsFrame::GetNextInFlowVirtual() const
{
  return nsnull;
}

NS_IMETHODIMP nsFrame::SetNextInFlow(nsIFrame*)
{
  NS_ERROR("not splittable");
  return NS_ERROR_NOT_IMPLEMENTED;
}

nsIFrame* nsIFrame::GetTailContinuation()
{
  nsIFrame* frame = this;
  while (frame->GetStateBits() & NS_FRAME_IS_OVERFLOW_CONTAINER) {
    frame = frame->GetPrevContinuation();
    NS_ASSERTION(frame, "first continuation can't be overflow container");
  }
  for (nsIFrame* next = frame->GetNextContinuation();
       next && !(next->GetStateBits() & NS_FRAME_IS_OVERFLOW_CONTAINER);
       next = frame->GetNextContinuation())  {
    frame = next;
  }
  NS_POSTCONDITION(frame, "illegal state in continuation chain.");
  return frame;
}

nsIView*
nsIFrame::GetParentViewForChildFrame(nsIFrame* aFrame) const
{
  return GetClosestView();
}

// Associated view object
nsIView*
nsIFrame::GetView() const
{
  // Check the frame state bit and see if the frame has a view
  if (!(GetStateBits() & NS_FRAME_HAS_VIEW))
    return nsnull;

  // Check for a property on the frame
  nsresult rv;
  void *value = GetProperty(nsGkAtoms::viewProperty, &rv);

  NS_ENSURE_SUCCESS(rv, nsnull);
  NS_ASSERTION(value, "frame state bit was set but frame has no view");
  return static_cast<nsIView*>(value);
}

/* virtual */ nsIView*
nsIFrame::GetViewExternal() const
{
  return GetView();
}

nsresult
nsIFrame::SetView(nsIView* aView)
{
  if (aView) {
    aView->SetClientData(this);

    // Set a property on the frame
    nsresult rv = SetProperty(nsGkAtoms::viewProperty, aView, nsnull);
    NS_ENSURE_SUCCESS(rv, rv);

    // Set the frame state bit that says the frame has a view
    AddStateBits(NS_FRAME_HAS_VIEW);

    // Let all of the ancestors know they have a descendant with a view.
    for (nsIFrame* f = GetParent();
         f && !(f->GetStateBits() & NS_FRAME_HAS_CHILD_WITH_VIEW);
         f = f->GetParent())
      f->AddStateBits(NS_FRAME_HAS_CHILD_WITH_VIEW);
  }

  return NS_OK;
}

nsIFrame* nsIFrame::GetAncestorWithViewExternal() const
{
  return GetAncestorWithView();
}

// Find the first geometric parent that has a view
nsIFrame* nsIFrame::GetAncestorWithView() const
{
  for (nsIFrame* f = mParent; nsnull != f; f = f->GetParent()) {
    if (f->HasView()) {
      return f;
    }
  }
  return nsnull;
}

// virtual
nsPoint nsIFrame::GetOffsetToExternal(const nsIFrame* aOther) const
{
  return GetOffsetTo(aOther);
}

nsPoint nsIFrame::GetOffsetTo(const nsIFrame* aOther) const
{
  NS_PRECONDITION(aOther,
                  "Must have frame for destination coordinate system!");
  nsPoint offset(0, 0);
  const nsIFrame* f;
  for (f = this; f != aOther && f;
       f = nsLayoutUtils::GetCrossDocParentFrame(f, &offset)) {
    offset += f->GetPosition();
  }

  if (f != aOther) {
    // Looks like aOther wasn't an ancestor of |this|.  So now we have
    // the root-document-relative position of |this| in |offset|.  Convert back
    // to the coordinates of aOther
    nsPoint negativeOffset(0,0);
    while (aOther) {
      offset -= aOther->GetPosition();
      aOther = nsLayoutUtils::GetCrossDocParentFrame(aOther, &negativeOffset);
    }
    offset -= negativeOffset;
  }

  return offset;
}

// virtual
nsIntRect nsIFrame::GetScreenRectExternal() const
{
  return GetScreenRect();
}

nsIntRect nsIFrame::GetScreenRect() const
{
  nsRect r = GetScreenRectInAppUnits().ScaleRoundOutInverse(PresContext()->AppUnitsPerDevPixel());
  // nsRect and nsIntRect are not necessarily the same
  return nsIntRect(r.x, r.y, r.width, r.height);
}

// virtual
nsRect nsIFrame::GetScreenRectInAppUnitsExternal() const
{
  return GetScreenRectInAppUnits();
}

nsRect nsIFrame::GetScreenRectInAppUnits() const
{
  nsRect retval(0,0,0,0);
  nsPoint toViewOffset(0,0);
  nsIView* view = GetClosestView(&toViewOffset);

  if (view) {
    nsPoint toWidgetOffset(0,0);
    nsIWidget* widget = view->GetNearestWidget(&toWidgetOffset);

    if (widget) {
      // WidgetToScreen really should take nsIntRect, not nsRect
      nsIntRect localRect(0,0,0,0), screenRect;
      widget->WidgetToScreen(localRect, screenRect);

      retval = mRect;
      retval.MoveTo(toViewOffset + toWidgetOffset);
      retval.x += PresContext()->DevPixelsToAppUnits(screenRect.x);
      retval.y += PresContext()->DevPixelsToAppUnits(screenRect.y);
    }
  }

  return retval;
}

// Returns the offset from this frame to the closest geometric parent that
// has a view. Also returns the containing view or null in case of error
NS_IMETHODIMP nsFrame::GetOffsetFromView(nsPoint&  aOffset,
                                         nsIView** aView) const
{
  NS_PRECONDITION(nsnull != aView, "null OUT parameter pointer");
  nsIFrame* frame = (nsIFrame*)this;

  *aView = nsnull;
  aOffset.MoveTo(0, 0);
  do {
    aOffset += frame->GetPosition();
    frame = frame->GetParent();
  } while (frame && !frame->HasView());
  if (frame)
    *aView = frame->GetView();
  return NS_OK;
}

/* virtual */ PRBool
nsIFrame::AreAncestorViewsVisible() const
{
  for (nsIView* view = GetClosestView(); view; view = view->GetParent()) {
    if (view->GetVisibility() == nsViewVisibility_kHide) {
      return PR_FALSE;
    }
  }
  return PR_TRUE;
}

nsIWidget*
nsIFrame::GetWindow() const
{
  return GetClosestView()->GetNearestWidget(nsnull);
}

nsIAtom*
nsFrame::GetType() const
{
  return nsnull;
}

PRBool
nsIFrame::IsLeaf() const
{
  return PR_TRUE;
}

void
nsIFrame::InvalidateWithFlags(const nsRect& aDamageRect, PRUint32 aFlags)
{
  if (aDamageRect.IsEmpty()) {
    return;
  }

  // Don't allow invalidates to do anything when
  // painting is suppressed.
  nsIPresShell *shell = PresContext()->GetPresShell();
  if (shell) {
    PRBool suppressed = PR_FALSE;
    shell->IsPaintingSuppressed(&suppressed);
    if (suppressed)
      return;
  }
  
  InvalidateInternal(aDamageRect, 0, 0, nsnull, aFlags);
}

/**
 * Helper function that funnels an InvalidateInternal request up to the
 * parent.  This function is used so that if MOZ_SVG is not defined, we still
 * have unified control paths in the InvalidateInternal chain.
 *
 * @param aDamageRect The rect to invalidate.
 * @param aX The x offset from the origin of this frame to the rectangle.
 * @param aY The y offset from the origin of this frame to the rectangle.
 * @param aImmediate Whether to redraw immediately.
 * @return None, though this funnels the request up to the parent frame.
 */
void
nsIFrame::InvalidateInternalAfterResize(const nsRect& aDamageRect, nscoord aX,
                                        nscoord aY, PRUint32 aFlags)
{
  /* If we're a transformed frame, then we need to apply our transform to the
   * damage rectangle so that the redraw correctly redraws the transformed
   * region.  We're moved over aX and aY from our origin, but since this aX
   * and aY is contained within our border, we need to scoot back by -aX and
   * -aY to get back to the origin of the transform.
   *
   * There's one more problem, though, and that's that we don't know what
   * coordinate space this rectangle is in.  Sometimes it's in the local
   * coordinate space for the frame, and sometimes its in the transformed
   * coordinate space.  If we get it wrong, we'll display incorrectly.  Until I
   * find a better fix for this problem, we'll invalidate the union of the two
   * rectangles (original rectangle and transformed rectangle).  At least one of
   * these will be correct.
   *
   * See bug #452496 for more details.
   */
  if ((mState & NS_FRAME_MAY_BE_TRANSFORMED_OR_HAVE_RENDERING_OBSERVERS) &&
      GetStyleDisplay()->HasTransform()) {
    nsRect newDamageRect;
    newDamageRect.UnionRect(nsDisplayTransform::TransformRect
                            (aDamageRect, this, nsPoint(-aX, -aY)), aDamageRect);
    GetParent()->
      InvalidateInternal(newDamageRect, aX + mRect.x, aY + mRect.y, this,
                         aFlags);
  }
  else 
    GetParent()->
      InvalidateInternal(aDamageRect, aX + mRect.x, aY + mRect.y, this, aFlags);
}

void
nsIFrame::InvalidateInternal(const nsRect& aDamageRect, nscoord aX, nscoord aY,
                             nsIFrame* aForChild, PRUint32 aFlags)
{
#ifdef MOZ_SVG
  if (nsSVGIntegrationUtils::UsingEffectsForFrame(this)) {
    nsRect r = nsSVGIntegrationUtils::GetInvalidAreaForChangedSource(this,
            aDamageRect + nsPoint(aX, aY));
    /* Rectangle is now in our own local space, so aX and aY are effectively
     * zero.  Thus we'll pretend that the entire time this was in our own
     * local coordinate space and do any remaining processing.
     */
    InvalidateInternalAfterResize(r, 0, 0, aFlags);
    return;
  }
#endif
  
  InvalidateInternalAfterResize(aDamageRect, aX, aY, aFlags);
}

gfxMatrix
nsIFrame::GetTransformMatrix(nsIFrame **aOutAncestor)
{
  NS_PRECONDITION(aOutAncestor, "Need a place to put the ancestor!");

  /* Whether or not we're transformed, the matrix will be relative to our
   * cross-doc parent frame.
   */
  *aOutAncestor = nsLayoutUtils::GetCrossDocParentFrame(this);

  /* If we're transformed, we want to hand back the combination
   * transform/translate matrix that will apply our current transform, then
   * shift us to our parent.
   */
  if (IsTransformed()) {
    /* Compute the delta to the parent, which we need because we are converting
     * coordinates to our parent.
     */
    NS_ASSERTION(*aOutAncestor, "Cannot transform the viewport frame!");
    nsPoint delta = GetOffsetTo(*aOutAncestor);
    PRInt32 scaleFactor = PresContext()->AppUnitsPerDevPixel();

    gfxMatrix result =
      nsDisplayTransform::GetResultingTransformMatrix(this, nsPoint(0, 0),
                                                      scaleFactor);
    /* Combine the raw transform with a translation to our parent. */
    result *= gfxMatrix().Translate
      (gfxPoint(NSAppUnitsToFloatPixels(delta.x, scaleFactor),
                NSAppUnitsToFloatPixels(delta.y, scaleFactor)));
    return result;
  }
  
  /* Otherwise, we're not transformed.  In that case, we'll walk up the frame
   * tree until we either hit the root frame or something that may be
   * transformed.  We'll then change coordinates into that frame, since we're
   * guaranteed that nothing in-between can be transformed.  First, however,
   * we have to check to see if we have a parent.  If not, we'll set the
   * outparam to null (indicating that there's nothing left) and will hand back
   * the identity matrix.
   */
  if (!*aOutAncestor)
    return gfxMatrix();
  
  /* Keep iterating while the frame can't possibly be transformed. */
  while (!(*aOutAncestor)->IsTransformed()) {
    /* If no parent, stop iterating.  Otherwise, update the ancestor. */
    nsIFrame* parent = nsLayoutUtils::GetCrossDocParentFrame(*aOutAncestor);
    if (!parent)
      break;

    *aOutAncestor = parent;
  }

  NS_ASSERTION(*aOutAncestor, "Somehow ended up with a null ancestor...?");

  /* Translate from this frame to our ancestor, if it exists.  That's the
   * entire transform, so we're done.
   */
  nsPoint delta = GetOffsetTo(*aOutAncestor);
  PRInt32 scaleFactor = PresContext()->AppUnitsPerDevPixel();
  return gfxMatrix().Translate
    (gfxPoint(NSAppUnitsToFloatPixels(delta.x, scaleFactor),
              NSAppUnitsToFloatPixels(delta.y, scaleFactor)));
}

void
nsIFrame::InvalidateRectDifference(const nsRect& aR1, const nsRect& aR2)
{
  nsRect sizeHStrip, sizeVStrip;
  nsLayoutUtils::GetRectDifferenceStrips(aR1, aR2, &sizeHStrip, &sizeVStrip);
  Invalidate(sizeVStrip);
  Invalidate(sizeHStrip);
}

void
nsIFrame::InvalidateOverflowRect()
{
  Invalidate(GetOverflowRect());
}

void
nsIFrame::InvalidateRoot(const nsRect& aDamageRect, PRUint32 aFlags)
{
  if (aFlags & INVALIDATE_NOTIFY_ONLY)
    return;

  PRUint32 flags =
    (aFlags & INVALIDATE_IMMEDIATE) ? NS_VMREFRESH_IMMEDIATE : NS_VMREFRESH_NO_SYNC;
  nsIView* view = GetView();
  NS_ASSERTION(view, "This can only be called on frames with views");
  view->GetViewManager()->UpdateView(view, aDamageRect, flags);
}

static void
DestroyRectFunc(void*    aFrame,
                nsIAtom* aPropertyName,
                void*    aPropertyValue,
                void*    aDtorData)
{
  delete static_cast<nsRect*>(aPropertyValue);
}

static void
SetRectProperty(nsIFrame* aFrame, nsIAtom* aProp, const nsRect& aRect)
{
  nsRect* r = new nsRect(aRect);
  if (!r)
    return;
  aFrame->SetProperty(aProp, r, DestroyRectFunc);
}

/**
 * @param aAnyOutlineOrEffects set to true if this frame has any
 * outline, SVG effects or box shadows that mean we need to invalidate
 * the whole overflow area if the frame's size changes.
 */
static nsRect
ComputeOutlineAndEffectsRect(nsIFrame* aFrame, PRBool* aAnyOutlineOrEffects,
                             const nsRect& aOverflowRect,
                             PRBool aStoreRectProperties) {
  nsRect r = aOverflowRect;
  *aAnyOutlineOrEffects = PR_FALSE;

  // box-shadow
  nsCSSShadowArray* boxShadows = aFrame->GetStyleBorder()->mBoxShadow;
  if (boxShadows) {
    nsRect shadows;
    for (PRUint32 i = 0; i < boxShadows->Length(); ++i) {
      nsRect tmpRect = r;
      nsCSSShadowItem* shadow = boxShadows->ShadowAt(i);
      nscoord outsetRadius = shadow->mRadius + shadow->mSpread;

      tmpRect.MoveBy(nsPoint(shadow->mXOffset, shadow->mYOffset));
      tmpRect.Inflate(outsetRadius, outsetRadius);

      shadows.UnionRect(shadows, tmpRect);
    }
    r.UnionRect(r, shadows);
    *aAnyOutlineOrEffects = PR_TRUE;
  }

  const nsStyleOutline* outline = aFrame->GetStyleOutline();
  PRUint8 outlineStyle = outline->GetOutlineStyle();
  if (outlineStyle != NS_STYLE_BORDER_STYLE_NONE) {
    nscoord width;
#ifdef DEBUG
    PRBool result = 
#endif
      outline->GetOutlineWidth(width);
    NS_ASSERTION(result, "GetOutlineWidth had no cached outline width");
    if (width > 0) {
      if (aStoreRectProperties) {
        SetRectProperty(aFrame, nsGkAtoms::outlineInnerRectProperty, r);
      }

      nscoord offset = outline->mOutlineOffset;
      nscoord inflateBy = PR_MAX(width + offset, 0);
      r.Inflate(inflateBy, inflateBy);
      *aAnyOutlineOrEffects = PR_TRUE;
    }
  }
  
  // Note that we don't remove the outlineInnerRect if a frame loses outline
  // style. That would require an extra property lookup for every frame,
  // or a new frame state bit to track whether a property had been stored,
  // or something like that. It's not worth doing that here. At most it's
  // only one heap-allocated rect per frame and it will be cleaned up when
  // the frame dies.

#ifdef MOZ_SVG
  if (nsSVGIntegrationUtils::UsingEffectsForFrame(aFrame)) {
    *aAnyOutlineOrEffects = PR_TRUE;
    if (aStoreRectProperties) {
      SetRectProperty(aFrame, nsGkAtoms::preEffectsBBoxProperty, r);
    }
    r = nsSVGIntegrationUtils::ComputeFrameEffectsRect(aFrame, r);
  }
#endif

  return r;
}

nsPoint
nsIFrame::GetRelativeOffset(const nsStyleDisplay* aDisplay) const
{
  if (!aDisplay || NS_STYLE_POSITION_RELATIVE == aDisplay->mPosition) {
    nsPoint *offsets = static_cast<nsPoint*>
                         (GetProperty(nsGkAtoms::computedOffsetProperty));
    if (offsets) {
      return *offsets;
    }
  }
  return nsPoint(0,0);
}

nsRect
nsIFrame::GetOverflowRect() const
{
  // Note that in some cases the overflow area might not have been
  // updated (yet) to reflect any outline set on the frame or the area
  // of child frames. That's OK because any reflow that updates these
  // areas will invalidate the appropriate area, so any (mis)uses of
  // this method will be fixed up.

  if (GetStateBits() & NS_FRAME_OUTSIDE_CHILDREN)
    return *const_cast<nsIFrame*>(this)->GetOverflowAreaProperty(PR_FALSE);
  // NOTE this won't return accurate info if the overflow rect was updated
  // but the mRect hasn't been set yet!
  return nsRect(nsPoint(0, 0), GetSize());
}

nsRect
nsIFrame::GetOverflowRectRelativeToParent() const
{
  return GetOverflowRect() + mRect.TopLeft();
}
  
nsRect
nsIFrame::GetOverflowRectRelativeToSelf() const
{
  if (!(mState & NS_FRAME_MAY_BE_TRANSFORMED_OR_HAVE_RENDERING_OBSERVERS) ||
      !GetStyleDisplay()->HasTransform())
    return GetOverflowRect();
  return *static_cast<nsRect*>
    (GetProperty(nsGkAtoms::preEffectsBBoxProperty));
}

void
nsFrame::CheckInvalidateSizeChange(nsHTMLReflowMetrics& aNewDesiredSize)
{
  nsIFrame::CheckInvalidateSizeChange(mRect, GetOverflowRect(),
      nsSize(aNewDesiredSize.width, aNewDesiredSize.height));
}

void
nsIFrame::CheckInvalidateSizeChange(const nsRect& aOldRect,
                                    const nsRect& aOldOverflowRect,
                                    const nsSize& aNewDesiredSize)
{
  if (aNewDesiredSize.width == aOldRect.width &&
      aNewDesiredSize.height == aOldRect.height)
    return;

  // Below, we invalidate the old frame area (or, in the case of
  // outline, combined area) if the outline, border or background
  // settings indicate that something other than the difference
  // between the old and new areas needs to be painted. We are
  // assuming that the difference between the old and new areas will
  // be invalidated by some other means. That also means invalidating
  // the old frame area is the same as invalidating the new frame area
  // (since in either case the UNION of old and new areas will be
  // invalidated)

  // Invalidate the entire old frame+outline if the frame has an outline
  PRBool anyOutlineOrEffects;
  nsRect r = ComputeOutlineAndEffectsRect(this, &anyOutlineOrEffects,
                                          aOldOverflowRect, PR_FALSE);
  if (anyOutlineOrEffects) {
    r.UnionRect(aOldOverflowRect, r);
    Invalidate(r);
    return;
  }

  // Invalidate the old frame borders if the frame has borders. Those borders
  // may be moving.
  const nsStyleBorder* border = GetStyleBorder();
  NS_FOR_CSS_SIDES(side) {
    if (border->GetActualBorderWidth(side) != 0) {
      Invalidate(nsRect(0, 0, aOldRect.width, aOldRect.height));
      return;
    }
  }

  // Invalidate the old frame background if the frame has a background
  // whose position depends on the size of the frame
  const nsStyleBackground* background = GetStyleBackground();
  if (background->mBackgroundFlags &
      (NS_STYLE_BG_X_POSITION_PERCENT | NS_STYLE_BG_Y_POSITION_PERCENT)) {
    Invalidate(nsRect(0, 0, aOldRect.width, aOldRect.height));
    return;
  }
}

// Define the MAX_FRAME_DEPTH to be the ContentSink's MAX_REFLOW_DEPTH plus
// 4 for the frames above the document's frames: 
//  the Viewport, GFXScroll, ScrollPort, and Canvas
#define MAX_FRAME_DEPTH (MAX_REFLOW_DEPTH+4)

PRBool
nsFrame::IsFrameTreeTooDeep(const nsHTMLReflowState& aReflowState,
                            nsHTMLReflowMetrics& aMetrics)
{
  if (aReflowState.mReflowDepth >  MAX_FRAME_DEPTH) {
    mState |= NS_FRAME_TOO_DEEP_IN_FRAME_TREE;
    mState &= ~NS_FRAME_OUTSIDE_CHILDREN;
    aMetrics.width = 0;
    aMetrics.height = 0;
    aMetrics.ascent = 0;
    aMetrics.mCarriedOutBottomMargin.Zero();
    aMetrics.mOverflowArea.x = 0;
    aMetrics.mOverflowArea.y = 0;
    aMetrics.mOverflowArea.width = 0;
    aMetrics.mOverflowArea.height = 0;
    return PR_TRUE;
  }
  mState &= ~NS_FRAME_TOO_DEEP_IN_FRAME_TREE;
  return PR_FALSE;
}

/* virtual */ PRBool nsFrame::IsContainingBlock() const
{
  const nsStyleDisplay* display = GetStyleDisplay();

  // Absolute positioning causes |display->mDisplay| to be set to block,
  // if needed.
  return display->mDisplay == NS_STYLE_DISPLAY_BLOCK || 
         display->mDisplay == NS_STYLE_DISPLAY_INLINE_BLOCK || 
         display->mDisplay == NS_STYLE_DISPLAY_LIST_ITEM ||
         display->mDisplay == NS_STYLE_DISPLAY_TABLE_CELL;
}

#ifdef NS_DEBUG

PRInt32 nsFrame::ContentIndexInContainer(const nsIFrame* aFrame)
{
  PRInt32 result = -1;

  nsIContent* content = aFrame->GetContent();
  if (content) {
    nsIContent* parentContent = content->GetParent();
    if (parentContent) {
      result = parentContent->IndexOf(content);
    }
  }

  return result;
}

/**
 * List a frame tree to stdout. Meant to be called from gdb.
 */
void
DebugListFrameTree(nsIFrame* aFrame)
{
  ((nsFrame*)aFrame)->List(stdout, 0);
}


// Debugging
NS_IMETHODIMP
nsFrame::List(FILE* out, PRInt32 aIndent) const
{
  IndentBy(out, aIndent);
  ListTag(out);
#ifdef DEBUG_waterson
  fprintf(out, " [parent=%p]", static_cast<void*>(mParent));
#endif
  if (HasView()) {
    fprintf(out, " [view=%p]", static_cast<void*>(GetView()));
  }
  fprintf(out, " {%d,%d,%d,%d}", mRect.x, mRect.y, mRect.width, mRect.height);
  if (0 != mState) {
    fprintf(out, " [state=%08x]", mState);
  }
  nsIFrame* prevInFlow = GetPrevInFlow();
  nsIFrame* nextInFlow = GetNextInFlow();
  if (nsnull != prevInFlow) {
    fprintf(out, " prev-in-flow=%p", static_cast<void*>(prevInFlow));
  }
  if (nsnull != nextInFlow) {
    fprintf(out, " next-in-flow=%p", static_cast<void*>(nextInFlow));
  }
  fprintf(out, " [content=%p]", static_cast<void*>(mContent));
  nsFrame* f = const_cast<nsFrame*>(this);
  if (f->GetStateBits() & NS_FRAME_OUTSIDE_CHILDREN) {
    nsRect overflowArea = f->GetOverflowRect();
    fprintf(out, " [overflow=%d,%d,%d,%d]", overflowArea.x, overflowArea.y,
            overflowArea.width, overflowArea.height);
  }
  fputs("\n", out);
  return NS_OK;
}

NS_IMETHODIMP
nsFrame::GetFrameName(nsAString& aResult) const
{
  return MakeFrameName(NS_LITERAL_STRING("Frame"), aResult);
}

NS_IMETHODIMP_(nsFrameState)
nsFrame::GetDebugStateBits() const
{
  // We'll ignore these flags for the purposes of comparing frame state:
  //
  //   NS_FRAME_EXTERNAL_REFERENCE
  //     because this is set by the event state manager or the
  //     caret code when a frame is focused. Depending on whether
  //     or not the regression tests are run as the focused window
  //     will make this value vary randomly.
#define IRRELEVANT_FRAME_STATE_FLAGS NS_FRAME_EXTERNAL_REFERENCE

#define FRAME_STATE_MASK (~(IRRELEVANT_FRAME_STATE_FLAGS))

  return GetStateBits() & FRAME_STATE_MASK;
}

nsresult
nsFrame::MakeFrameName(const nsAString& aType, nsAString& aResult) const
{
  aResult = aType;
  if (mContent && !mContent->IsNodeOfType(nsINode::eTEXT)) {
    nsAutoString buf;
    mContent->Tag()->ToString(buf);
    aResult.Append(NS_LITERAL_STRING("(") + buf + NS_LITERAL_STRING(")"));
  }
  char buf[40];
  PR_snprintf(buf, sizeof(buf), "(%d)", ContentIndexInContainer(this));
  AppendASCIItoUTF16(buf, aResult);
  return NS_OK;
}

void
nsFrame::XMLQuote(nsString& aString)
{
  PRInt32 i, len = aString.Length();
  for (i = 0; i < len; i++) {
    PRUnichar ch = aString.CharAt(i);
    if (ch == '<') {
      nsAutoString tmp(NS_LITERAL_STRING("&lt;"));
      aString.Cut(i, 1);
      aString.Insert(tmp, i);
      len += 3;
      i += 3;
    }
    else if (ch == '>') {
      nsAutoString tmp(NS_LITERAL_STRING("&gt;"));
      aString.Cut(i, 1);
      aString.Insert(tmp, i);
      len += 3;
      i += 3;
    }
    else if (ch == '\"') {
      nsAutoString tmp(NS_LITERAL_STRING("&quot;"));
      aString.Cut(i, 1);
      aString.Insert(tmp, i);
      len += 5;
      i += 5;
    }
  }
}
#endif

PRBool
nsFrame::ParentDisablesSelection() const
{
/*
  // should never be called now
  nsIFrame* parent = GetParent();
  if (parent) {
	  PRBool selectable;
	  parent->IsSelectable(selectable);
    return (selectable ? PR_FALSE : PR_TRUE);
  }
  return PR_FALSE;
*/
/*
  PRBool selected;
  if (NS_FAILED(GetSelected(&selected)))
    return PR_FALSE;
  if (selected)
    return PR_FALSE; //if this frame is selected and no one has overridden the selection from "higher up"
                     //then no one below us will be disabled by this frame.
  nsIFrame* target = GetParent();
  if (target)
    return ((nsFrame *)target)->ParentDisablesSelection();
  return PR_FALSE; //default this does not happen
  */
  
  return PR_FALSE;
}

PRBool
nsIFrame::IsVisibleForPainting(nsDisplayListBuilder* aBuilder) {
  if (!GetStyleVisibility()->IsVisible())
    return PR_FALSE;
  nsISelection* sel = aBuilder->GetBoundingSelection();
  return !sel || IsVisibleInSelection(sel);
}

PRBool
nsIFrame::IsVisibleForPainting() {
  if (!GetStyleVisibility()->IsVisible())
    return PR_FALSE;

  nsPresContext* pc = PresContext();
  if (!pc->IsRenderingOnlySelection())
    return PR_TRUE;

  nsCOMPtr<nsISelectionController> selcon(do_QueryInterface(pc->PresShell()));
  if (selcon) {
    nsCOMPtr<nsISelection> sel;
    selcon->GetSelection(nsISelectionController::SELECTION_NORMAL,
                         getter_AddRefs(sel));
    if (sel)
      return IsVisibleInSelection(sel);
  }
  return PR_TRUE;
}

PRBool
nsIFrame::IsVisibleInSelection(nsDisplayListBuilder* aBuilder) {
  nsISelection* sel = aBuilder->GetBoundingSelection();
  return !sel || IsVisibleInSelection(sel);
}

PRBool
nsIFrame::IsVisibleOrCollapsedForPainting(nsDisplayListBuilder* aBuilder) {
  if (!GetStyleVisibility()->IsVisibleOrCollapsed())
    return PR_FALSE;
  nsISelection* sel = aBuilder->GetBoundingSelection();
  return !sel || IsVisibleInSelection(sel);
}

PRBool
nsIFrame::IsVisibleInSelection(nsISelection* aSelection)
{
  if ((mState & NS_FRAME_SELECTED_CONTENT) == NS_FRAME_SELECTED_CONTENT)
    return PR_TRUE;
  
  nsCOMPtr<nsIDOMNode> node(do_QueryInterface(mContent));
  PRBool vis;
  nsresult rv = aSelection->ContainsNode(node, PR_TRUE, &vis);
  return NS_FAILED(rv) || vis;
}

/* virtual */ PRBool
nsFrame::IsEmpty()
{
  return PR_FALSE;
}

PRBool
nsIFrame::CachedIsEmpty()
{
  NS_PRECONDITION(!(GetStateBits() & NS_FRAME_IS_DIRTY),
                  "Must only be called on reflowed lines");
  return IsEmpty();
}

/* virtual */ PRBool
nsFrame::IsSelfEmpty()
{
  return PR_FALSE;
}

NS_IMETHODIMP
nsFrame::GetSelectionController(nsPresContext *aPresContext, nsISelectionController **aSelCon)
{
  if (!aPresContext || !aSelCon)
    return NS_ERROR_INVALID_ARG;

  nsIFrame *frame = this;
  while (frame && (frame->GetStateBits() & NS_FRAME_INDEPENDENT_SELECTION)) {
    nsITextControlFrame *tcf;
    if (NS_SUCCEEDED(frame->QueryInterface(NS_GET_IID(nsITextControlFrame),(void**)&tcf))) {
      NS_IF_ADDREF(*aSelCon = tcf->GetOwnedSelectionController());
      return NS_OK;
    }
    frame = frame->GetParent();
  }

  return CallQueryInterface(aPresContext->GetPresShell(), aSelCon);
}

already_AddRefed<nsFrameSelection>
nsIFrame::GetFrameSelection()
{
  nsFrameSelection* fs =
    const_cast<nsFrameSelection*>(GetConstFrameSelection());
  NS_IF_ADDREF(fs);
  return fs;
}

const nsFrameSelection*
nsIFrame::GetConstFrameSelection()
{
  nsIFrame *frame = this;
  while (frame && (frame->GetStateBits() & NS_FRAME_INDEPENDENT_SELECTION)) {
    nsITextControlFrame *tcf;
    if (NS_SUCCEEDED(frame->QueryInterface(NS_GET_IID(nsITextControlFrame),(void**)&tcf))) {
      return tcf->GetOwnedFrameSelection();
    }
    frame = frame->GetParent();
  }

  return PresContext()->PresShell()->ConstFrameSelection();
}

#ifdef NS_DEBUG
NS_IMETHODIMP
nsFrame::DumpRegressionData(nsPresContext* aPresContext, FILE* out, PRInt32 aIndent, PRBool aIncludeStyleData)
{
  IndentBy(out, aIndent);
  fprintf(out, "<frame va=\"%ld\" type=\"", PRUptrdiff(this));
  nsAutoString name;
  GetFrameName(name);
  XMLQuote(name);
  fputs(NS_LossyConvertUTF16toASCII(name).get(), out);
  fprintf(out, "\" state=\"%d\" parent=\"%ld\">\n",
          GetDebugStateBits(), PRUptrdiff(mParent));

  aIndent++;
  DumpBaseRegressionData(aPresContext, out, aIndent, aIncludeStyleData);
  aIndent--;

  IndentBy(out, aIndent);
  fprintf(out, "</frame>\n");

  return NS_OK;
}

void
nsFrame::DumpBaseRegressionData(nsPresContext* aPresContext, FILE* out, PRInt32 aIndent, PRBool aIncludeStyleData)
{
  if (nsnull != mNextSibling) {
    IndentBy(out, aIndent);
    fprintf(out, "<next-sibling va=\"%ld\"/>\n", PRUptrdiff(mNextSibling));
  }

  if (HasView()) {
    IndentBy(out, aIndent);
    fprintf(out, "<view va=\"%ld\">\n", PRUptrdiff(GetView()));
    aIndent++;
    // XXX add in code to dump out view state too...
    aIndent--;
    IndentBy(out, aIndent);
    fprintf(out, "</view>\n");
  }

  if(aIncludeStyleData) {
    if(mStyleContext) {
      IndentBy(out, aIndent);
      fprintf(out, "<stylecontext va=\"%ld\">\n", PRUptrdiff(mStyleContext));
      aIndent++;
      // Dump style context regression data
      mStyleContext->DumpRegressionData(aPresContext, out, aIndent);
      aIndent--;
      IndentBy(out, aIndent);
      fprintf(out, "</stylecontext>\n");
    }
  }

  IndentBy(out, aIndent);
  fprintf(out, "<bbox x=\"%d\" y=\"%d\" w=\"%d\" h=\"%d\"/>\n",
          mRect.x, mRect.y, mRect.width, mRect.height);

  // Now dump all of the children on all of the child lists
  nsIFrame* kid;
  nsIAtom* list = nsnull;
  PRInt32 listIndex = 0;
  do {
    kid = GetFirstChild(list);
    if (kid) {
      IndentBy(out, aIndent);
      if (nsnull != list) {
        nsAutoString listName;
        list->ToString(listName);
        fprintf(out, "<child-list name=\"");
        XMLQuote(listName);
        fputs(NS_LossyConvertUTF16toASCII(listName).get(), out);
        fprintf(out, "\">\n");
      }
      else {
        fprintf(out, "<child-list>\n");
      }
      aIndent++;
      while (kid) {
        nsIFrameDebug*  frameDebug;

        if (NS_SUCCEEDED(kid->QueryInterface(NS_GET_IID(nsIFrameDebug), (void**)&frameDebug))) {
          frameDebug->DumpRegressionData(aPresContext, out, aIndent, aIncludeStyleData);
        }
        kid = kid->GetNextSibling();
      }
      aIndent--;
      IndentBy(out, aIndent);
      fprintf(out, "</child-list>\n");
    }
    list = GetAdditionalChildListName(listIndex++);
  } while (nsnull != list);
}

NS_IMETHODIMP
nsFrame::VerifyTree() const
{
  NS_ASSERTION(0 == (mState & NS_FRAME_IN_REFLOW), "frame is in reflow");
  return NS_OK;
}
#endif

/*this method may.. invalidate if the state was changed or if aForceRedraw is PR_TRUE
  it will not update immediately.*/
NS_IMETHODIMP
nsFrame::SetSelected(nsPresContext* aPresContext, nsIDOMRange *aRange, PRBool aSelected, nsSpread aSpread, SelectionType aType)
{
/*
  if (aSelected && ParentDisablesSelection())
    return NS_OK;
*/

  if (aType == nsISelectionController::SELECTION_NORMAL) {
    // check whether style allows selection
    PRBool  selectable;
    IsSelectable(&selectable, nsnull);
    if (!selectable)
      return NS_OK;
  }

/*
  if (eSpreadDown == aSpread){
    nsIFrame* kid = GetFirstChild(nsnull);
    while (nsnull != kid) {
      kid->SetSelected(nsnull,aSelected,aSpread);
      kid = kid->GetNextSibling();
    }
  }
*/
  if ( aSelected ){
    AddStateBits(NS_FRAME_SELECTED_CONTENT);
  }
  else
    RemoveStateBits(NS_FRAME_SELECTED_CONTENT);

  // Repaint this frame subtree's entire area
  InvalidateOverflowRect();

#ifdef IBMBIDI
  PRInt32 start, end;
  nsIFrame* frame = GetNextSibling();
  if (frame) {
    GetFirstLeaf(aPresContext, &frame);
    GetOffsets(start, end);
    if (start && end) {
      frame->SetSelected(aPresContext, aRange, aSelected, aSpread, aType);
    }
  }
#endif // IBMBIDI

  return NS_OK;
}

NS_IMETHODIMP
nsFrame::GetSelected(PRBool *aSelected) const
{
  if (!aSelected )
    return NS_ERROR_NULL_POINTER;
  *aSelected = !!(mState & NS_FRAME_SELECTED_CONTENT);
  return NS_OK;
}

NS_IMETHODIMP
nsFrame::GetPointFromOffset(PRInt32 inOffset, nsPoint* outPoint)
{
  NS_PRECONDITION(outPoint != nsnull, "Null parameter");
  nsPoint bottomLeft(0, 0);
  if (mContent)
  {
    nsIContent* newContent = mContent->GetParent();
    if (newContent){
      PRInt32 newOffset = newContent->IndexOf(mContent);

      PRBool isRTL = (NS_GET_EMBEDDING_LEVEL(this) & 1) == 1;
      if ((!isRTL && inOffset > newOffset) ||
          (isRTL && inOffset <= newOffset))
        bottomLeft.x = GetRect().width;
    }
  }
  *outPoint = bottomLeft;
  return NS_OK;
}

NS_IMETHODIMP
nsFrame::GetChildFrameContainingOffset(PRInt32 inContentOffset, PRBool inHint, PRInt32* outFrameContentOffset, nsIFrame **outChildFrame)
{
  NS_PRECONDITION(outChildFrame && outFrameContentOffset, "Null parameter");
  *outFrameContentOffset = (PRInt32)inHint;
  //the best frame to reflect any given offset would be a visible frame if possible
  //i.e. we are looking for a valid frame to place the blinking caret 
  nsRect rect = GetRect();
  if (!rect.width || !rect.height)
  {
    //if we have a 0 width or height then lets look for another frame that possibly has
    //the same content.  If we have no frames in flow then just let us return 'this' frame
    nsIFrame* nextFlow = GetNextInFlow();
    if (nextFlow)
      return nextFlow->GetChildFrameContainingOffset(inContentOffset, inHint, outFrameContentOffset, outChildFrame);
  }
  *outChildFrame = this;
  return NS_OK;
}

//
// What I've pieced together about this routine:
// Starting with a block frame (from which a line frame can be gotten)
// and a line number, drill down and get the first/last selectable
// frame on that line, depending on aPos->mDirection.
// aOutSideLimit != 0 means ignore aLineStart, instead work from
// the end (if > 0) or beginning (if < 0).
//
nsresult
nsFrame::GetNextPrevLineFromeBlockFrame(nsPresContext* aPresContext,
                                        nsPeekOffsetStruct *aPos,
                                        nsIFrame *aBlockFrame, 
                                        PRInt32 aLineStart, 
                                        PRInt8 aOutSideLimit
                                        )
{
  //magic numbers aLineStart will be -1 for end of block 0 will be start of block
  if (!aBlockFrame || !aPos)
    return NS_ERROR_NULL_POINTER;

  aPos->mResultFrame = nsnull;
  aPos->mResultContent = nsnull;
  aPos->mAttachForward = (aPos->mDirection == eDirNext);

   nsresult result;
  nsCOMPtr<nsILineIteratorNavigator> it; 
  result = aBlockFrame->QueryInterface(NS_GET_IID(nsILineIteratorNavigator),getter_AddRefs(it));
  if (NS_FAILED(result) || !it)
    return result;
  PRInt32 searchingLine = aLineStart;
  PRInt32 countLines;
  result = it->GetNumLines(&countLines);
  if (aOutSideLimit > 0) //start at end
    searchingLine = countLines;
  else if (aOutSideLimit <0)//start at beginning
    searchingLine = -1;//"next" will be 0  
  else 
    if ((aPos->mDirection == eDirPrevious && searchingLine == 0) || 
       (aPos->mDirection == eDirNext && searchingLine >= (countLines -1) )){
      //we need to jump to new block frame.
           return NS_ERROR_FAILURE;
    }
  PRInt32 lineFrameCount;
  nsIFrame *resultFrame = nsnull;
  nsIFrame *farStoppingFrame = nsnull; //we keep searching until we find a "this" frame then we go to next line
  nsIFrame *nearStoppingFrame = nsnull; //if we are backing up from edge, stop here
  nsIFrame *firstFrame;
  nsIFrame *lastFrame;
  nsRect  rect;
  PRBool isBeforeFirstFrame, isAfterLastFrame;
  PRBool found = PR_FALSE;
  while (!found)
  {
    if (aPos->mDirection == eDirPrevious)
      searchingLine --;
    else
      searchingLine ++;
    if ((aPos->mDirection == eDirPrevious && searchingLine < 0) || 
       (aPos->mDirection == eDirNext && searchingLine >= countLines ))
    {
      //we need to jump to new block frame.
      return NS_ERROR_FAILURE;
    }
    PRUint32 lineFlags;
    result = it->GetLine(searchingLine, &firstFrame, &lineFrameCount,
                         rect, &lineFlags);
    if (!lineFrameCount) 
      continue;
    if (NS_SUCCEEDED(result)){
      lastFrame = firstFrame;
      for (;lineFrameCount > 1;lineFrameCount --){
        //result = lastFrame->GetNextSibling(&lastFrame, searchingLine);
        result = it->GetNextSiblingOnLine(lastFrame, searchingLine);
        if (NS_FAILED(result) || !lastFrame){
          NS_ERROR("GetLine promised more frames than could be found");
          return NS_ERROR_FAILURE;
        }
      }
      GetLastLeaf(aPresContext, &lastFrame);

      if (aPos->mDirection == eDirNext){
        nearStoppingFrame = firstFrame;
        farStoppingFrame = lastFrame;
      }
      else{
        nearStoppingFrame = lastFrame;
        farStoppingFrame = firstFrame;
      }
      nsPoint offset;
      nsIView * view; //used for call of get offset from view
      aBlockFrame->GetOffsetFromView(offset,&view);
      nscoord newDesiredX  = aPos->mDesiredX - offset.x;//get desired x into blockframe coordinates!
      result = it->FindFrameAt(searchingLine, newDesiredX, &resultFrame, &isBeforeFirstFrame, &isAfterLastFrame);
      if(NS_FAILED(result))
        continue;
    }

    if (NS_SUCCEEDED(result) && resultFrame)
    {
      nsCOMPtr<nsILineIteratorNavigator> newIt; 
      //check to see if this is ANOTHER blockframe inside the other one if so then call into its lines
      result = resultFrame->QueryInterface(NS_GET_IID(nsILineIteratorNavigator),getter_AddRefs(newIt));
      if (NS_SUCCEEDED(result) && newIt)
      {
        aPos->mResultFrame = resultFrame;
        return NS_OK;
      }
      //resultFrame is not a block frame

      nsCOMPtr<nsIBidirectionalEnumerator> frameTraversal;
      result = NS_NewFrameTraversal(getter_AddRefs(frameTraversal),
                                    aPresContext, resultFrame,
                                    ePostOrder,
                                    PR_FALSE, // aVisual
                                    aPos->mScrollViewStop,
                                    PR_FALSE  // aFollowOOFs
                                    );
      if (NS_FAILED(result))
        return result;
      nsISupports *isupports = nsnull;
      nsIFrame *storeOldResultFrame = resultFrame;
      while ( !found ){
        nsPoint point;
        point.x = aPos->mDesiredX;

        nsRect tempRect = resultFrame->GetRect();
        nsPoint offset;
        nsIView * view; //used for call of get offset from view
        result = resultFrame->GetOffsetFromView(offset, &view);
        if (NS_FAILED(result))
          return result;
        point.y = tempRect.height + offset.y;

        //special check. if we allow non-text selection then we can allow a hit location to fall before a table. 
        //otherwise there is no way to get and click signal to fall before a table (it being a line iterator itself)
        PRInt16 isEditor = 0;
        nsIPresShell *shell = aPresContext->GetPresShell();
        if (!shell)
          return NS_ERROR_FAILURE;
        shell->GetSelectionFlags ( &isEditor );
        isEditor = isEditor == nsISelectionDisplay::DISPLAY_ALL;
        if ( isEditor ) 
        {
          if (resultFrame->GetType() == nsGkAtoms::tableOuterFrame)
          {
            if (((point.x - offset.x + tempRect.x)<0) ||  ((point.x - offset.x+ tempRect.x)>tempRect.width))//off left/right side
            {
              nsIContent* content = resultFrame->GetContent();
              if (content)
              {
                nsIContent* parent = content->GetParent();
                if (parent)
                {
                  aPos->mResultContent = parent;
                  aPos->mContentOffset = parent->IndexOf(content);
                  aPos->mAttachForward = PR_FALSE;
                  if ((point.x - offset.x+ tempRect.x)>tempRect.width)
                  {
                    aPos->mContentOffset++;//go to end of this frame
                    aPos->mAttachForward = PR_TRUE;
                  }
                  //result frame is the result frames parent.
                  aPos->mResultFrame = resultFrame->GetParent();
                  return NS_POSITION_BEFORE_TABLE;
                }
              }
            }
          }
        }

        if (!resultFrame->HasView())
        {
          nsIView* view;
          nsPoint offset;
          resultFrame->GetOffsetFromView(offset, &view);
          ContentOffsets offsets =
              resultFrame->GetContentOffsetsFromPoint(point - offset);
          aPos->mResultContent = offsets.content;
          aPos->mContentOffset = offsets.offset;
          aPos->mAttachForward = offsets.associateWithNext;
          if (offsets.content)
          {
            PRBool selectable;
            resultFrame->IsSelectable(&selectable, nsnull);
            if (selectable)
            {
              found = PR_TRUE;
              break;
            }
          }
        }

        if (aPos->mDirection == eDirPrevious && (resultFrame == farStoppingFrame))
          break;
        if (aPos->mDirection == eDirNext && (resultFrame == nearStoppingFrame))
          break;
        //always try previous on THAT line if that fails go the other way
        result = frameTraversal->Prev();
        if (NS_FAILED(result))
          break;
        result = frameTraversal->CurrentItem(&isupports);
        if (NS_FAILED(result) || !isupports)
          return result;
        //we must CAST here to an nsIFrame. nsIFrame doesnt really follow the rules
        resultFrame = (nsIFrame *)isupports;
      }

      if (!found){
        resultFrame = storeOldResultFrame;
        result = NS_NewFrameTraversal(getter_AddRefs(frameTraversal),
                                      aPresContext, resultFrame,
                                      eLeaf,
                                      PR_FALSE, // aVisual
                                      aPos->mScrollViewStop,
                                      PR_FALSE  // aFollowOOFs
                                      );
      }
      while ( !found ){
        nsPoint point(aPos->mDesiredX, 0);
        nsIView* view;
        nsPoint offset;
        resultFrame->GetOffsetFromView(offset, &view);
        ContentOffsets offsets =
            resultFrame->GetContentOffsetsFromPoint(point - offset);
        aPos->mResultContent = offsets.content;
        aPos->mContentOffset = offsets.offset;
        aPos->mAttachForward = offsets.associateWithNext;
        if (offsets.content)
        {
          PRBool selectable;
          resultFrame->IsSelectable(&selectable, nsnull);
          if (selectable)
          {
            found = PR_TRUE;
            if (resultFrame == farStoppingFrame)
              aPos->mAttachForward = PR_FALSE;
            else
              aPos->mAttachForward = PR_TRUE;
            break;
          }
        }
        if (aPos->mDirection == eDirPrevious && (resultFrame == nearStoppingFrame))
          break;
        if (aPos->mDirection == eDirNext && (resultFrame == farStoppingFrame))
          break;
        //previous didnt work now we try "next"
        result = frameTraversal->Next();
        if (NS_FAILED(result))
          break;
        result = frameTraversal->CurrentItem(&isupports);
        if (NS_FAILED(result) || !isupports)
          break;
        //we must CAST here to an nsIFrame. nsIFrame doesnt really follow the rules
        resultFrame = (nsIFrame *)isupports;
      }
      aPos->mResultFrame = resultFrame;
    }
    else {
        //we need to jump to new block frame.
      aPos->mAmount = eSelectLine;
      aPos->mStartOffset = 0;
      aPos->mAttachForward = !(aPos->mDirection == eDirNext);
      if (aPos->mDirection == eDirPrevious)
        aPos->mStartOffset = -1;//start from end
     return aBlockFrame->PeekOffset(aPos);
    }
  }
  return NS_OK;
}

nsPeekOffsetStruct nsIFrame::GetExtremeCaretPosition(PRBool aStart)
{
  nsPeekOffsetStruct result;

  FrameTarget targetFrame = DrillDownToSelectionFrame(this, !aStart);
  FrameContentRange range = GetRangeForFrame(targetFrame.frame);
  result.mResultContent = range.content;
  result.mContentOffset = aStart ? range.start : range.end;
  result.mAttachForward = (result.mContentOffset == range.start);
  return result;
}

// Find the first (or last) descendant of the given frame
// which is either a block frame or a BRFrame.
static nsContentAndOffset
FindBlockFrameOrBR(nsIFrame* aFrame, nsDirection aDirection)
{
  nsContentAndOffset result;
  result.mContent =  nsnull;
  result.mOffset = 0;

  if (aFrame->IsGeneratedContentFrame())
    return result;

  // Treat form controls as inline leaves
  // XXX we really need a way to determine whether a frame is inline-level
  nsIFormControlFrame* fcf; // used only for QI
  nsresult rv = aFrame->QueryInterface(NS_GET_IID(nsIFormControlFrame), (void**)&fcf);
  if (NS_SUCCEEDED(rv))
    return result;
  
  // Check the frame itself
  // Fall through "special" block frames because their mContent is the content
  // of the inline frames they were created from. The first/last child of
  // such frames is the real block frame we're looking for.
  if ((nsLayoutUtils::GetAsBlock(aFrame) && !(aFrame->GetStateBits() & NS_FRAME_IS_SPECIAL)) ||
      aFrame->GetType() == nsGkAtoms::brFrame) {
    nsIContent* content = aFrame->GetContent();
    result.mContent = content->GetParent();
    // In some cases (bug 310589, bug 370174) we end up here with a null content.
    // This probably shouldn't ever happen, but since it sometimes does, we want
    // to avoid crashing here.
    NS_ASSERTION(result.mContent, "Unexpected orphan content");
    if (result.mContent)
      result.mOffset = result.mContent->IndexOf(content) + 
        (aDirection == eDirPrevious ? 1 : 0);
    return result;
  }

  // If this is a preformatted text frame, see if it ends with a newline
  if (aFrame->HasTerminalNewline() &&
      aFrame->GetStyleContext()->GetStyleText()->NewlineIsSignificant()) {
    PRInt32 startOffset, endOffset;
    aFrame->GetOffsets(startOffset, endOffset);
    result.mContent = aFrame->GetContent();
    result.mOffset = endOffset - (aDirection == eDirPrevious ? 0 : 1);
    return result;
  }

  // Iterate over children and call ourselves recursively
  if (aDirection == eDirPrevious) {
    nsFrameList children(aFrame->GetFirstChild(nsnull));
    nsIFrame* child = children.LastChild();
    while(child && !result.mContent) {
      result = FindBlockFrameOrBR(child, aDirection);
      child = children.GetPrevSiblingFor(child);
    }
  } else { // eDirNext
    nsIFrame* child = aFrame->GetFirstChild(nsnull);
    while(child && !result.mContent) {
      result = FindBlockFrameOrBR(child, aDirection);
      child = child->GetNextSibling();
    }
  }
  return result;
}

nsresult
nsIFrame::PeekOffsetParagraph(nsPeekOffsetStruct *aPos)
{
  nsIFrame* frame = this;
  nsContentAndOffset blockFrameOrBR;
  blockFrameOrBR.mContent = nsnull;
  PRBool reachedBlockAncestor = PR_FALSE;

  // Go through containing frames until reaching a block frame.
  // In each step, search the previous (or next) siblings for the closest
  // "stop frame" (a block frame or a BRFrame).
  // If found, set it to be the selection boundray and abort.
  
  if (aPos->mDirection == eDirPrevious) {
    while (!reachedBlockAncestor) {
      nsIFrame* parent = frame->GetParent();
      // Treat a frame associated with the root content as if it were a block frame.
      if (!frame->mContent || !frame->mContent->GetParent()) {
        reachedBlockAncestor = PR_TRUE;
        break;
      }
      nsFrameList siblings(parent->GetFirstChild(nsnull));
      nsIFrame* sibling = siblings.GetPrevSiblingFor(frame);
      while (sibling && !blockFrameOrBR.mContent) {
        blockFrameOrBR = FindBlockFrameOrBR(sibling, eDirPrevious);
        sibling = siblings.GetPrevSiblingFor(sibling);
      }
      if (blockFrameOrBR.mContent) {
        aPos->mResultContent = blockFrameOrBR.mContent;
        aPos->mContentOffset = blockFrameOrBR.mOffset;
        break;
      }
      frame = parent;
      reachedBlockAncestor = (nsLayoutUtils::GetAsBlock(frame) != nsnull);
    }
    if (reachedBlockAncestor) { // no "stop frame" found
      aPos->mResultContent = frame->GetContent();
      aPos->mContentOffset = 0;
    }
  } else { // eDirNext
    while (!reachedBlockAncestor) {
      nsIFrame* parent = frame->GetParent();
      // Treat a frame associated with the root content as if it were a block frame.
      if (!frame->mContent || !frame->mContent->GetParent()) {
        reachedBlockAncestor = PR_TRUE;
        break;
      }
      nsIFrame* sibling = frame;
      while (sibling && !blockFrameOrBR.mContent) {
        blockFrameOrBR = FindBlockFrameOrBR(sibling, eDirNext);
        sibling = sibling->GetNextSibling();
      }
      if (blockFrameOrBR.mContent) {
        aPos->mResultContent = blockFrameOrBR.mContent;
        aPos->mContentOffset = blockFrameOrBR.mOffset;
        break;
      }
      frame = parent;
      reachedBlockAncestor = (nsLayoutUtils::GetAsBlock(frame) != nsnull);
    }
    if (reachedBlockAncestor) { // no "stop frame" found
      aPos->mResultContent = frame->GetContent();
      if (aPos->mResultContent)
        aPos->mContentOffset = aPos->mResultContent->GetChildCount();
    }
  }
  return NS_OK;
}

// Determine movement direction relative to frame
static PRBool IsMovingInFrameDirection(nsIFrame* frame, nsDirection aDirection, PRBool aVisual)
{
  PRBool isReverseDirection = aVisual ?
    (NS_GET_EMBEDDING_LEVEL(frame) & 1) != (NS_GET_BASE_LEVEL(frame) & 1) : PR_FALSE;
  return aDirection == (isReverseDirection ? eDirPrevious : eDirNext);
}

NS_IMETHODIMP
nsIFrame::PeekOffset(nsPeekOffsetStruct* aPos)
{
  if (!aPos)
    return NS_ERROR_NULL_POINTER;
  nsresult result = NS_ERROR_FAILURE;

  if (mState & NS_FRAME_IS_DIRTY)
    return NS_ERROR_UNEXPECTED;

  // Translate content offset to be relative to frame
  FrameContentRange range = GetRangeForFrame(this);
  PRInt32 offset = aPos->mStartOffset - range.start;
  nsIFrame* current = this;
  
  switch (aPos->mAmount) {
    case eSelectCharacter:
    {
      PRBool eatingNonRenderableWS = PR_FALSE;
      PRBool done = PR_FALSE;
      
      while (!done) {
        PRBool movingInFrameDirection =
          IsMovingInFrameDirection(current, aPos->mDirection, aPos->mVisual);

        if (eatingNonRenderableWS)
          done = current->PeekOffsetNoAmount(movingInFrameDirection, &offset); 
        else
          done = current->PeekOffsetCharacter(movingInFrameDirection, &offset); 

        if (!done) {
          PRBool jumpedLine;
          result =
            current->GetFrameFromDirection(aPos->mDirection, aPos->mVisual,
                                           aPos->mJumpLines, aPos->mScrollViewStop,
                                           &current, &offset, &jumpedLine);
          if (NS_FAILED(result))
            return result;

          // If we jumped lines, it's as if we found a character, but we still need
          // to eat non-renderable content on the new line.
          if (jumpedLine)
            eatingNonRenderableWS = PR_TRUE;
        }
      }

      // Set outputs
      range = GetRangeForFrame(current);
      aPos->mResultFrame = current;
      aPos->mResultContent = range.content;
      // Output offset is relative to content, not frame
      aPos->mContentOffset = offset < 0 ? range.end : range.start + offset;
      
      break;
    }
    case eSelectWord:
    {
      // wordSelectEatSpace means "are we looking for a boundary between whitespace
      // and non-whitespace (in the direction we're moving in)".
      // It is true when moving forward and looking for a beginning of a word, or
      // when moving backwards and looking for an end of a word.
      PRBool wordSelectEatSpace;
      if (aPos->mWordMovementType != eDefaultBehavior) {
        // aPos->mWordMovementType possible values:
        //       eEndWord: eat the space if we're moving backwards
        //       eStartWord: eat the space if we're moving forwards
        wordSelectEatSpace = ((aPos->mWordMovementType == eEndWord) == (aPos->mDirection == eDirPrevious));
      }
      else {
        // Use the hidden preference which is based on operating system behavior.
        // This pref only affects whether moving forward by word should go to the end of this word or start of the next word.
        // When going backwards, the start of the word is always used, on every operating system.
        wordSelectEatSpace = aPos->mDirection == eDirNext &&
          nsContentUtils::GetBoolPref("layout.word_select.eat_space_to_next_word");
      }
      
      // mSawBeforeType means "we already saw characters of the type
      // before the boundary we're looking for". Examples:
      // 1. If we're moving forward, looking for a word beginning (i.e. a boundary
      //    between whitespace and non-whitespace), then eatingWS==PR_TRUE means
      //    "we already saw some whitespace".
      // 2. If we're moving backward, looking for a word beginning (i.e. a boundary
      //    between non-whitespace and whitespace), then eatingWS==PR_TRUE means
      //    "we already saw some non-whitespace".
      PeekWordState state;
      PRBool done = PR_FALSE;
      while (!done) {
        PRBool movingInFrameDirection =
          IsMovingInFrameDirection(current, aPos->mDirection, aPos->mVisual);
        
        done = current->PeekOffsetWord(movingInFrameDirection, wordSelectEatSpace,
                                       aPos->mIsKeyboardSelect, &offset, &state);
        
        if (!done) {
          nsIFrame* nextFrame;
          PRInt32 nextFrameOffset;
          PRBool jumpedLine;
          result =
            current->GetFrameFromDirection(aPos->mDirection, aPos->mVisual,
                                           aPos->mJumpLines, aPos->mScrollViewStop,
                                           &nextFrame, &nextFrameOffset, &jumpedLine);
          // We can't jump lines if we're looking for whitespace following
          // non-whitespace, and we already encountered non-whitespace.
          if (NS_FAILED(result) ||
              (jumpedLine && !wordSelectEatSpace && state.mSawBeforeType)) {
            done = PR_TRUE;
          } else {
            if (jumpedLine) {
              state.mContext.Truncate();
            }
            current = nextFrame;
            offset = nextFrameOffset;
            // Jumping a line is equivalent to encountering whitespace
            if (wordSelectEatSpace && jumpedLine)
              state.SetSawBeforeType();
          }
        }
      }
      
      // Set outputs
      range = GetRangeForFrame(current);
      aPos->mResultFrame = current;
      aPos->mResultContent = range.content;
      // Output offset is relative to content, not frame
      aPos->mContentOffset = offset < 0 ? range.end : range.start + offset;
      break;
    }
    case eSelectLine :
    {
      nsCOMPtr<nsILineIteratorNavigator> iter; 
      nsIFrame *blockFrame = this;

      while (NS_FAILED(result)){
        PRInt32 thisLine = nsFrame::GetLineNumber(blockFrame, aPos->mScrollViewStop, &blockFrame);
        if (thisLine < 0) 
          return  NS_ERROR_FAILURE;
        result = blockFrame->QueryInterface(NS_GET_IID(nsILineIteratorNavigator),getter_AddRefs(iter));
        NS_ASSERTION(NS_SUCCEEDED(result) && iter, "GetLineNumber() succeeded but no block frame?");

        int edgeCase = 0;//no edge case. this should look at thisLine
        
        PRBool doneLooping = PR_FALSE;//tells us when no more block frames hit.
        //this part will find a frame or a block frame. if it's a block frame
        //it will "drill down" to find a viable frame or it will return an error.
        nsIFrame *lastFrame = this;
        do {
          result = nsFrame::GetNextPrevLineFromeBlockFrame(PresContext(),
                                                           aPos, 
                                                           blockFrame, 
                                                           thisLine, 
                                                           edgeCase //start from thisLine
            );
          if (NS_SUCCEEDED(result) && (!aPos->mResultFrame || aPos->mResultFrame == lastFrame))//we came back to same spot! keep going
          {
            aPos->mResultFrame = nsnull;
            if (aPos->mDirection == eDirPrevious)
              thisLine--;
            else
              thisLine++;
          }
          else //if failure or success with different frame.
            doneLooping = PR_TRUE; //do not continue with while loop

          lastFrame = aPos->mResultFrame; //set last frame 

          if (NS_SUCCEEDED(result) && aPos->mResultFrame 
            && blockFrame != aPos->mResultFrame)// make sure block element is not the same as the one we had before
          {
/* SPECIAL CHECK FOR TABLE NAVIGATION
  tables need to navigate also and the frame that supports it is nsTableRowGroupFrame which is INSIDE
  nsTableOuterFrame.  if we have stumbled onto an nsTableOuter we need to drill into nsTableRowGroup
  if we hit a header or footer that's ok just go into them,
*/
            PRBool searchTableBool = PR_FALSE;
            if (aPos->mResultFrame->GetType() == nsGkAtoms::tableOuterFrame ||
                aPos->mResultFrame->GetType() == nsGkAtoms::tableCellFrame)
            {
              nsIFrame *frame = aPos->mResultFrame->GetFirstChild(nsnull);
              //got the table frame now
              while(frame) //ok time to drill down to find iterator
              {
                result = frame->QueryInterface(NS_GET_IID(nsILineIteratorNavigator),
                                                          getter_AddRefs(iter));
                if (NS_SUCCEEDED(result))
                {
                  aPos->mResultFrame = frame;
                  searchTableBool = PR_TRUE;
                  break; //while(frame)
                }
                frame = frame->GetFirstChild(nsnull);
              }
            }
            if (!searchTableBool)
              result = aPos->mResultFrame->QueryInterface(NS_GET_IID(nsILineIteratorNavigator),
                                                        getter_AddRefs(iter));
            if (NS_SUCCEEDED(result) && iter)//we've struck another block element!
            {
              doneLooping = PR_FALSE;
              if (aPos->mDirection == eDirPrevious)
                edgeCase = 1;//far edge, search from end backwards
              else
                edgeCase = -1;//near edge search from beginning onwards
              thisLine=0;//this line means nothing now.
              //everything else means something so keep looking "inside" the block
              blockFrame = aPos->mResultFrame;

            }
            else
            {
              result = NS_OK;//THIS is to mean that everything is ok to the containing while loop
              break;
            }
          }
        } while (!doneLooping);
      }
      return result;
    }

    case eSelectParagraph:
      return PeekOffsetParagraph(aPos);

    case eSelectBeginLine:
    case eSelectEndLine:
    {
      nsCOMPtr<nsILineIteratorNavigator> it;
      // Adjusted so that the caret can't get confused when content changes
      nsIFrame* blockFrame = AdjustFrameForSelectionStyles(this);
      PRInt32 thisLine = nsFrame::GetLineNumber(blockFrame, aPos->mScrollViewStop, &blockFrame);
      if (thisLine < 0)
        return NS_ERROR_FAILURE;
      result = blockFrame->QueryInterface(NS_GET_IID(nsILineIteratorNavigator),getter_AddRefs(it));
      NS_ASSERTION(NS_SUCCEEDED(result) && it, "GetLineNumber() succeeded but no block frame?");

      PRInt32 lineFrameCount;
      nsIFrame *firstFrame;
      nsRect usedRect;
      PRUint32 lineFlags;
      nsIFrame* baseFrame = nsnull;
      PRBool endOfLine = (eSelectEndLine == aPos->mAmount);
      
#ifdef IBMBIDI
      if (aPos->mVisual && PresContext()->BidiEnabled()) {
        PRBool lineIsRTL;
        it->GetDirection(&lineIsRTL);
        PRBool isReordered;
        nsIFrame *lastFrame;
        result = it->CheckLineOrder(thisLine, &isReordered, &firstFrame, &lastFrame);
        baseFrame = endOfLine ? lastFrame : firstFrame;
        if (baseFrame) {
          nsBidiLevel embeddingLevel = nsBidiPresUtils::GetFrameEmbeddingLevel(baseFrame);
          // If the direction of the frame on the edge is opposite to that of the line,
          // we'll need to drill down to its opposite end, so reverse endOfLine.
          if ((embeddingLevel & 1) == !lineIsRTL)
            endOfLine = !endOfLine;
        }
      } else
#endif
      {
        it->GetLine(thisLine, &firstFrame, &lineFrameCount, usedRect, &lineFlags);

        nsIFrame* frame = firstFrame;
        for (PRInt32 count = lineFrameCount; count;
             --count, frame = frame->GetNextSibling()) {
          if (!frame->IsGeneratedContentFrame()) {
            baseFrame = frame;
            if (!endOfLine)
              break;
          }
        }
      }
      if (!baseFrame)
        return NS_ERROR_FAILURE;
      FrameTarget targetFrame = DrillDownToSelectionFrame(baseFrame,
                                                          endOfLine);
      FrameContentRange range = GetRangeForFrame(targetFrame.frame);
      aPos->mResultContent = range.content;
      aPos->mContentOffset = endOfLine ? range.end : range.start;
      aPos->mResultFrame = targetFrame.frame;
      aPos->mAttachForward = (aPos->mContentOffset == range.start);
      if (!range.content)
        return NS_ERROR_FAILURE;
      return NS_OK;
    }

    default: 
    {
      NS_ASSERTION(PR_FALSE, "Invalid amount");
      return NS_ERROR_FAILURE;
    }
  }
  return NS_OK;
}

PRBool
nsFrame::PeekOffsetNoAmount(PRBool aForward, PRInt32* aOffset)
{
  NS_ASSERTION (aOffset && *aOffset <= 1, "aOffset out of range");
  // Sure, we can stop right here.
  return PR_TRUE;
}

PRBool
nsFrame::PeekOffsetCharacter(PRBool aForward, PRInt32* aOffset)
{
  NS_ASSERTION (aOffset && *aOffset <= 1, "aOffset out of range");
  PRInt32 startOffset = *aOffset;
  // A negative offset means "end of frame", which in our case means offset 1.
  if (startOffset < 0)
    startOffset = 1;
  if (aForward == (startOffset == 0)) {
    // We're before the frame and moving forward, or after it and moving backwards:
    // skip to the other side and we're done.
    *aOffset = 1 - startOffset;
    return PR_TRUE;
  }
  return PR_FALSE;
}

PRBool
nsFrame::PeekOffsetWord(PRBool aForward, PRBool aWordSelectEatSpace, PRBool aIsKeyboardSelect,
                        PRInt32* aOffset, PeekWordState* aState)
{
  NS_ASSERTION (aOffset && *aOffset <= 1, "aOffset out of range");
  PRInt32 startOffset = *aOffset;
  // This isn't text, so truncate the context
  aState->mContext.Truncate();
  if (startOffset < 0)
    startOffset = 1;
  if (aForward == (startOffset == 0)) {
    // We're before the frame and moving forward, or after it and moving backwards.
    // If we're looking for non-whitespace, we found it (without skipping this frame).
    if (!aState->mAtStart) {
      if (aState->mLastCharWasPunctuation) {
        // We're not punctuation, so this is a punctuation boundary.
        if (BreakWordBetweenPunctuation(aState, aForward, PR_FALSE, PR_FALSE, aIsKeyboardSelect))
          return PR_TRUE;
      } else {
        // This is not a punctuation boundary.
        if (aWordSelectEatSpace && aState->mSawBeforeType)
          return PR_TRUE;
      }
    }
    // Otherwise skip to the other side and note that we encountered non-whitespace.
    *aOffset = 1 - startOffset;
    aState->Update(PR_FALSE, // not punctuation
                   PR_FALSE  // not whitespace
                   );
    if (!aWordSelectEatSpace)
      aState->SetSawBeforeType();
  }
  return PR_FALSE;
}

PRBool
nsFrame::BreakWordBetweenPunctuation(const PeekWordState* aState,
                                     PRBool aForward,
                                     PRBool aPunctAfter, PRBool aWhitespaceAfter,
                                     PRBool aIsKeyboardSelect)
{
  NS_ASSERTION(aPunctAfter != aState->mLastCharWasPunctuation,
               "Call this only at punctuation boundaries");
  if (aState->mLastCharWasWhitespace) {
    // We always stop between whitespace and punctuation
    return PR_TRUE;
  }
  if (!nsContentUtils::GetBoolPref("layout.word_select.stop_at_punctuation")) {
    // When this pref is false, we never stop at a punctuation boundary unless
    // it's after whitespace
    return PR_FALSE;
  }
  if (!aIsKeyboardSelect) {
    // mouse caret movement (e.g. word selection) always stops at every punctuation boundary
    return PR_TRUE;
  }
  PRBool afterPunct = aForward ? aState->mLastCharWasPunctuation : aPunctAfter;
  if (!afterPunct) {
    // keyboard caret movement only stops after punctuation (in content order)
    return PR_FALSE;
  }
  // Stop only if we've seen some non-punctuation since the last whitespace;
  // don't stop after punctuation that follows whitespace.
  return aState->mSeenNonPunctuationSinceWhitespace;
}

NS_IMETHODIMP
nsFrame::CheckVisibility(nsPresContext* , PRInt32 , PRInt32 , PRBool , PRBool *, PRBool *)
{
  return NS_ERROR_NOT_IMPLEMENTED;
}


PRInt32
nsFrame::GetLineNumber(nsIFrame *aFrame, PRBool aLockScroll, nsIFrame** aContainingBlock)
{
  NS_ASSERTION(aFrame, "null aFrame");
  nsFrameManager* frameManager = aFrame->PresContext()->FrameManager();
  nsIFrame *blockFrame = aFrame;
  nsIFrame *thisBlock;
  PRInt32   thisLine;
  nsCOMPtr<nsILineIteratorNavigator> it; 
  nsresult result = NS_ERROR_FAILURE;
  while (NS_FAILED(result) && blockFrame)
  {
    thisBlock = blockFrame;
    if (thisBlock->GetStateBits() & NS_FRAME_OUT_OF_FLOW) {
      //if we are searching for a frame that is not in flow we will not find it. 
      //we must instead look for its placeholder
      if (thisBlock->GetStateBits() & NS_FRAME_IS_OVERFLOW_CONTAINER) {
        // abspos continuations don't have placeholders, get the fif
        thisBlock = thisBlock->GetFirstInFlow();
      }
      thisBlock = frameManager->GetPlaceholderFrameFor(thisBlock);
      if (!thisBlock)
        return -1;
    }  
    blockFrame = thisBlock->GetParent();
    result = NS_OK;
    if (blockFrame) {
      if (aLockScroll && blockFrame->GetType() == nsGkAtoms::scrollFrame)
        return -1;
      result = blockFrame->QueryInterface(NS_GET_IID(nsILineIteratorNavigator),getter_AddRefs(it));
    }
  }
  if (!blockFrame || !it)
    return -1;

  if (aContainingBlock)
    *aContainingBlock = blockFrame;
  result = it->FindLineContaining(thisBlock, &thisLine);
  if (NS_FAILED(result))
    return -1;
  return thisLine;
}

nsresult
nsIFrame::GetFrameFromDirection(nsDirection aDirection, PRBool aVisual,
                                PRBool aJumpLines, PRBool aScrollViewStop, 
                                nsIFrame** aOutFrame, PRInt32* aOutOffset, PRBool* aOutJumpedLine)
{  
  if (!aOutFrame || !aOutOffset || !aOutJumpedLine)
    return NS_ERROR_NULL_POINTER;
  
  nsPresContext* presContext = PresContext();
  *aOutFrame = nsnull;
  *aOutOffset = 0;
  *aOutJumpedLine = PR_FALSE;

  // Find the prev/next selectable frame
  PRBool selectable = PR_FALSE;
  nsIFrame *traversedFrame = this;
  while (!selectable) {
    nsIFrame *blockFrame;
    nsCOMPtr<nsILineIteratorNavigator> it; 
    
    PRInt32 thisLine = nsFrame::GetLineNumber(traversedFrame, aScrollViewStop, &blockFrame);
    if (thisLine < 0)
      return NS_ERROR_FAILURE;
    nsresult result = blockFrame->QueryInterface(NS_GET_IID(nsILineIteratorNavigator),getter_AddRefs(it));
    NS_ASSERTION(NS_SUCCEEDED(result) && it, "GetLineNumber() succeeded but no block frame?");

    PRBool atLineEdge;
    nsIFrame *firstFrame;
    nsIFrame *lastFrame;
#ifdef IBMBIDI
    if (aVisual && presContext->BidiEnabled()) {
      PRBool lineIsRTL;                                                             
      it->GetDirection(&lineIsRTL);
      PRBool isReordered;
      result = it->CheckLineOrder(thisLine, &isReordered, &firstFrame, &lastFrame);
      nsIFrame** framePtr = aDirection == eDirPrevious ? &firstFrame : &lastFrame;
      if (*framePtr) {
        nsBidiLevel embeddingLevel = nsBidiPresUtils::GetFrameEmbeddingLevel(*framePtr);
        if ((((embeddingLevel & 1) && lineIsRTL) || (!(embeddingLevel & 1) && !lineIsRTL)) ==
            (aDirection == eDirPrevious)) {
          nsFrame::GetFirstLeaf(presContext, framePtr);
        } else {
          nsFrame::GetLastLeaf(presContext, framePtr);
        }
        atLineEdge = *framePtr == traversedFrame;
      } else {
        atLineEdge = PR_TRUE;
      }
    } else
#endif
    {
      nsRect  nonUsedRect;
      PRInt32 lineFrameCount;
      PRUint32 lineFlags;
      result = it->GetLine(thisLine, &firstFrame, &lineFrameCount,nonUsedRect,
                           &lineFlags);
      if (NS_FAILED(result))
        return result;

      if (aDirection == eDirPrevious) {
        nsFrame::GetFirstLeaf(presContext, &firstFrame);
        atLineEdge = firstFrame == traversedFrame;
      } else { // eDirNext
        lastFrame = firstFrame;
        for (;lineFrameCount > 1;lineFrameCount --){
          result = it->GetNextSiblingOnLine(lastFrame, thisLine);
          if (NS_FAILED(result) || !lastFrame){
            NS_ASSERTION(0,"should not be reached nsFrame\n");
            return NS_ERROR_FAILURE;
          }
        }
        nsFrame::GetLastLeaf(presContext, &lastFrame);
        atLineEdge = lastFrame == traversedFrame;
      }
    }

    if (atLineEdge) {
      *aOutJumpedLine = PR_TRUE;
      if (!aJumpLines)
        return NS_ERROR_FAILURE; //we are done. cannot jump lines
    }

    nsCOMPtr<nsIBidirectionalEnumerator> frameTraversal;
    result = NS_NewFrameTraversal(getter_AddRefs(frameTraversal),
                                  presContext, traversedFrame,
                                  eLeaf,
                                  aVisual && presContext->BidiEnabled(),
                                  aScrollViewStop,
                                  PR_TRUE  // aFollowOOFs
                                  );
    if (NS_FAILED(result))
      return result;

    if (aDirection == eDirNext)
      result = frameTraversal->Next();
    else
      result = frameTraversal->Prev();
    if (NS_FAILED(result))
      return result;

    nsISupports *isupports = nsnull;
    result = frameTraversal->CurrentItem(&isupports);
    if (NS_FAILED(result))
      return result;
    if (!isupports)
      return NS_ERROR_NULL_POINTER;
    //we must CAST here to an nsIFrame. nsIFrame doesn't really follow the rules
    //for speed reasons
    traversedFrame = (nsIFrame *)isupports;
    traversedFrame->IsSelectable(&selectable, nsnull);
  } // while (!selectable)

  *aOutOffset = (aDirection == eDirNext) ? 0 : -1;

#ifdef IBMBIDI
  if (aVisual) {
    PRUint8 newLevel = NS_GET_EMBEDDING_LEVEL(traversedFrame);
    PRUint8 newBaseLevel = NS_GET_BASE_LEVEL(traversedFrame);
    if ((newLevel & 1) != (newBaseLevel & 1)) // The new frame is reverse-direction, go to the other end
      *aOutOffset = -1 - *aOutOffset;
  }
#endif
  *aOutFrame = traversedFrame;
  return NS_OK;
}

nsIView* nsIFrame::GetClosestView(nsPoint* aOffset) const
{
  nsPoint offset(0,0);
  for (const nsIFrame *f = this; f; f = f->GetParent()) {
    if (f->HasView()) {
      if (aOffset)
        *aOffset = offset;
      return f->GetView();
    }
    offset += f->GetPosition();
  }

  NS_NOTREACHED("No view on any parent?  How did that happen?");
  return nsnull;
}


/* virtual */ void
nsFrame::ChildIsDirty(nsIFrame* aChild)
{
  NS_NOTREACHED("should never be called on a frame that doesn't inherit from "
                "nsContainerFrame");
}


#ifdef ACCESSIBILITY
NS_IMETHODIMP
nsFrame::GetAccessible(nsIAccessible** aAccessible)
{
  return NS_ERROR_NOT_IMPLEMENTED;
}
#endif

/** Create or retrieve the previously stored overflow area, if the frame does 
 * not overflow and no creation is required return nsnull.
 * @param aCreateIfNecessary  create a new nsRect for the overflow area
 * @return pointer to the overflow area rectangle 
 */
nsRect*
nsIFrame::GetOverflowAreaProperty(PRBool aCreateIfNecessary) 
{
  if (!((GetStateBits() & NS_FRAME_OUTSIDE_CHILDREN) || aCreateIfNecessary)) {
    return nsnull;
  }

  nsPropertyTable *propTable = PresContext()->PropertyTable();
  void *value = propTable->GetProperty(this,
                                       nsGkAtoms::overflowAreaProperty);

  if (value) {
    return (nsRect*)value;  // the property already exists
  } else if (aCreateIfNecessary) {
    // The property isn't set yet, so allocate a new rect, set the property,
    // and return the newly allocated rect
    nsRect*  overflow = new nsRect(0, 0, 0, 0);
    propTable->SetProperty(this, nsGkAtoms::overflowAreaProperty,
                           overflow, DestroyRectFunc, nsnull);
    return overflow;
  }

  NS_NOTREACHED("Frame abuses NS_FRAME_OUTSIDE_CHILDREN flag");
  return nsnull;
}

inline PRBool
IsInlineFrame(nsIFrame *aFrame)
{
  nsIAtom *type = aFrame->GetType();
  return type == nsGkAtoms::inlineFrame ||
         type == nsGkAtoms::positionedInlineFrame;
}

nsRect
nsIFrame::GetAdditionalOverflow(const nsRect& aOverflowArea,
                                const nsSize& aNewSize,
                                PRBool* aHasOutlineOrEffects)
{
  nsRect overflowRect =
    ComputeOutlineAndEffectsRect(this, aHasOutlineOrEffects,
                                 aOverflowArea, PR_TRUE);

  // Absolute position clipping
  PRBool hasAbsPosClip;
  nsRect absPosClipRect;
  hasAbsPosClip = GetAbsPosClipRect(GetStyleDisplay(), &absPosClipRect, aNewSize);
  if (hasAbsPosClip) {
    overflowRect.IntersectRect(overflowRect, absPosClipRect);
  }

  return overflowRect;
}

void 
nsIFrame::FinishAndStoreOverflow(nsRect* aOverflowArea, nsSize aNewSize)
{
  // This is now called FinishAndStoreOverflow() instead of 
  // StoreOverflow() because frame-generic ways of adding overflow
  // can happen here, e.g. CSS2 outline and native theme.
  NS_ASSERTION(aNewSize.width == 0 || aNewSize.height == 0 ||
               aOverflowArea->Contains(nsRect(nsPoint(0, 0), aNewSize)),
               "Computed overflow area must contain frame bounds");

  const nsStyleDisplay *disp = GetStyleDisplay();
  if (!IsBoxWrapped() && IsThemed(disp)) {
    nsRect r(nsPoint(0, 0), aNewSize);
    nsPresContext *presContext = PresContext();
    if (presContext->GetTheme()->
          GetWidgetOverflow(presContext->DeviceContext(), this,
                            disp->mAppearance, &r)) {
      aOverflowArea->UnionRect(*aOverflowArea, r);
    }
  }
  
  // Overflow area must always include the frame's top-left and bottom-right,
  // even if the frame rect is empty.
  // Pending a real fix for bug 426879, don't do this for inline frames
  // with zero width.
  if (aNewSize.width != 0 || !IsInlineFrame(this))
    aOverflowArea->UnionRectIncludeEmpty(*aOverflowArea,
                                         nsRect(nsPoint(0, 0), aNewSize));

  PRBool geometricOverflow =
    aOverflowArea->x < 0 || aOverflowArea->y < 0 ||
    aOverflowArea->XMost() > aNewSize.width || aOverflowArea->YMost() > aNewSize.height;
  // Clear geometric overflow area if we clip our children
  NS_ASSERTION((disp->mOverflowY == NS_STYLE_OVERFLOW_CLIP) ==
               (disp->mOverflowX == NS_STYLE_OVERFLOW_CLIP),
               "If one overflow is clip, the other should be too");
  if (geometricOverflow &&
      disp->mOverflowX == NS_STYLE_OVERFLOW_CLIP) {
    *aOverflowArea = nsRect(nsPoint(0, 0), aNewSize);
    geometricOverflow = PR_FALSE;
  }

  PRBool hasOutlineOrEffects;
  *aOverflowArea = GetAdditionalOverflow(*aOverflowArea, aNewSize,
      &hasOutlineOrEffects);

  /* If we're transformed, transform the overflow rect by the current transformation. */
  if ((mState & NS_FRAME_MAY_BE_TRANSFORMED_OR_HAVE_RENDERING_OBSERVERS) && 
      GetStyleDisplay()->HasTransform()) {
    // Save overflow area before the transform
    SetRectProperty(this, nsGkAtoms::preTransformBBoxProperty, *aOverflowArea);

    /* Since our size might not actually have been computed yet, we need to make sure that we use the
     * correct dimensions by overriding the stored bounding rectangle with the value the caller has
     * ensured us we'll use.
     */
    nsRect newBounds(nsPoint(0, 0), aNewSize);
    *aOverflowArea = nsDisplayTransform::TransformRect(*aOverflowArea, this, nsPoint(0, 0), &newBounds);
  }

  PRBool overflowChanged;
  if (*aOverflowArea != nsRect(nsPoint(0, 0), aNewSize)) {
    mState |= NS_FRAME_OUTSIDE_CHILDREN;
    nsRect* overflowArea = GetOverflowAreaProperty(PR_TRUE); 
    NS_ASSERTION(overflowArea, "should have created rect");
    overflowChanged = *overflowArea != *aOverflowArea;
    *overflowArea = *aOverflowArea;
  }
  else {
    if (mState & NS_FRAME_OUTSIDE_CHILDREN) {
      // remove the previously stored overflow area 
      DeleteProperty(nsGkAtoms::overflowAreaProperty);
      overflowChanged = PR_TRUE;
      mState &= ~NS_FRAME_OUTSIDE_CHILDREN;
    } else {
      overflowChanged = PR_FALSE;
    }
  }

  if (overflowChanged && hasOutlineOrEffects) {
    // When there's an outline or box-shadow or SVG effects, changes to
    // those styles might require repainting of the old and new overflow
    // areas. Repainting of the old overflow area is handled in
    // nsCSSFrameConstructor::DoApplyRenderingChangeToTree in response
    // to nsChangeHint_RepaintFrame. Since the new overflow area is not
    // known at that time, we have to handle it here.
    // If the overflow area hasn't changed, then we don't have to do
    // anything here since repainting the old overflow area was enough.
    // If there is no outline or other effects now, then we don't have
    // to do anything here since removing those styles can't require
    // repainting of areas that weren't in the old overflow area.
    Invalidate(*aOverflowArea);
  }
}

void
nsFrame::ConsiderChildOverflow(nsRect&   aOverflowArea,
                               nsIFrame* aChildFrame)
{
  const nsStyleDisplay* disp = GetStyleDisplay();
  // check here also for hidden as table frames (table, tr and td) currently 
  // don't wrap their content into a scrollable frame if overflow is specified
  if (!disp->IsTableClip()) {
    nsRect childOverflow = aChildFrame->GetOverflowRect();
    childOverflow.MoveBy(aChildFrame->GetPosition());
    aOverflowArea.UnionRect(aOverflowArea, childOverflow);
  }
}

NS_IMETHODIMP 
nsFrame::GetParentStyleContextFrame(nsPresContext* aPresContext,
                                    nsIFrame**      aProviderFrame,
                                    PRBool*         aIsChild)
{
  return DoGetParentStyleContextFrame(aPresContext, aProviderFrame, aIsChild);
}


/**
 * This function takes a "special" frame and _if_ that frame is the
 * anonymous block crated by an ib split it returns the split inline
 * as aSpecialSibling.  This is needed because the split inline's
 * style context is the parent of the anonymous block's srtyle context.
 *
 * If aFrame is not the anonymous block, aSpecialSibling is set to null.
 */
static nsresult
GetIBSpecialSiblingForAnonymousBlock(nsPresContext* aPresContext,
                                     nsIFrame* aFrame,
                                     nsIFrame** aSpecialSibling)
{
  NS_PRECONDITION(aFrame, "Must have a non-null frame!");
  NS_ASSERTION(aFrame->GetStateBits() & NS_FRAME_IS_SPECIAL,
               "GetIBSpecialSibling should not be called on a non-special frame");

  nsIAtom* type = aFrame->GetStyleContext()->GetPseudoType();
  if (type != nsCSSAnonBoxes::mozAnonymousBlock &&
      type != nsCSSAnonBoxes::mozAnonymousPositionedBlock) {
    // it's not the anonymous block
    *aSpecialSibling = nsnull;
    return NS_OK;
  }

  // Find the first-in-flow of the frame.  (Ugh.  This ends up
  // being O(N^2) when it is called O(N) times.)
  aFrame = aFrame->GetFirstInFlow();

  /*
   * Now look up the nsGkAtoms::IBSplitSpecialPrevSibling
   * property, which is only set on the anonymous block frames we're
   * interested in.
   */
  nsresult rv;
  nsIFrame *specialSibling = static_cast<nsIFrame*>
                                        (aPresContext->PropertyTable()->GetProperty(aFrame,
                               nsGkAtoms::IBSplitSpecialPrevSibling, &rv));

  if (NS_PROPTABLE_PROP_NOT_THERE == rv) {
    *aSpecialSibling = nsnull;
    rv = NS_OK;
  } else if (NS_SUCCEEDED(rv)) {
    NS_ASSERTION(specialSibling, "null special sibling");
    *aSpecialSibling = specialSibling;
  }

  return rv;
}

/**
 * Get the parent, corrected for the mangled frame tree resulting from
 * having a block within an inline.  The result only differs from the
 * result of |GetParent| when |GetParent| returns an anonymous block
 * that was created for an element that was 'display: inline' because
 * that element contained a block.
 *
 * Also skip anonymous scrolled-content parents; inherit directly from the
 * outer scroll frame.
 */
static nsresult
GetCorrectedParent(nsPresContext* aPresContext, nsIFrame* aFrame,
                   nsIFrame** aSpecialParent)
{
  nsIFrame *parent = aFrame->GetParent();
  if (!parent) {
    *aSpecialParent = nsnull;
  } else {
    nsIAtom* pseudo = aFrame->GetStyleContext()->GetPseudoType();
    // Outer tables are always anon boxes; if we're in here for an outer
    // table, that actually means its the _inner_ table that wants to
    // know its parent.  So get the pseudo of the inner in that case.
    if (pseudo == nsCSSAnonBoxes::tableOuter) {
      pseudo =
        aFrame->GetFirstChild(nsnull)->GetStyleContext()->GetPseudoType();
    }
    *aSpecialParent = nsFrame::CorrectStyleParentFrame(parent, pseudo);
  }

  return NS_OK;
}

/* static */
nsIFrame*
nsFrame::CorrectStyleParentFrame(nsIFrame* aProspectiveParent,
                                 nsIAtom* aChildPseudo)
{
  NS_PRECONDITION(aProspectiveParent, "Must have a prospective parent");

  // Anon boxes are parented to their actual parent already, except
  // for non-elements.  Those should not be treated as an anon box.
  if (aChildPseudo && aChildPseudo != nsCSSAnonBoxes::mozNonElement &&
      nsCSSAnonBoxes::IsAnonBox(aChildPseudo)) {
    NS_ASSERTION(aChildPseudo != nsCSSAnonBoxes::mozAnonymousBlock &&
                 aChildPseudo != nsCSSAnonBoxes::mozAnonymousPositionedBlock,
                 "Should have dealt with kids that have NS_FRAME_IS_SPECIAL "
                 "elsewhere");
    return aProspectiveParent;
  }

  // Otherwise, walk up out of all anon boxes.  For placeholder frames, walk out
  // of all pseudo-elements as well.  Otherwise ReParentStyleContext could cause
  // style data to be out of sync with the frame tree.
  nsIFrame* parent = aProspectiveParent;
  do {
    if (parent->GetStateBits() & NS_FRAME_IS_SPECIAL) {
      nsIFrame* sibling;
      nsresult rv =
        GetIBSpecialSiblingForAnonymousBlock(parent->PresContext(), parent, &sibling);
      if (NS_FAILED(rv)) {
        // If GetIBSpecialSiblingForAnonymousBlock fails, then what?
        // we used to return what is now |aProspectiveParent|, but maybe
        // |parent| would make more sense?
        NS_NOTREACHED("Shouldn't get here");
        return aProspectiveParent;
      }

      if (sibling) {
        // |parent| was the block in an {ib} split; use the inline as
        // |the style parent.
        parent = sibling;
      }
    }
      
    nsIAtom* parentPseudo = parent->GetStyleContext()->GetPseudoType();
    if (!parentPseudo ||
        (!nsCSSAnonBoxes::IsAnonBox(parentPseudo) &&
         // nsPlaceholderFrame pases in nsGkAtoms::placeholderFrame for
         // aChildPseudo (even though that's not a valid pseudo-type) just to
         // trigger this behavior of walking up to the nearest non-pseudo
         // ancestor.
         aChildPseudo != nsGkAtoms::placeholderFrame)) {
      return parent;
    }

    parent = parent->GetParent();
  } while (parent);

  if (aProspectiveParent->GetStyleContext()->GetPseudoType() ==
      nsCSSAnonBoxes::viewportScroll) {
    // aProspectiveParent is the scrollframe for a viewport
    // and the kids are the anonymous scrollbars
    return aProspectiveParent;
  }

  // We can get here if the root element is absolutely positioned.
  // We can't test for this very accurately, but it can only happen
  // when the prospective parent is a canvas frame.
  NS_ASSERTION(aProspectiveParent->GetType() == nsGkAtoms::canvasFrame,
               "Should have found a parent before this");
  return nsnull;
}

nsresult
nsFrame::DoGetParentStyleContextFrame(nsPresContext* aPresContext,
                                      nsIFrame**      aProviderFrame,
                                      PRBool*         aIsChild)
{
  *aIsChild = PR_FALSE;
  *aProviderFrame = nsnull;
  if (mContent && !mContent->GetParent() &&
      !GetStyleContext()->GetPseudoType()) {
    // we're a frame for the root.  We have no style context parent.
    return NS_OK;
  }
  
  if (!(mState & NS_FRAME_OUT_OF_FLOW)) {
    /*
     * If this frame is the anonymous block created when an inline
     * with a block inside it got split, then the parent style context
     * is on the first of the three special frames.  We can get to it
     * using GetIBSpecialSiblingForAnonymousBlock
     */
    if (mState & NS_FRAME_IS_SPECIAL) {
      nsresult rv =
        GetIBSpecialSiblingForAnonymousBlock(aPresContext, this, aProviderFrame);
      if (NS_FAILED(rv)) {
        NS_NOTREACHED("Shouldn't get here");
        *aProviderFrame = nsnull;
        return rv;
      }

      if (*aProviderFrame) {
        return NS_OK;
      }
    }

    // If this frame is one of the blocks that split an inline, we must
    // return the "special" inline parent, i.e., the parent that this
    // frame would have if we didn't mangle the frame structure.
    return GetCorrectedParent(aPresContext, this, aProviderFrame);
  }

  // For out-of-flow frames, we must resolve underneath the
  // placeholder's parent.
  nsIFrame* oofFrame = this;
  if ((oofFrame->GetStateBits() & NS_FRAME_IS_OVERFLOW_CONTAINER)
      && (oofFrame->GetStateBits() & NS_FRAME_OUT_OF_FLOW)) {
    // Out of flows that are overflow containers do not
    // have placeholders. Use their first-in-flow's placeholder.
    oofFrame = oofFrame->GetFirstInFlow();
  }
  nsIFrame *placeholder =
    aPresContext->FrameManager()->GetPlaceholderFrameFor(oofFrame);
  if (!placeholder) {
    NS_NOTREACHED("no placeholder frame for out-of-flow frame");
    GetCorrectedParent(aPresContext, this, aProviderFrame);
    return NS_ERROR_FAILURE;
  }
  return static_cast<nsFrame*>(placeholder)->
    GetParentStyleContextFrame(aPresContext, aProviderFrame, aIsChild);
}

//-----------------------------------------------------------------------------------




void
nsFrame::GetLastLeaf(nsPresContext* aPresContext, nsIFrame **aFrame)
{
  if (!aFrame || !*aFrame)
    return;
  nsIFrame *child = *aFrame;
  //if we are a block frame then go for the last line of 'this'
  while (1){
    child = child->GetFirstChild(nsnull);
    if (!child)
      return;//nothing to do
    nsIFrame* siblingFrame;
    nsIContent* content;
    //ignore anonymous elements, e.g. mozTableAdd* mozTableRemove*
    //see bug 278197 comment #12 #13 for details
    while ((siblingFrame = child->GetNextSibling()) &&
           (content = siblingFrame->GetContent()) &&
           !content->IsRootOfNativeAnonymousSubtree())
      child = siblingFrame;
    *aFrame = child;
  }
}

void
nsFrame::GetFirstLeaf(nsPresContext* aPresContext, nsIFrame **aFrame)
{
  if (!aFrame || !*aFrame)
    return;
  nsIFrame *child = *aFrame;
  while (1){
    child = child->GetFirstChild(nsnull);
    if (!child)
      return;//nothing to do
    *aFrame = child;
  }
}

NS_IMETHODIMP
nsFrame::CaptureMouse(nsPresContext* aPresContext, PRBool aGrabMouseEvents)
{
  // get its view
  nsIView* view = GetNearestCapturingView(this);
  if (!view) {
    return NS_ERROR_FAILURE;
  }

  nsIViewManager* viewMan = view->GetViewManager();
  if (!viewMan) {
    return NS_ERROR_FAILURE;
  }

  if (aGrabMouseEvents) {
    PRBool result;
    viewMan->GrabMouseEvents(view, result);
  } else {
    PRBool result;
    viewMan->GrabMouseEvents(nsnull, result);
  }

  return NS_OK;
}

PRBool
nsFrame::IsMouseCaptured(nsPresContext* aPresContext)
{
    // get its view
  nsIView* view = GetNearestCapturingView(this);
  
  if (view) {
    nsIViewManager* viewMan = view->GetViewManager();

    if (viewMan) {
        nsIView* grabbingView;
        viewMan->GetMouseEventGrabber(grabbingView);
        if (grabbingView == view)
          return PR_TRUE;
    }
  }

  return PR_FALSE;
}

nsresult
nsIFrame::SetProperty(nsIAtom*           aPropName,
                      void*              aPropValue,
                      NSPropertyDtorFunc aPropDtorFunc,
                      void*              aDtorData)
{
  return PresContext()->PropertyTable()->
    SetProperty(this, aPropName, aPropValue, aPropDtorFunc, aDtorData);
}

void* 
nsIFrame::GetProperty(nsIAtom* aPropName, nsresult* aStatus) const
{
  return PresContext()->PropertyTable()->GetProperty(this, aPropName,
                                                        aStatus);
}

/* virtual */ void* 
nsIFrame::GetPropertyExternal(nsIAtom* aPropName, nsresult* aStatus) const
{
  return GetProperty(aPropName, aStatus);
}

nsresult
nsIFrame::DeleteProperty(nsIAtom* aPropName) const
{
  return PresContext()->PropertyTable()->DeleteProperty(this, aPropName);
}

void*
nsIFrame::UnsetProperty(nsIAtom* aPropName, nsresult* aStatus) const
{
  return PresContext()->PropertyTable()->UnsetProperty(this, aPropName,
                                                          aStatus);
}

/* virtual */ const void*
nsFrame::GetStyleDataExternal(nsStyleStructID aSID) const
{
  NS_ASSERTION(mStyleContext, "unexpected null pointer");
  return mStyleContext->GetStyleData(aSID);
}

/* virtual */ PRBool
nsIFrame::IsFocusable(PRInt32 *aTabIndex, PRBool aWithMouse)
{
  PRInt32 tabIndex = -1;
  if (aTabIndex) {
    *aTabIndex = -1; // Default for early return is not focusable
  }
  PRBool isFocusable = PR_FALSE;

  if (mContent && mContent->IsNodeOfType(nsINode::eELEMENT) &&
      AreAncestorViewsVisible()) {
    const nsStyleVisibility* vis = GetStyleVisibility();
    if (vis->mVisible != NS_STYLE_VISIBILITY_COLLAPSE &&
        vis->mVisible != NS_STYLE_VISIBILITY_HIDDEN) {
      const nsStyleUserInterface* ui = GetStyleUserInterface();
      if (ui->mUserFocus != NS_STYLE_USER_FOCUS_IGNORE &&
          ui->mUserFocus != NS_STYLE_USER_FOCUS_NONE) {
        // Pass in default tabindex of -1 for nonfocusable and 0 for focusable
        tabIndex = 0;
      }
      isFocusable = mContent->IsFocusable(&tabIndex);
      if (!isFocusable && !aWithMouse &&
          GetType() == nsGkAtoms::scrollFrame &&
          mContent->IsNodeOfType(nsINode::eHTML) &&
          !mContent->IsRootOfNativeAnonymousSubtree() &&
          mContent->GetParent() &&
          !mContent->HasAttr(kNameSpaceID_None, nsGkAtoms::tabindex)) {
        // Elements with scrollable view are focusable with script & tabbable
        // Otherwise you couldn't scroll them with keyboard, which is
        // an accessibility issue (e.g. Section 508 rules)
        // However, we don't make them to be focusable with the mouse,
        // because the extra focus outlines are considered unnecessarily ugly.
        // When clicked on, the selection position within the element 
        // will be enough to make them keyboard scrollable.
        nsCOMPtr<nsIScrollableFrame> scrollFrame = do_QueryInterface(this);
        if (scrollFrame) {
          nsMargin margin = scrollFrame->GetActualScrollbarSizes();
          if (margin.top || margin.right || margin.bottom || margin.left) {
            // Scroll bars will be used for overflow
            isFocusable = PR_TRUE;
            tabIndex = 0;
          }
        }
      }
    }
  }

  if (aTabIndex) {
    *aTabIndex = tabIndex;
  }
  return isFocusable;
}

/**
 * @return PR_TRUE if this text frame ends with a newline character.  It
 * should return PR_FALSE if this is not a text frame.
 */
PRBool
nsIFrame::HasTerminalNewline() const
{
  return PR_FALSE;
}

/* static */
void nsFrame::FillCursorInformationFromStyle(const nsStyleUserInterface* ui,
                                             nsIFrame::Cursor& aCursor)
{
  aCursor.mCursor = ui->mCursor;
  aCursor.mHaveHotspot = PR_FALSE;
  aCursor.mHotspotX = aCursor.mHotspotY = 0.0f;

  for (nsCursorImage *item = ui->mCursorArray,
                 *item_end = ui->mCursorArray + ui->mCursorArrayLength;
       item < item_end; ++item) {
    PRUint32 status;
    nsresult rv = item->mImage->GetImageStatus(&status);
    if (NS_SUCCEEDED(rv) && (status & imgIRequest::STATUS_FRAME_COMPLETE)) {
      // This is the one we want
      item->mImage->GetImage(getter_AddRefs(aCursor.mContainer));
      aCursor.mHaveHotspot = item->mHaveHotspot;
      aCursor.mHotspotX = item->mHotspotX;
      aCursor.mHotspotY = item->mHotspotY;
      break;
    }
  }
}

NS_IMETHODIMP
nsFrame::RefreshSizeCache(nsBoxLayoutState& aState)
{
  // XXXbz this comment needs some rewriting to make sense in the
  // post-reflow-branch world.
  
  // Ok we need to compute our minimum, preferred, and maximum sizes.
  // 1) Maximum size. This is easy. Its infinite unless it is overloaded by CSS.
  // 2) Preferred size. This is a little harder. This is the size the block would be 
  //      if it were laid out on an infinite canvas. So we can get this by reflowing
  //      the block with and INTRINSIC width and height. We can also do a nice optimization
  //      for incremental reflow. If the reflow is incremental then we can pass a flag to 
  //      have the block compute the preferred width for us! Preferred height can just be
  //      the minimum height;
  // 3) Minimum size. This is a toughy. We can pass the block a flag asking for the max element
  //    size. That would give us the width. Unfortunately you can only ask for a maxElementSize
  //    during an incremental reflow. So on other reflows we will just have to use 0.
  //    The min height on the other hand is fairly easy we need to get the largest
  //    line height. This can be done with the line iterator.

  // if we do have a rendering context
  nsresult rv = NS_OK;
  nsIRenderingContext* rendContext = aState.GetRenderingContext();
  if (rendContext) {
    nsPresContext* presContext = aState.PresContext();

    // If we don't have any HTML constraints and it's a resize, then nothing in the block
    // could have changed, so no refresh is necessary.
    nsBoxLayoutMetrics* metrics = BoxMetrics();
    if (!DoesNeedRecalc(metrics->mBlockPrefSize))
      return NS_OK;

    // get the old rect.
    nsRect oldRect = GetRect();

    // the rect we plan to size to.
    nsRect rect(oldRect);

    nsMargin bp(0,0,0,0);
    GetBorderAndPadding(bp);

    metrics->mBlockPrefSize.width = GetPrefWidth(rendContext) + bp.LeftRight();
    metrics->mBlockMinSize.width = GetMinWidth(rendContext) + bp.LeftRight();

    // do the nasty.
    nsHTMLReflowMetrics desiredSize;
    rv = BoxReflow(aState, presContext, desiredSize, rendContext,
                   rect.x, rect.y,
                   metrics->mBlockPrefSize.width, NS_UNCONSTRAINEDSIZE);

    nsRect newRect = GetRect();

    // make sure we draw any size change
    if (oldRect.width != newRect.width || oldRect.height != newRect.height) {
      newRect.x = 0;
      newRect.y = 0;
      Redraw(aState, &newRect);
    }

    metrics->mBlockMinSize.height = 0;
    // ok we need the max ascent of the items on the line. So to do this
    // ask the block for its line iterator. Get the max ascent.
    nsCOMPtr<nsILineIterator> lines = do_QueryInterface(static_cast<nsIFrame*>(this));
    if (lines) 
    {
      metrics->mBlockMinSize.height = 0;
      int count = 0;
      nsIFrame* firstFrame = nsnull;
      PRInt32 framesOnLine;
      nsRect lineBounds;
      PRUint32 lineFlags;

      do {
         lines->GetLine(count, &firstFrame, &framesOnLine, lineBounds, &lineFlags);

         if (lineBounds.height > metrics->mBlockMinSize.height)
           metrics->mBlockMinSize.height = lineBounds.height;

         count++;
      } while(firstFrame);
    } else {
      metrics->mBlockMinSize.height = desiredSize.height;
    }

    metrics->mBlockPrefSize.height = metrics->mBlockMinSize.height;

    if (desiredSize.ascent == nsHTMLReflowMetrics::ASK_FOR_BASELINE) {
      if (!nsLayoutUtils::GetFirstLineBaseline(this, &metrics->mBlockAscent))
        metrics->mBlockAscent = GetBaseline();
    } else {
      metrics->mBlockAscent = desiredSize.ascent;
    }

#ifdef DEBUG_adaptor
    printf("min=(%d,%d), pref=(%d,%d), ascent=%d\n", metrics->mBlockMinSize.width,
                                                     metrics->mBlockMinSize.height,
                                                     metrics->mBlockPrefSize.width,
                                                     metrics->mBlockPrefSize.height,
                                                     metrics->mBlockAscent);
#endif
  }

  return rv;
}

nsSize
nsFrame::GetPrefSize(nsBoxLayoutState& aState)
{
  nsSize size(0,0);
  DISPLAY_PREF_SIZE(this, size);
  // If the size is cached, and there are no HTML constraints that we might
  // be depending on, then we just return the cached size.
  nsBoxLayoutMetrics *metrics = BoxMetrics();
  if (!DoesNeedRecalc(metrics->mPrefSize)) {
    size = metrics->mPrefSize;
    return size;
  }

  if (IsCollapsed(aState))
    return size;

  // get our size in CSS.
  PRBool completelyRedefined = nsIBox::AddCSSPrefSize(aState, this, size);

  // Refresh our caches with new sizes.
  if (!completelyRedefined) {
    RefreshSizeCache(aState);
    size = metrics->mBlockPrefSize;

    // notice we don't need to add our borders or padding
    // in. That's because the block did it for us.
    nsIBox::AddCSSPrefSize(aState, this, size);
  }

  metrics->mPrefSize = size;
  return size;
}

nsSize
nsFrame::GetMinSize(nsBoxLayoutState& aState)
{
  nsSize size(0,0);
  DISPLAY_MIN_SIZE(this, size);
  // Don't use the cache if we have HTMLReflowState constraints --- they might have changed
  nsBoxLayoutMetrics *metrics = BoxMetrics();
  if (!DoesNeedRecalc(metrics->mMinSize)) {
    size = metrics->mMinSize;
    return size;
  }

  if (IsCollapsed(aState))
    return size;

  // get our size in CSS.
  PRBool completelyRedefined = nsIBox::AddCSSMinSize(aState, this, size);

  // Refresh our caches with new sizes.
  if (!completelyRedefined) {
    RefreshSizeCache(aState);
    size = metrics->mBlockMinSize;
    nsIBox::AddCSSMinSize(aState, this, size);
  }

  metrics->mMinSize = size;
  return size;
}

nsSize
nsFrame::GetMaxSize(nsBoxLayoutState& aState)
{
  nsSize size(NS_INTRINSICSIZE, NS_INTRINSICSIZE);
  DISPLAY_MAX_SIZE(this, size);
  // Don't use the cache if we have HTMLReflowState constraints --- they might have changed
  nsBoxLayoutMetrics *metrics = BoxMetrics();
  if (!DoesNeedRecalc(metrics->mMaxSize)) {
    size = metrics->mMaxSize;
    return size;
  }

  if (IsCollapsed(aState))
    return size;

  size = nsBox::GetMaxSize(aState);
  metrics->mMaxSize = size;

  return size;
}

nscoord
nsFrame::GetFlex(nsBoxLayoutState& aState)
{
  nsBoxLayoutMetrics *metrics = BoxMetrics();
  if (!DoesNeedRecalc(metrics->mFlex))
     return metrics->mFlex;

  metrics->mFlex = nsBox::GetFlex(aState);

  return metrics->mFlex;
}

nscoord
nsFrame::GetBoxAscent(nsBoxLayoutState& aState)
{
  nsBoxLayoutMetrics *metrics = BoxMetrics();
  if (!DoesNeedRecalc(metrics->mAscent))
    return metrics->mAscent;

  if (IsCollapsed(aState)) {
    metrics->mAscent = 0;
  } else {
    // Refresh our caches with new sizes.
    RefreshSizeCache(aState);
    metrics->mAscent = metrics->mBlockAscent;
  }

  return metrics->mAscent;
}

nsresult
nsFrame::DoLayout(nsBoxLayoutState& aState)
{
  nsRect ourRect(mRect);

  nsIRenderingContext* rendContext = aState.GetRenderingContext();
  nsPresContext* presContext = aState.PresContext();
  nsHTMLReflowMetrics desiredSize;
  nsresult rv = NS_OK;
 
  if (rendContext) {

    rv = BoxReflow(aState, presContext, desiredSize, rendContext,
                   ourRect.x, ourRect.y, ourRect.width, ourRect.height);

    if (IsCollapsed(aState)) {
      SetSize(nsSize(0, 0));
    } else {

      // if our child needs to be bigger. This might happend with
      // wrapping text. There is no way to predict its height until we
      // reflow it. Now that we know the height reshuffle upward.
      if (desiredSize.width > ourRect.width ||
          desiredSize.height > ourRect.height) {

#ifdef DEBUG_GROW
        DumpBox(stdout);
        printf(" GREW from (%d,%d) -> (%d,%d)\n",
               ourRect.width, ourRect.height,
               desiredSize.width, desiredSize.height);
#endif

        if (desiredSize.width > ourRect.width)
          ourRect.width = desiredSize.width;

        if (desiredSize.height > ourRect.height)
          ourRect.height = desiredSize.height;
      }

      // ensure our size is what we think is should be. Someone could have
      // reset the frame to be smaller or something dumb like that. 
      SetSize(nsSize(ourRect.width, ourRect.height));
    }
  }

  SyncLayout(aState);

  return rv;
}

nsresult
nsFrame::BoxReflow(nsBoxLayoutState&        aState,
                   nsPresContext*           aPresContext,
                   nsHTMLReflowMetrics&     aDesiredSize,
                   nsIRenderingContext*     aRenderingContext,
                   nscoord                  aX,
                   nscoord                  aY,
                   nscoord                  aWidth,
                   nscoord                  aHeight,
                   PRBool                   aMoveFrame)
{
  DO_GLOBAL_REFLOW_COUNT("nsBoxToBlockAdaptor");

#ifdef DEBUG_REFLOW
  nsAdaptorAddIndents();
  printf("Reflowing: ");
  nsFrame::ListTag(stdout, mFrame);
  printf("\n");
  gIndent2++;
#endif

  //printf("width=%d, height=%d\n", aWidth, aHeight);
  /*
  nsIBox* parent;
  GetParentBox(&parent);

 // if (parent->GetStateBits() & NS_STATE_CURRENTLY_IN_DEBUG)
  //   printf("In debug\n");
  */

  nsBoxLayoutMetrics *metrics = BoxMetrics();
  nsReflowStatus status = NS_FRAME_COMPLETE;

  PRBool redrawAfterReflow = PR_FALSE;
  PRBool redrawNow = PR_FALSE;

  PRBool needsReflow = NS_SUBTREE_DIRTY(this);

  if (redrawNow)
     Redraw(aState);

  // if we don't need a reflow then 
  // lets see if we are already that size. Yes? then don't even reflow. We are done.
  if (!needsReflow) {
      
      if (aWidth != NS_INTRINSICSIZE && aHeight != NS_INTRINSICSIZE) {
      
          // if the new calculated size has a 0 width or a 0 height
          if ((metrics->mLastSize.width == 0 || metrics->mLastSize.height == 0) && (aWidth == 0 || aHeight == 0)) {
               needsReflow = PR_FALSE;
               aDesiredSize.width = aWidth; 
               aDesiredSize.height = aHeight; 
               SetSize(nsSize(aDesiredSize.width, aDesiredSize.height));
          } else {
            aDesiredSize.width = metrics->mLastSize.width;
            aDesiredSize.height = metrics->mLastSize.height;

            // remove the margin. The rect of our child does not include it but our calculated size does.
            // don't reflow if we are already the right size
            if (metrics->mLastSize.width == aWidth && metrics->mLastSize.height == aHeight)
                  needsReflow = PR_FALSE;
            else
                  needsReflow = PR_TRUE;
   
          }
      } else {
          // if the width or height are intrinsic alway reflow because
          // we don't know what it should be.
         needsReflow = PR_TRUE;
      }
  }
                             
  // ok now reflow the child into the spacers calculated space
  if (needsReflow) {

    aDesiredSize.width = 0;
    aDesiredSize.height = 0;

    // create a reflow state to tell our child to flow at the given size.

    // Construct a bogus parent reflow state so that there's a usable
    // containing block reflow state.
    nsMargin margin(0,0,0,0);
    GetMargin(margin);

    nsSize parentSize(aWidth, aHeight);
    if (parentSize.height != NS_INTRINSICSIZE)
      parentSize.height += margin.TopBottom();
    if (parentSize.width != NS_INTRINSICSIZE)
      parentSize.width += margin.LeftRight();

    nsIFrame *parentFrame = GetParent();
    nsFrameState savedState = parentFrame->GetStateBits();
    nsHTMLReflowState parentReflowState(aPresContext, parentFrame,
                                        aRenderingContext,
                                        parentSize);
    parentFrame->RemoveStateBits(0xffffffff);
    parentFrame->AddStateBits(savedState);

    // This may not do very much useful, but it's probably worth trying.
    if (parentSize.width != NS_INTRINSICSIZE)
      parentReflowState.SetComputedWidth(parentSize.width);
    if (parentSize.height != NS_INTRINSICSIZE)
      parentReflowState.SetComputedHeight(parentSize.height);
    parentReflowState.mComputedMargin.SizeTo(0, 0, 0, 0);
    // XXX use box methods
    parentFrame->GetPadding(parentReflowState.mComputedPadding);
    parentFrame->GetBorder(parentReflowState.mComputedBorderPadding);
    parentReflowState.mComputedBorderPadding +=
      parentReflowState.mComputedPadding;

    // XXX Is it OK that this reflow state has no parent reflow state?
    // (It used to have a bogus parent, skipping all the boxes).
    nsSize availSize(aWidth, NS_INTRINSICSIZE);
    nsHTMLReflowState reflowState(aPresContext, this, aRenderingContext,
                                  availSize);

    // Construct the parent chain manually since constructing it normally
    // messes up dimensions.
    reflowState.parentReflowState = &parentReflowState;
    reflowState.mCBReflowState = &parentReflowState;
    reflowState.mReflowDepth = aState.GetReflowDepth();

    // mComputedWidth and mComputedHeight are content-box, not
    // border-box
    if (aWidth != NS_INTRINSICSIZE) {
      nscoord computedWidth =
        aWidth - reflowState.mComputedBorderPadding.LeftRight();
      computedWidth = PR_MAX(computedWidth, 0);
      reflowState.SetComputedWidth(computedWidth);
    }
    if (aHeight != NS_INTRINSICSIZE) {
      nscoord computedHeight =
        aHeight - reflowState.mComputedBorderPadding.TopBottom();
      computedHeight = PR_MAX(computedHeight, 0);
      reflowState.SetComputedHeight(computedHeight);
    } else {
      reflowState.SetComputedHeight(
        ComputeSize(aRenderingContext, availSize, availSize.width,
                    nsSize(reflowState.mComputedMargin.LeftRight(),
                           reflowState.mComputedMargin.TopBottom()),
                    nsSize(reflowState.mComputedBorderPadding.LeftRight() -
                             reflowState.mComputedPadding.LeftRight(),
                           reflowState.mComputedBorderPadding.TopBottom() -
                             reflowState.mComputedPadding.TopBottom()),
                    nsSize(reflowState.mComputedPadding.LeftRight(),
                           reflowState.mComputedPadding.TopBottom()),
                    PR_FALSE).height
        );
    }

    // Box layout calls SetRect before Layout, whereas non-box layout
    // calls SetRect after Reflow.
    // XXX Perhaps we should be doing this by twiddling the rect back to
    // mLastSize before calling Reflow and then switching it back, but
    // However, mLastSize can also be the size passed to BoxReflow by
    // RefreshSizeCache, so that doesn't really make sense.
    if (metrics->mLastSize.width != aWidth)
      reflowState.mFlags.mHResize = PR_TRUE;
    if (metrics->mLastSize.height != aHeight)
      reflowState.mFlags.mVResize = PR_TRUE;

    #ifdef DEBUG_REFLOW
      nsAdaptorAddIndents();
      printf("Size=(%d,%d)\n",reflowState.ComputedWidth(),
             reflowState.ComputedHeight());
      nsAdaptorAddIndents();
      nsAdaptorPrintReason(reflowState);
      printf("\n");
    #endif

       // place the child and reflow
    WillReflow(aPresContext);

    Reflow(aPresContext, aDesiredSize, reflowState, status);

    NS_ASSERTION(NS_FRAME_IS_COMPLETE(status), "bad status");

   // printf("width: %d, height: %d\n", aDesiredSize.mCombinedArea.width, aDesiredSize.mCombinedArea.height);

    // see if the overflow option is set. If it is then if our child's bounds overflow then
    // we will set the child's rect to include the overflow size.
    if (GetStateBits() & NS_FRAME_OUTSIDE_CHILDREN) {
      // This kinda sucks. We should be able to handle the case
      // where there's overflow above or to the left of the
      // origin. But for now just chop that stuff off.
      // (note: For RTL mode, replace "to the left of the origin" 
      // with "to the right of the range [0, aDesiredSize.width]")

      //printf("OutsideChildren width=%d, height=%d\n", aDesiredSize.mOverflowArea.width, aDesiredSize.mOverflowArea.height);

      if (NS_STYLE_DIRECTION_LTR == GetStyleVisibility()->mDirection) {
        // LTR mode -- extend for overflow on right side.
        aDesiredSize.width = PR_MAX(aDesiredSize.width, 
                                    aDesiredSize.mOverflowArea.XMost());
      } else {
        // RTL mode -- extend for overflow on left side.
        nscoord leftmostValue = PR_MIN(0, aDesiredSize.mOverflowArea.x);
        // Note: If anything, this increases aDesiredSize.width, because
        // leftmostValue is non-positive.
        aDesiredSize.width = aDesiredSize.width - leftmostValue;
      }
      if (aDesiredSize.width <= aWidth) {
        aDesiredSize.height = aDesiredSize.mOverflowArea.YMost();
      } else {
        nscoord computedWidth = aDesiredSize.width -
          reflowState.mComputedBorderPadding.LeftRight();
        computedWidth = PR_MAX(computedWidth, 0);
        reflowState.SetComputedWidth(computedWidth);
        reflowState.availableWidth = aDesiredSize.width;
        DidReflow(aPresContext, &reflowState, NS_FRAME_REFLOW_FINISHED);
        #ifdef DEBUG_REFLOW
        nsAdaptorAddIndents();
        nsAdaptorPrintReason(reflowState);
        printf("\n");
        #endif
        AddStateBits(NS_FRAME_IS_DIRTY);
        WillReflow(aPresContext);
        Reflow(aPresContext, aDesiredSize, reflowState, status);
        if (GetStateBits() & NS_FRAME_OUTSIDE_CHILDREN)
          aDesiredSize.height = aDesiredSize.mOverflowArea.YMost();
      }
    }

    if (redrawAfterReflow) {
       nsRect r = GetRect();
       r.width = aDesiredSize.width;
       r.height = aDesiredSize.height;
       Redraw(aState, &r);
    }

    PRUint32 layoutFlags = aState.LayoutFlags();
    nsContainerFrame::FinishReflowChild(this, aPresContext, &reflowState,
                                        aDesiredSize, aX, aY, layoutFlags | NS_FRAME_NO_MOVE_FRAME);

    // Save the ascent.  (bug 103925)
    if (IsCollapsed(aState)) {
      metrics->mAscent = 0;
    } else {
      if (aDesiredSize.ascent == nsHTMLReflowMetrics::ASK_FOR_BASELINE) {
        if (!nsLayoutUtils::GetFirstLineBaseline(this, &metrics->mAscent))
          metrics->mAscent = GetBaseline();
      } else
        metrics->mAscent = aDesiredSize.ascent;
    }

  } else {
    aDesiredSize.ascent = metrics->mBlockAscent;
  }

#ifdef DEBUG_REFLOW
  if (aHeight != NS_INTRINSICSIZE && aDesiredSize.height != aHeight)
  {
          nsAdaptorAddIndents();
          printf("*****got taller!*****\n");
         
  }
  if (aWidth != NS_INTRINSICSIZE && aDesiredSize.width != aWidth)
  {
          nsAdaptorAddIndents();
          printf("*****got wider!******\n");
         
  }
#endif

  if (aWidth == NS_INTRINSICSIZE)
     aWidth = aDesiredSize.width;

  if (aHeight == NS_INTRINSICSIZE)
     aHeight = aDesiredSize.height;

  metrics->mLastSize.width = aDesiredSize.width;
  metrics->mLastSize.height = aDesiredSize.height;

#ifdef DEBUG_REFLOW
  gIndent2--;
#endif

  return NS_OK;
}

PRBool
nsFrame::GetWasCollapsed(nsBoxLayoutState& aState)
{
  return BoxMetrics()->mWasCollapsed;
}

void
nsFrame::SetWasCollapsed(nsBoxLayoutState& aState, PRBool aCollapsed)
{
  BoxMetrics()->mWasCollapsed = aCollapsed;
}

nsBoxLayoutMetrics*
nsFrame::BoxMetrics() const
{
  nsBoxLayoutMetrics* metrics =
    static_cast<nsBoxLayoutMetrics*>(GetProperty(nsGkAtoms::boxMetricsProperty));
  NS_ASSERTION(metrics, "A box layout method was called but InitBoxMetrics was never called");
  return metrics;
}

NS_IMETHODIMP
nsFrame::SetParent(const nsIFrame* aParent)
{
  PRBool wasBoxWrapped = IsBoxWrapped();
  nsIFrame::SetParent(aParent);
  if (!wasBoxWrapped && IsBoxWrapped())
    InitBoxMetrics(PR_TRUE);
  else if (wasBoxWrapped && !IsBoxWrapped())
    DeleteProperty(nsGkAtoms::boxMetricsProperty);

  if (aParent && aParent->IsBoxFrame()) {
    if (aParent->ChildrenMustHaveWidgets()) {
        nsHTMLContainerFrame::CreateViewForFrame(this, nsnull, PR_TRUE);
        nsIView* view = GetView();
        if (!view->HasWidget())
          CreateWidgetForView(view);
    }
  }

  return NS_OK;
}

static void
DeleteBoxMetrics(void    *aObject,
                 nsIAtom *aPropertyName,
                 void    *aPropertyValue,
                 void    *aData)
{
  delete static_cast<nsBoxLayoutMetrics*>(aPropertyValue);
}

void
nsFrame::InitBoxMetrics(PRBool aClear)
{
  if (aClear)
    DeleteProperty(nsGkAtoms::boxMetricsProperty);

  nsBoxLayoutMetrics *metrics = new nsBoxLayoutMetrics();
  SetProperty(nsGkAtoms::boxMetricsProperty, metrics, DeleteBoxMetrics);

  nsFrame::MarkIntrinsicWidthsDirty();
  metrics->mBlockAscent = 0;
  metrics->mLastSize.SizeTo(0, 0);
  metrics->mWasCollapsed = PR_FALSE;
}

// Box layout debugging
#ifdef DEBUG_REFLOW
PRInt32 gIndent2 = 0;

void
nsAdaptorAddIndents()
{
    for(PRInt32 i=0; i < gIndent2; i++)
    {
        printf(" ");
    }
}

void
nsAdaptorPrintReason(nsHTMLReflowState& aReflowState)
{
    char* reflowReasonString;

    switch(aReflowState.reason) 
    {
        case eReflowReason_Initial:
          reflowReasonString = "initial";
          break;

        case eReflowReason_Resize:
          reflowReasonString = "resize";
          break;
        case eReflowReason_Dirty:
          reflowReasonString = "dirty";
          break;
        case eReflowReason_StyleChange:
          reflowReasonString = "stylechange";
          break;
        case eReflowReason_Incremental: 
        {
            switch (aReflowState.reflowCommand->Type()) {
              case eReflowType_StyleChanged:
                 reflowReasonString = "incremental (StyleChanged)";
              break;
              case eReflowType_ReflowDirty:
                 reflowReasonString = "incremental (ReflowDirty)";
              break;
              default:
                 reflowReasonString = "incremental (Unknown)";
            }
        }                             
        break;
        default:
          reflowReasonString = "unknown";
          break;
    }

    printf("%s",reflowReasonString);
}

#endif
#ifdef DEBUG_LAYOUT
void
nsFrame::GetBoxName(nsAutoString& aName)
{
   nsIFrameDebug*  frameDebug;
   nsAutoString name;
   if (NS_SUCCEEDED(QueryInterface(NS_GET_IID(nsIFrameDebug), (void**)&frameDebug))) {
      frameDebug->GetFrameName(name);
   }

  aName = name;
}
#endif

#ifdef NS_DEBUG
static void
GetTagName(nsFrame* aFrame, nsIContent* aContent, PRIntn aResultSize,
           char* aResult)
{
  const char *nameStr = "";
  if (aContent) {
    aContent->Tag()->GetUTF8String(&nameStr);
  }
  PR_snprintf(aResult, aResultSize, "%s@%p", nameStr, aFrame);
}

void
nsFrame::Trace(const char* aMethod, PRBool aEnter)
{
  if (NS_FRAME_LOG_TEST(gLogModule, NS_FRAME_TRACE_CALLS)) {
    char tagbuf[40];
    GetTagName(this, mContent, sizeof(tagbuf), tagbuf);
    PR_LogPrint("%s: %s %s", tagbuf, aEnter ? "enter" : "exit", aMethod);
  }
}

void
nsFrame::Trace(const char* aMethod, PRBool aEnter, nsReflowStatus aStatus)
{
  if (NS_FRAME_LOG_TEST(gLogModule, NS_FRAME_TRACE_CALLS)) {
    char tagbuf[40];
    GetTagName(this, mContent, sizeof(tagbuf), tagbuf);
    PR_LogPrint("%s: %s %s, status=%scomplete%s",
                tagbuf, aEnter ? "enter" : "exit", aMethod,
                NS_FRAME_IS_NOT_COMPLETE(aStatus) ? "not" : "",
                (NS_FRAME_REFLOW_NEXTINFLOW & aStatus) ? "+reflow" : "");
  }
}

void
nsFrame::TraceMsg(const char* aFormatString, ...)
{
  if (NS_FRAME_LOG_TEST(gLogModule, NS_FRAME_TRACE_CALLS)) {
    // Format arguments into a buffer
    char argbuf[200];
    va_list ap;
    va_start(ap, aFormatString);
    PR_vsnprintf(argbuf, sizeof(argbuf), aFormatString, ap);
    va_end(ap);

    char tagbuf[40];
    GetTagName(this, mContent, sizeof(tagbuf), tagbuf);
    PR_LogPrint("%s: %s", tagbuf, argbuf);
  }
}

void
nsFrame::VerifyDirtyBitSet(nsIFrame* aFrameList)
{
  for (nsIFrame*f = aFrameList; f; f = f->GetNextSibling()) {
    NS_ASSERTION(f->GetStateBits() & NS_FRAME_IS_DIRTY, "dirty bit not set");
  }
}

// Start Display Reflow
#ifdef DEBUG

DR_cookie::DR_cookie(nsPresContext*          aPresContext,
                     nsIFrame*                aFrame, 
                     const nsHTMLReflowState& aReflowState,
                     nsHTMLReflowMetrics&     aMetrics,
                     nsReflowStatus&          aStatus)
  :mPresContext(aPresContext), mFrame(aFrame), mReflowState(aReflowState), mMetrics(aMetrics), mStatus(aStatus)
{
  MOZ_COUNT_CTOR(DR_cookie);
  mValue = nsFrame::DisplayReflowEnter(aPresContext, mFrame, mReflowState);
}

DR_cookie::~DR_cookie()
{
  MOZ_COUNT_DTOR(DR_cookie);
  nsFrame::DisplayReflowExit(mPresContext, mFrame, mMetrics, mStatus, mValue);
}

DR_layout_cookie::DR_layout_cookie(nsIFrame* aFrame)
  : mFrame(aFrame)
{
  MOZ_COUNT_CTOR(DR_layout_cookie);
  mValue = nsFrame::DisplayLayoutEnter(mFrame);
}

DR_layout_cookie::~DR_layout_cookie()
{
  MOZ_COUNT_DTOR(DR_layout_cookie);
  nsFrame::DisplayLayoutExit(mFrame, mValue);
}

DR_intrinsic_width_cookie::DR_intrinsic_width_cookie(
                     nsIFrame*                aFrame, 
                     const char*              aType,
                     nscoord&                 aResult)
  : mFrame(aFrame)
  , mType(aType)
  , mResult(aResult)
{
  MOZ_COUNT_CTOR(DR_intrinsic_width_cookie);
  mValue = nsFrame::DisplayIntrinsicWidthEnter(mFrame, mType);
}

DR_intrinsic_width_cookie::~DR_intrinsic_width_cookie()
{
  MOZ_COUNT_DTOR(DR_intrinsic_width_cookie);
  nsFrame::DisplayIntrinsicWidthExit(mFrame, mType, mResult, mValue);
}

DR_intrinsic_size_cookie::DR_intrinsic_size_cookie(
                     nsIFrame*                aFrame, 
                     const char*              aType,
                     nsSize&                  aResult)
  : mFrame(aFrame)
  , mType(aType)
  , mResult(aResult)
{
  MOZ_COUNT_CTOR(DR_intrinsic_size_cookie);
  mValue = nsFrame::DisplayIntrinsicSizeEnter(mFrame, mType);
}

DR_intrinsic_size_cookie::~DR_intrinsic_size_cookie()
{
  MOZ_COUNT_DTOR(DR_intrinsic_size_cookie);
  nsFrame::DisplayIntrinsicSizeExit(mFrame, mType, mResult, mValue);
}

struct DR_FrameTypeInfo;
struct DR_FrameTreeNode;
struct DR_Rule;

struct DR_State
{
  DR_State();
  ~DR_State();
  void Init();
  void AddFrameTypeInfo(nsIAtom* aFrameType,
                        const char* aFrameNameAbbrev,
                        const char* aFrameName);
  DR_FrameTypeInfo* GetFrameTypeInfo(nsIAtom* aFrameType);
  DR_FrameTypeInfo* GetFrameTypeInfo(char* aFrameName);
  void InitFrameTypeTable();
  DR_FrameTreeNode* CreateTreeNode(nsIFrame*                aFrame,
                                   const nsHTMLReflowState* aReflowState);
  void FindMatchingRule(DR_FrameTreeNode& aNode);
  PRBool RuleMatches(DR_Rule&          aRule,
                     DR_FrameTreeNode& aNode);
  PRBool GetToken(FILE* aFile,
                  char* aBuf);
  DR_Rule* ParseRule(FILE* aFile);
  void ParseRulesFile();
  void AddRule(nsVoidArray& aRules,
               DR_Rule&     aRule);
  PRBool IsWhiteSpace(int c);
  PRBool GetNumber(char*    aBuf, 
                 PRInt32&  aNumber);
  void PrettyUC(nscoord aSize,
                char*   aBuf);
  void DisplayFrameTypeInfo(nsIFrame* aFrame,
                            PRInt32   aIndent);
  void DeleteTreeNode(DR_FrameTreeNode& aNode);

  PRBool      mInited;
  PRBool      mActive;
  PRInt32     mCount;
  nsVoidArray mWildRules;
  PRInt32     mAssert;
  PRInt32     mIndent;
  PRBool      mIndentUndisplayedFrames;
  nsVoidArray mFrameTypeTable;
  PRBool      mDisplayPixelErrors;

  // reflow specific state
  nsVoidArray mFrameTreeLeaves;
};

static DR_State *DR_state; // the one and only DR_State

struct DR_RulePart 
{
  DR_RulePart(nsIAtom* aFrameType) : mFrameType(aFrameType), mNext(0) {}
  void Destroy();

  nsIAtom*     mFrameType;
  DR_RulePart* mNext;
};

void DR_RulePart::Destroy()
{
  if (mNext) {
    mNext->Destroy();
  }
  delete this;
}

struct DR_Rule 
{
  DR_Rule() : mLength(0), mTarget(nsnull), mDisplay(PR_FALSE) {
    MOZ_COUNT_CTOR(DR_Rule);
  }
  ~DR_Rule() {
    if (mTarget) mTarget->Destroy();
    MOZ_COUNT_DTOR(DR_Rule);
  }
  void AddPart(nsIAtom* aFrameType);

  PRUint32      mLength;
  DR_RulePart*  mTarget;
  PRBool        mDisplay;
};

void DR_Rule::AddPart(nsIAtom* aFrameType)
{
  DR_RulePart* newPart = new DR_RulePart(aFrameType);
  newPart->mNext = mTarget;
  mTarget = newPart;
  mLength++;
}

struct DR_FrameTypeInfo
{
  DR_FrameTypeInfo(nsIAtom* aFrmeType, const char* aFrameNameAbbrev, const char* aFrameName);
  ~DR_FrameTypeInfo() { 
      MOZ_COUNT_DTOR(DR_FrameTypeInfo);
      PRInt32 numElements;
      numElements = mRules.Count();
      for (PRInt32 i = numElements - 1; i >= 0; i--) {
        delete (DR_Rule *)mRules.ElementAt(i);
      }
   }

  nsIAtom*    mType;
  char        mNameAbbrev[16];
  char        mName[32];
  nsVoidArray mRules;
};

DR_FrameTypeInfo::DR_FrameTypeInfo(nsIAtom* aFrameType, 
                                   const char* aFrameNameAbbrev, 
                                   const char* aFrameName)
{
  mType = aFrameType;
  strcpy(mNameAbbrev, aFrameNameAbbrev);
  strcpy(mName, aFrameName);
  MOZ_COUNT_CTOR(DR_FrameTypeInfo);
}

struct DR_FrameTreeNode
{
  DR_FrameTreeNode(nsIFrame* aFrame, DR_FrameTreeNode* aParent) : mFrame(aFrame), mParent(aParent), mDisplay(0), mIndent(0)
  {
    MOZ_COUNT_CTOR(DR_FrameTreeNode);
  }

  ~DR_FrameTreeNode()
  {
    MOZ_COUNT_DTOR(DR_FrameTreeNode);
  }

  nsIFrame*         mFrame;
  DR_FrameTreeNode* mParent;
  PRBool            mDisplay;
  PRUint32          mIndent;
};

// DR_State implementation

DR_State::DR_State() 
: mInited(PR_FALSE), mActive(PR_FALSE), mCount(0), mAssert(-1), mIndent(0), 
  mIndentUndisplayedFrames(PR_FALSE), mDisplayPixelErrors(PR_FALSE)
{
  MOZ_COUNT_CTOR(DR_State);
}

void DR_State::Init() 
{
  char* env = PR_GetEnv("GECKO_DISPLAY_REFLOW_ASSERT");
  PRInt32 num;
  if (env) {
    if (GetNumber(env, num)) 
      mAssert = num;
    else 
      printf("GECKO_DISPLAY_REFLOW_ASSERT - invalid value = %s", env);
  }

  env = PR_GetEnv("GECKO_DISPLAY_REFLOW_INDENT_START");
  if (env) {
    if (GetNumber(env, num)) 
      mIndent = num;
    else 
      printf("GECKO_DISPLAY_REFLOW_INDENT_START - invalid value = %s", env);
  }

  env = PR_GetEnv("GECKO_DISPLAY_REFLOW_INDENT_UNDISPLAYED_FRAMES");
  if (env) {
    if (GetNumber(env, num)) 
      mIndentUndisplayedFrames = num;
    else 
      printf("GECKO_DISPLAY_REFLOW_INDENT_UNDISPLAYED_FRAMES - invalid value = %s", env);
  }

  env = PR_GetEnv("GECKO_DISPLAY_REFLOW_FLAG_PIXEL_ERRORS");
  if (env) {
    if (GetNumber(env, num)) 
      mDisplayPixelErrors = num;
    else 
      printf("GECKO_DISPLAY_REFLOW_FLAG_PIXEL_ERRORS - invalid value = %s", env);
  }

  InitFrameTypeTable();
  ParseRulesFile();
  mInited = PR_TRUE;
}

DR_State::~DR_State()
{
  MOZ_COUNT_DTOR(DR_State);
  PRInt32 numElements, i;
  numElements = mWildRules.Count();
  for (i = numElements - 1; i >= 0; i--) {
    delete (DR_Rule *)mWildRules.ElementAt(i);
  }
  numElements = mFrameTreeLeaves.Count();
  for (i = numElements - 1; i >= 0; i--) {
    delete (DR_FrameTreeNode *)mFrameTreeLeaves.ElementAt(i);
  }
  numElements = mFrameTypeTable.Count();
  for (i = numElements - 1; i >= 0; i--) {
    delete (DR_FrameTypeInfo *)mFrameTypeTable.ElementAt(i);
  }
}

PRBool DR_State::GetNumber(char*     aBuf, 
                           PRInt32&  aNumber)
{
  if (sscanf(aBuf, "%d", &aNumber) > 0) 
    return PR_TRUE;
  else 
    return PR_FALSE;
}

PRBool DR_State::IsWhiteSpace(int c) {
  return (c == ' ') || (c == '\t') || (c == '\n') || (c == '\r');
}

PRBool DR_State::GetToken(FILE* aFile,
                          char* aBuf)
{
  PRBool haveToken = PR_FALSE;
  aBuf[0] = 0;
  // get the 1st non whitespace char
  int c = -1;
  for (c = getc(aFile); (c > 0) && IsWhiteSpace(c); c = getc(aFile)) {
  }

  if (c > 0) {
    haveToken = PR_TRUE;
    aBuf[0] = c;
    // get everything up to the next whitespace char
    PRInt32 cX;
    for (cX = 1, c = getc(aFile); ; cX++, c = getc(aFile)) {
      if (c < 0) { // EOF
        ungetc(' ', aFile); 
        break;
      }
      else {
        if (IsWhiteSpace(c)) {
          break;
        }
        else {
          aBuf[cX] = c;
        }
      }
    }
    aBuf[cX] = 0;
  }
  return haveToken;
}

DR_Rule* DR_State::ParseRule(FILE* aFile)
{
  char buf[128];
  PRInt32 doDisplay;
  DR_Rule* rule = nsnull;
  while (GetToken(aFile, buf)) {
    if (GetNumber(buf, doDisplay)) {
      if (rule) { 
        rule->mDisplay = !!doDisplay;
        break;
      }
      else {
        printf("unexpected token - %s \n", buf);
      }
    }
    else {
      if (!rule) {
        rule = new DR_Rule;
      }
      if (strcmp(buf, "*") == 0) {
        rule->AddPart(nsnull);
      }
      else {
        DR_FrameTypeInfo* info = GetFrameTypeInfo(buf);
        if (info) {
          rule->AddPart(info->mType);
        }
        else {
          printf("invalid frame type - %s \n", buf);
        }
      }
    }
  }
  return rule;
}

void DR_State::AddRule(nsVoidArray& aRules,
                       DR_Rule&     aRule)
{
  PRInt32 numRules = aRules.Count();
  for (PRInt32 ruleX = 0; ruleX < numRules; ruleX++) {
    DR_Rule* rule = (DR_Rule*)aRules.ElementAt(ruleX);
    NS_ASSERTION(rule, "program error");
    if (aRule.mLength > rule->mLength) {
      aRules.InsertElementAt(&aRule, ruleX);
      return;
    }
  }
  aRules.AppendElement(&aRule);
}

void DR_State::ParseRulesFile()
{
  char* path = PR_GetEnv("GECKO_DISPLAY_REFLOW_RULES_FILE");
  if (path) {
    FILE* inFile = fopen(path, "r");
    if (inFile) {
      for (DR_Rule* rule = ParseRule(inFile); rule; rule = ParseRule(inFile)) {
        if (rule->mTarget) {
          nsIAtom* fType = rule->mTarget->mFrameType;
          if (fType) {
            DR_FrameTypeInfo* info = GetFrameTypeInfo(fType);
            if (info) {
              AddRule(info->mRules, *rule);
            }
          }
          else {
            AddRule(mWildRules, *rule);
          }
          mActive = PR_TRUE;
        }
      }
    }
  }
}


void DR_State::AddFrameTypeInfo(nsIAtom* aFrameType,
                                const char* aFrameNameAbbrev,
                                const char* aFrameName)
{
  mFrameTypeTable.AppendElement(new DR_FrameTypeInfo(aFrameType, aFrameNameAbbrev, aFrameName));
}

DR_FrameTypeInfo* DR_State::GetFrameTypeInfo(nsIAtom* aFrameType)
{
  PRInt32 numEntries = mFrameTypeTable.Count();
  NS_ASSERTION(numEntries != 0, "empty FrameTypeTable");
  for (PRInt32 i = 0; i < numEntries; i++) {
    DR_FrameTypeInfo* info = (DR_FrameTypeInfo*)mFrameTypeTable.ElementAt(i);
    if (info && (info->mType == aFrameType)) {
      return info;
    }
  }
  return (DR_FrameTypeInfo*)mFrameTypeTable.ElementAt(numEntries - 1); // return unknown frame type
}

DR_FrameTypeInfo* DR_State::GetFrameTypeInfo(char* aFrameName)
{
  PRInt32 numEntries = mFrameTypeTable.Count();
  NS_ASSERTION(numEntries != 0, "empty FrameTypeTable");
  for (PRInt32 i = 0; i < numEntries; i++) {
    DR_FrameTypeInfo* info = (DR_FrameTypeInfo*)mFrameTypeTable.ElementAt(i);
    if (info && ((strcmp(aFrameName, info->mName) == 0) || (strcmp(aFrameName, info->mNameAbbrev) == 0))) {
      return info;
    }
  }
  return (DR_FrameTypeInfo*)mFrameTypeTable.ElementAt(numEntries - 1); // return unknown frame type
}

void DR_State::InitFrameTypeTable()
{  
  AddFrameTypeInfo(nsGkAtoms::areaFrame,             "area",      "area");
  AddFrameTypeInfo(nsGkAtoms::blockFrame,            "block",     "block");
  AddFrameTypeInfo(nsGkAtoms::brFrame,               "br",        "br");
  AddFrameTypeInfo(nsGkAtoms::bulletFrame,           "bullet",    "bullet");
  AddFrameTypeInfo(nsGkAtoms::gfxButtonControlFrame, "button",    "gfxButtonControl");
  AddFrameTypeInfo(nsGkAtoms::HTMLButtonControlFrame, "HTMLbutton",    "HTMLButtonControl");
  AddFrameTypeInfo(nsGkAtoms::HTMLCanvasFrame,       "HTMLCanvas","HTMLCanvas");
  AddFrameTypeInfo(nsGkAtoms::subDocumentFrame,      "subdoc",    "subDocument");
  AddFrameTypeInfo(nsGkAtoms::imageFrame,            "img",       "image");
  AddFrameTypeInfo(nsGkAtoms::inlineFrame,           "inline",    "inline");
  AddFrameTypeInfo(nsGkAtoms::letterFrame,           "letter",    "letter");
  AddFrameTypeInfo(nsGkAtoms::lineFrame,             "line",      "line");
  AddFrameTypeInfo(nsGkAtoms::listControlFrame,      "select",    "select");
  AddFrameTypeInfo(nsGkAtoms::objectFrame,           "obj",       "object");
  AddFrameTypeInfo(nsGkAtoms::pageFrame,             "page",      "page");
  AddFrameTypeInfo(nsGkAtoms::placeholderFrame,      "place",     "placeholder");
  AddFrameTypeInfo(nsGkAtoms::positionedInlineFrame, "posInline", "positionedInline");
  AddFrameTypeInfo(nsGkAtoms::canvasFrame,           "canvas",    "canvas");
  AddFrameTypeInfo(nsGkAtoms::rootFrame,             "root",      "root");
  AddFrameTypeInfo(nsGkAtoms::scrollFrame,           "scroll",    "scroll");
  AddFrameTypeInfo(nsGkAtoms::tableCaptionFrame,     "caption",   "tableCaption");
  AddFrameTypeInfo(nsGkAtoms::tableCellFrame,        "cell",      "tableCell");
  AddFrameTypeInfo(nsGkAtoms::bcTableCellFrame,      "bcCell",    "bcTableCell");
  AddFrameTypeInfo(nsGkAtoms::tableColFrame,         "col",       "tableCol");
  AddFrameTypeInfo(nsGkAtoms::tableColGroupFrame,    "colG",      "tableColGroup");
  AddFrameTypeInfo(nsGkAtoms::tableFrame,            "tbl",       "table");
  AddFrameTypeInfo(nsGkAtoms::tableOuterFrame,       "tblO",      "tableOuter");
  AddFrameTypeInfo(nsGkAtoms::tableRowGroupFrame,    "rowG",      "tableRowGroup");
  AddFrameTypeInfo(nsGkAtoms::tableRowFrame,         "row",       "tableRow");
  AddFrameTypeInfo(nsGkAtoms::textInputFrame,        "textCtl",   "textInput");
  AddFrameTypeInfo(nsGkAtoms::textFrame,             "text",      "text");
  AddFrameTypeInfo(nsGkAtoms::viewportFrame,         "VP",        "viewport");
  AddFrameTypeInfo(nsnull,                               "unknown",   "unknown");
}


void DR_State::DisplayFrameTypeInfo(nsIFrame* aFrame,
                                    PRInt32   aIndent)
{ 
  DR_FrameTypeInfo* frameTypeInfo = GetFrameTypeInfo(aFrame->GetType());
  if (frameTypeInfo) {
    for (PRInt32 i = 0; i < aIndent; i++) {
      printf(" ");
    }
    if(!strcmp(frameTypeInfo->mNameAbbrev, "unknown")) {
      nsAutoString  name;
      nsIFrameDebug*  frameDebug;
      if (NS_SUCCEEDED(aFrame->QueryInterface(NS_GET_IID(nsIFrameDebug), (void**)&frameDebug))) {
       frameDebug->GetFrameName(name);
       printf("%s %p ", NS_LossyConvertUTF16toASCII(name).get(), (void*)aFrame);
      }
      else {
        printf("%s %p ", frameTypeInfo->mNameAbbrev, (void*)aFrame);
      }
    }
    else {
      printf("%s %p ", frameTypeInfo->mNameAbbrev, (void*)aFrame);
    }
  }
}

PRBool DR_State::RuleMatches(DR_Rule&          aRule,
                             DR_FrameTreeNode& aNode)
{
  NS_ASSERTION(aRule.mTarget, "program error");

  DR_RulePart* rulePart;
  DR_FrameTreeNode* parentNode;
  for (rulePart = aRule.mTarget->mNext, parentNode = aNode.mParent;
       rulePart && parentNode;
       rulePart = rulePart->mNext, parentNode = parentNode->mParent) {
    if (rulePart->mFrameType) {
      if (parentNode->mFrame) {
        if (rulePart->mFrameType != parentNode->mFrame->GetType()) {
          return PR_FALSE;
        }
      }
      else NS_ASSERTION(PR_FALSE, "program error");
    }
    // else wild card match
  }
  return PR_TRUE;
}

void DR_State::FindMatchingRule(DR_FrameTreeNode& aNode)
{
  if (!aNode.mFrame) {
    NS_ASSERTION(PR_FALSE, "invalid DR_FrameTreeNode \n");
    return;
  }

  PRBool matchingRule = PR_FALSE;

  DR_FrameTypeInfo* info = GetFrameTypeInfo(aNode.mFrame->GetType());
  NS_ASSERTION(info, "program error");
  PRInt32 numRules = info->mRules.Count();
  for (PRInt32 ruleX = 0; ruleX < numRules; ruleX++) {
    DR_Rule* rule = (DR_Rule*)info->mRules.ElementAt(ruleX);
    if (rule && RuleMatches(*rule, aNode)) {
      aNode.mDisplay = rule->mDisplay;
      matchingRule = PR_TRUE;
      break;
    }
  }
  if (!matchingRule) {
    PRInt32 numWildRules = mWildRules.Count();
    for (PRInt32 ruleX = 0; ruleX < numWildRules; ruleX++) {
      DR_Rule* rule = (DR_Rule*)mWildRules.ElementAt(ruleX);
      if (rule && RuleMatches(*rule, aNode)) {
        aNode.mDisplay = rule->mDisplay;
        break;
      }
    }
  }
}
    
DR_FrameTreeNode* DR_State::CreateTreeNode(nsIFrame*                aFrame,
                                           const nsHTMLReflowState* aReflowState)
{
  // find the frame of the parent reflow state (usually just the parent of aFrame)
  nsIFrame* parentFrame;
  if (aReflowState) {
    const nsHTMLReflowState* parentRS = aReflowState->parentReflowState;
    parentFrame = (parentRS) ? parentRS->frame : nsnull;
  } else {
    parentFrame = aFrame->GetParent();
  }

  // find the parent tree node leaf
  DR_FrameTreeNode* parentNode = nsnull;
  
  DR_FrameTreeNode* lastLeaf = nsnull;
  if(mFrameTreeLeaves.Count())
    lastLeaf = (DR_FrameTreeNode*)mFrameTreeLeaves.ElementAt(mFrameTreeLeaves.Count() - 1);
  if (lastLeaf) {
    for (parentNode = lastLeaf; parentNode && (parentNode->mFrame != parentFrame); parentNode = parentNode->mParent) {
    }
  }
  DR_FrameTreeNode* newNode = new DR_FrameTreeNode(aFrame, parentNode);
  FindMatchingRule(*newNode);

  newNode->mIndent = mIndent;
  if (newNode->mDisplay || mIndentUndisplayedFrames) {
    ++mIndent;
  }

  if (lastLeaf && (lastLeaf == parentNode)) {
    mFrameTreeLeaves.RemoveElementAt(mFrameTreeLeaves.Count() - 1);
  }
  mFrameTreeLeaves.AppendElement(newNode);
  mCount++;

  return newNode;
}

void DR_State::PrettyUC(nscoord aSize,
                        char*   aBuf)
{
  if (NS_UNCONSTRAINEDSIZE == aSize) {
    strcpy(aBuf, "UC");
  }
  else {
    if ((nscoord)0xdeadbeefU == aSize)
    {
      strcpy(aBuf, "deadbeef");
    }
    else {
      sprintf(aBuf, "%d", aSize);
    }
  }
}

void DR_State::DeleteTreeNode(DR_FrameTreeNode& aNode)
{
  mFrameTreeLeaves.RemoveElement(&aNode);
  PRInt32 numLeaves = mFrameTreeLeaves.Count();
  if ((0 == numLeaves) || (aNode.mParent != (DR_FrameTreeNode*)mFrameTreeLeaves.ElementAt(numLeaves - 1))) {
    mFrameTreeLeaves.AppendElement(aNode.mParent);
  }

  if (aNode.mDisplay || mIndentUndisplayedFrames) {
    --mIndent;
  }
  // delete the tree node 
  delete &aNode;
}

static void
CheckPixelError(nscoord aSize,
                PRInt32 aPixelToTwips)
{
  if (NS_UNCONSTRAINEDSIZE != aSize) {
    if ((aSize % aPixelToTwips) > 0) {
      printf("VALUE %d is not a whole pixel \n", aSize);
    }
  }
}

static void DisplayReflowEnterPrint(nsPresContext*          aPresContext,
                                    nsIFrame*                aFrame,
                                    const nsHTMLReflowState& aReflowState,
                                    DR_FrameTreeNode&        aTreeNode,
                                    PRBool                   aChanged)
{
  if (aTreeNode.mDisplay) {
    DR_state->DisplayFrameTypeInfo(aFrame, aTreeNode.mIndent);

    char width[16];
    char height[16];

    DR_state->PrettyUC(aReflowState.availableWidth, width);
    DR_state->PrettyUC(aReflowState.availableHeight, height);
    printf("Reflow a=%s,%s ", width, height);

    DR_state->PrettyUC(aReflowState.ComputedWidth(), width);
    DR_state->PrettyUC(aReflowState.ComputedHeight(), height);
    printf("c=%s,%s ", width, height);

    if (aFrame->GetStateBits() & NS_FRAME_IS_DIRTY)
      printf("dirty ");

    if (aFrame->GetStateBits() & NS_FRAME_HAS_DIRTY_CHILDREN)
      printf("dirty-children ");

    if (aReflowState.mFlags.mSpecialHeightReflow)
      printf("special-height ");

    if (aReflowState.mFlags.mHResize)
      printf("h-resize ");

    if (aReflowState.mFlags.mVResize)
      printf("v-resize ");

    nsIFrame* inFlow = aFrame->GetPrevInFlow();
    if (inFlow) {
      printf("pif=%p ", (void*)inFlow);
    }
    inFlow = aFrame->GetNextInFlow();
    if (inFlow) {
      printf("nif=%p ", (void*)inFlow);
    }
    if (aChanged) 
      printf("CHANGED \n");
    else 
      printf("cnt=%d \n", DR_state->mCount);
    if (DR_state->mDisplayPixelErrors) {
      PRInt32 p2t = aPresContext->AppUnitsPerDevPixel();
      CheckPixelError(aReflowState.availableWidth, p2t);
      CheckPixelError(aReflowState.availableHeight, p2t);
      CheckPixelError(aReflowState.ComputedWidth(), p2t);
      CheckPixelError(aReflowState.ComputedHeight(), p2t);
    }
  }
}

void* nsFrame::DisplayReflowEnter(nsPresContext*          aPresContext,
                                  nsIFrame*                aFrame,
                                  const nsHTMLReflowState& aReflowState)
{
  if (!DR_state->mInited) DR_state->Init();
  if (!DR_state->mActive) return nsnull;

  NS_ASSERTION(aFrame, "invalid call");

  DR_FrameTreeNode* treeNode = DR_state->CreateTreeNode(aFrame, &aReflowState);
  if (treeNode) {
    DisplayReflowEnterPrint(aPresContext, aFrame, aReflowState, *treeNode, PR_FALSE);
  }
  return treeNode;
}

void* nsFrame::DisplayLayoutEnter(nsIFrame* aFrame)
{
  if (!DR_state->mInited) DR_state->Init();
  if (!DR_state->mActive) return nsnull;

  NS_ASSERTION(aFrame, "invalid call");

  DR_FrameTreeNode* treeNode = DR_state->CreateTreeNode(aFrame, nsnull);
  if (treeNode && treeNode->mDisplay) {
    DR_state->DisplayFrameTypeInfo(aFrame, treeNode->mIndent);
    printf("Layout\n");
  }
  return treeNode;
}

void* nsFrame::DisplayIntrinsicWidthEnter(nsIFrame* aFrame,
                                          const char* aType)
{
  if (!DR_state->mInited) DR_state->Init();
  if (!DR_state->mActive) return nsnull;

  NS_ASSERTION(aFrame, "invalid call");

  DR_FrameTreeNode* treeNode = DR_state->CreateTreeNode(aFrame, nsnull);
  if (treeNode && treeNode->mDisplay) {
    DR_state->DisplayFrameTypeInfo(aFrame, treeNode->mIndent);
    printf("Get%sWidth\n", aType);
  }
  return treeNode;
}

void* nsFrame::DisplayIntrinsicSizeEnter(nsIFrame* aFrame,
                                         const char* aType)
{
  if (!DR_state->mInited) DR_state->Init();
  if (!DR_state->mActive) return nsnull;

  NS_ASSERTION(aFrame, "invalid call");

  DR_FrameTreeNode* treeNode = DR_state->CreateTreeNode(aFrame, nsnull);
  if (treeNode && treeNode->mDisplay) {
    DR_state->DisplayFrameTypeInfo(aFrame, treeNode->mIndent);
    printf("Get%sSize\n", aType);
  }
  return treeNode;
}

void nsFrame::DisplayReflowExit(nsPresContext*      aPresContext,
                                nsIFrame*            aFrame,
                                nsHTMLReflowMetrics& aMetrics,
                                nsReflowStatus       aStatus,
                                void*                aFrameTreeNode)
{
  if (!DR_state->mActive) return;

  NS_ASSERTION(aFrame, "DisplayReflowExit - invalid call");
  if (!aFrameTreeNode) return;

  DR_FrameTreeNode* treeNode = (DR_FrameTreeNode*)aFrameTreeNode;
  if (treeNode->mDisplay) {
    DR_state->DisplayFrameTypeInfo(aFrame, treeNode->mIndent);

    char width[16];
    char height[16];
    char x[16];
    char y[16];
    DR_state->PrettyUC(aMetrics.width, width);
    DR_state->PrettyUC(aMetrics.height, height);
    printf("Reflow d=%s,%s ", width, height);

    if (!NS_FRAME_IS_FULLY_COMPLETE(aStatus)) {
      printf("status=0x%x", aStatus);
    }
    if (aFrame->GetStateBits() & NS_FRAME_OUTSIDE_CHILDREN) {
      DR_state->PrettyUC(aMetrics.mOverflowArea.x, x);
      DR_state->PrettyUC(aMetrics.mOverflowArea.y, y);
      DR_state->PrettyUC(aMetrics.mOverflowArea.width, width);
      DR_state->PrettyUC(aMetrics.mOverflowArea.height, height);
      printf("o=(%s,%s) %s x %s", x, y, width, height);
      if (aFrame->GetStateBits() & NS_FRAME_OUTSIDE_CHILDREN) {
        nsRect storedOverflow = aFrame->GetOverflowRect();
        DR_state->PrettyUC(storedOverflow.x, x);
        DR_state->PrettyUC(storedOverflow.y, y);
        DR_state->PrettyUC(storedOverflow.width, width);
        DR_state->PrettyUC(storedOverflow.height, height);
        printf("sto=(%s,%s) %s x %s", x, y, width, height);
      }
    }
    printf("\n");
    if (DR_state->mDisplayPixelErrors) {
      PRInt32 p2t = aPresContext->AppUnitsPerDevPixel();
      CheckPixelError(aMetrics.width, p2t);
      CheckPixelError(aMetrics.height, p2t);
    }
  }
  DR_state->DeleteTreeNode(*treeNode);
}

void nsFrame::DisplayLayoutExit(nsIFrame*            aFrame,
                                void*                aFrameTreeNode)
{
  if (!DR_state->mActive) return;

  NS_ASSERTION(aFrame, "non-null frame required");
  if (!aFrameTreeNode) return;

  DR_FrameTreeNode* treeNode = (DR_FrameTreeNode*)aFrameTreeNode;
  if (treeNode->mDisplay) {
    DR_state->DisplayFrameTypeInfo(aFrame, treeNode->mIndent);
    nsRect rect = aFrame->GetRect();
    printf("Layout=%d,%d,%d,%d\n", rect.x, rect.y, rect.width, rect.height);
  }
  DR_state->DeleteTreeNode(*treeNode);
}

void nsFrame::DisplayIntrinsicWidthExit(nsIFrame*            aFrame,
                                        const char*          aType,
                                        nscoord              aResult,
                                        void*                aFrameTreeNode)
{
  if (!DR_state->mActive) return;

  NS_ASSERTION(aFrame, "non-null frame required");
  if (!aFrameTreeNode) return;

  DR_FrameTreeNode* treeNode = (DR_FrameTreeNode*)aFrameTreeNode;
  if (treeNode->mDisplay) {
    DR_state->DisplayFrameTypeInfo(aFrame, treeNode->mIndent);
    printf("Get%sWidth=%d\n", aType, aResult);
  }
  DR_state->DeleteTreeNode(*treeNode);
}

void nsFrame::DisplayIntrinsicSizeExit(nsIFrame*            aFrame,
                                       const char*          aType,
                                       nsSize               aResult,
                                       void*                aFrameTreeNode)
{
  if (!DR_state->mActive) return;

  NS_ASSERTION(aFrame, "non-null frame required");
  if (!aFrameTreeNode) return;

  DR_FrameTreeNode* treeNode = (DR_FrameTreeNode*)aFrameTreeNode;
  if (treeNode->mDisplay) {
    DR_state->DisplayFrameTypeInfo(aFrame, treeNode->mIndent);

    char width[16];
    char height[16];
    DR_state->PrettyUC(aResult.width, width);
    DR_state->PrettyUC(aResult.height, height);
    printf("Get%sSize=%s,%s\n", aType, width, height);
  }
  DR_state->DeleteTreeNode(*treeNode);
}

/* static */ void
nsFrame::DisplayReflowStartup()
{
  DR_state = new DR_State();
}

/* static */ void
nsFrame::DisplayReflowShutdown()
{
  delete DR_state;
  DR_state = nsnull;
}

void DR_cookie::Change() const
{
  DR_FrameTreeNode* treeNode = (DR_FrameTreeNode*)mValue;
  if (treeNode && treeNode->mDisplay) {
    DisplayReflowEnterPrint(mPresContext, mFrame, mReflowState, *treeNode, PR_TRUE);
  }
}

#endif
// End Display Reflow

#endif<|MERGE_RESOLUTION|>--- conflicted
+++ resolved
@@ -573,13 +573,7 @@
                                         loaderChain);
   }
 
-<<<<<<< HEAD
-  PresContext()->SetImageNotifiers(this, notifierChain);
-=======
   PresContext()->SetImageLoaders(this, loaderChain);
-
-  return NS_OK;
->>>>>>> d371627d
 }
 
 /* virtual */ nsMargin
