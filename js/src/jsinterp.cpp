--- conflicted
+++ resolved
@@ -80,11 +80,7 @@
 #include "methodjit/Logging.h"
 #endif
 #include "jsatominlines.h"
-<<<<<<< HEAD
-#include "jscntxtinlines.h"
 #include "jsinferinlines.h"
-=======
->>>>>>> eb0b2490
 #include "jsinterpinlines.h"
 #include "jsobjinlines.h"
 #include "jsprobes.h"
@@ -113,85 +109,10 @@
 /* jsinvoke_cpp___ indicates inclusion from jsinvoke.cpp. */
 #if !JS_LONE_INTERPRET ^ defined jsinvoke_cpp___
 
-<<<<<<< HEAD
-#ifdef DEBUG
-JSObject *const JSStackFrame::sInvalidScopeChain = (JSObject *)0xbeef;
-#endif
-
-jsbytecode *
-JSStackFrame::pc(JSContext *cx, JSStackFrame *next, JSInlinedSite **pinlined)
-{
-    JS_ASSERT_IF(next, next->prev_ == this);
-
-    StackSegment *seg = cx->stack().containingSegment(this);
-    JSFrameRegs *regs = seg->getCurrentRegs();
-    if (regs->fp == this) {
-        if (pinlined)
-            *pinlined = regs->inlined;
-        return regs->pc;
-    }
-
-    if (!next)
-        next = seg->computeNextFrame(this);
-
-    if (next->flags_ & JSFRAME_HAS_PREVPC) {
-        if (pinlined)
-            *pinlined = next->prevInline_;
-        return next->prevpc_;
-    }
-
-#if defined(JS_METHODJIT) && defined(JS_MONOIC)
-    js::mjit::JITScript *jit = script()->getJIT(isConstructing());
-    js::mjit::CallSite *inlined;
-    jsbytecode *pc = jit->nativeToPC(next->ncode_, &inlined);
-
-    /*
-     * Remember the PC in the next frame. This is needed during recompilation,
-     * which fills in frame PCs as the JIT script may become unavailable.
-     */
-    next->flags_ |= JSFRAME_HAS_PREVPC;
-    next->prevpc_ = pc;
-    next->prevInline_ = inlined;
-
-    if (pinlined)
-        *pinlined = inlined;
-    return pc;
-#else
-    JS_NOT_REACHED("Unknown PC for frame");
-    return NULL;
-#endif
-}
-
-jsbytecode *
-JSStackFrame::inlinepc(JSContext *cx, JSScript **pscript)
-{
-    JSInlinedSite *inlined;
-    jsbytecode *pc = this->pc(cx, NULL, &inlined);
-
-#ifdef JS_METHODJIT
-    if (inlined) {
-        JS_ASSERT(inlined->inlineIndex < jit()->nInlineFrames);
-        js::mjit::InlineFrame *frame = &jit()->inlineFrames()[inlined->inlineIndex];
-        *pscript = frame->fun->script();
-        return (*pscript)->code + inlined->pcOffset;
-    }
-#endif
-
-    JS_ASSERT(!inlined);
-    *pscript = script();
-    return pc;
-}
-
 JSObject *
 js::GetScopeChain(JSContext *cx)
 {
-    JSStackFrame *fp = js_GetTopStackFrame(cx, FRAME_EXPAND_NONE);
-=======
-JSObject *
-js::GetScopeChain(JSContext *cx)
-{
-    StackFrame *fp = js_GetTopStackFrame(cx);
->>>>>>> eb0b2490
+    StackFrame *fp = js_GetTopStackFrame(cx, FRAME_EXPAND_NONE);
     if (!fp) {
         /*
          * There is no code active on this context. In place of an actual
@@ -594,7 +515,7 @@
     AutoValueRooter tvr(cx);
     if (!js_GetMethod(cx, obj, id, JSGET_NO_METHOD_BARRIER, tvr.addr()))
         return false;
-    if (!cx->fp()->script()->typeMonitorUnknown(cx, cx->regs->pc))
+    if (!cx->fp()->script()->typeMonitorUnknown(cx, cx->regs().pc))
         return false;
 
     if (tvr.value().isPrimitive()) {
@@ -620,7 +541,6 @@
          * stillborn instance that needs no finalization, which is sound:
          * NoSuchMethod helper objects own no manually allocated resources.
          */
-        obj->map = NULL;
         obj->init(cx, &js_NoSuchMethodClass, cx->getTypeEmpty(), NULL, NULL, false);
         obj->setSlot(JSSLOT_FOUND_FUNCTION, tvr.value());
         obj->setSlot(JSSLOT_SAVED_ID, vp[0]);
@@ -735,15 +655,10 @@
     /* Handle the empty-script special case. */
     JSScript *script = fun->script();
     if (JS_UNLIKELY(script->isEmpty())) {
-<<<<<<< HEAD
-        if (flags & JSINVOKE_CONSTRUCT) {
+        if (option == INVOKE_CONSTRUCTOR) {
             bool newType = cx->typeInferenceEnabled() &&
-                UseNewType(cx, cx->fp()->script(), cx->regs->pc);
+                UseNewType(cx, cx->fp()->script(), cx->regs().pc);
             JSObject *obj = js_CreateThisForFunction(cx, &callee, newType);
-=======
-        if (option == INVOKE_CONSTRUCTOR) {
-            JSObject *obj = js_CreateThisForFunction(cx, &callee);
->>>>>>> eb0b2490
             if (!obj)
                 return false;
             args.rval().setObject(*obj);
@@ -753,7 +668,7 @@
         return true;
     }
 
-    if (!cx->typeMonitorCall(args, flags & JSFRAME_CONSTRUCTING))
+    if (!cx->typeMonitorCall(args, option == INVOKE_CONSTRUCTOR))
         return false;
 
     /* Get pointer to new frame/slots, prepare arguments. */
@@ -829,16 +744,10 @@
         uint32 flags = 0;
         if (!stack.getInvokeFrame(cx, args_, fun, script_, &flags, &frame_))
             return false;
-<<<<<<< HEAD
-
-        JSStackFrame *fp = frame_.fp();
-=======
         StackFrame *fp = frame_.fp();
->>>>>>> eb0b2490
         fp->initCallFrame(cx, calleev.toObject(), fun, argc, flags);
         stack.pushInvokeFrame(args_, &frame_);
 
-        JS_ASSERT(!(flags & JSFRAME_CONSTRUCTING));
         if (cx->typeInferenceEnabled()) {
             /*
              * Set the 'this' type according to the value given, but mark the types
@@ -1344,35 +1253,11 @@
     JS_ASSERT(!js_FunctionClass.construct);
     CallArgs args = argsRef;
 
-<<<<<<< HEAD
-    JSObject *callee;
-    if (args.calleev().isPrimitive() || !(callee = &args.callee())->getParent()) {
-        js_ReportIsNotFunction(cx, &args.calleev(), JSV2F_CONSTRUCT);
-        return false;
-    }
-
-    /* Handle the fast-constructors cases before falling into the general case . */
-    Class *clasp = callee->getClass();
-    JSFunction *fun = NULL;
-    if (clasp == &js_FunctionClass) {
-        fun = callee->getFunctionPrivate();
-        if (fun->isConstructor()) {
-            args.thisv().setMagicWithObjectOrNullPayload(NULL);
-            return CallJSNativeConstructor(cx, fun->u.n.native, args.argc(), args.base());
-        }
-    } else if (clasp->construct) {
-        if (!cx->markTypeCallerUnexpected(types::TYPE_UNKNOWN))
-            return false;
-        args.thisv().setMagicWithObjectOrNullPayload(NULL);
-        return CallJSNativeConstructor(cx, clasp->construct, args.argc(), args.base());
-    }
-=======
     if (args.calleev().isObject()) {
         JSObject *callee = &args.callee();
         Class *clasp = callee->getClass();
         if (clasp == &js_FunctionClass) {
             JSFunction *fun = callee->getFunctionPrivate();
->>>>>>> eb0b2490
 
             if (fun->isConstructor()) {
                 args.thisv().setMagicWithObjectOrNullPayload(NULL);
@@ -1390,6 +1275,8 @@
             return true;
         }
         if (clasp->construct) {
+            if (!cx->markTypeCallerUnexpected(types::TYPE_UNKNOWN))
+                return false;
             args.thisv().setMagicWithObjectOrNullPayload(NULL);
             return CallJSNativeConstructor(cx, clasp->construct, args.argc(), args.base());
         }
@@ -2285,7 +2172,7 @@
  * types of the pushed values are consistent with type inference information.
  */
 static inline void
-TypeCheckNextBytecode(JSContext *cx, JSScript *script, unsigned n, const JSFrameRegs &regs)
+TypeCheckNextBytecode(JSContext *cx, JSScript *script, unsigned n, const FrameRegs &regs)
 {
 #ifdef DEBUG
     if (cx->typeInferenceEnabled() &&
@@ -2600,29 +2487,9 @@
             ENABLE_INTERRUPTS();                                              \
     JS_END_MACRO
 
-<<<<<<< HEAD
     /* Repoint cx->regs to a local variable for faster access. */
-    JSFrameRegs regs = *cx->regs;
+    FrameRegs regs = cx->regs();
     PreserveRegsGuard interpGuard(cx, regs);
-=======
-    FrameRegs regs = cx->regs();
-
-    /* Repoint cx->regs to a local variable for faster access. */
-    struct InterpExitGuard {
-        JSContext *cx;
-        const FrameRegs &regs;
-        FrameRegs *prevContextRegs;
-        InterpExitGuard(JSContext *cx, FrameRegs &regs)
-          : cx(cx), regs(regs), prevContextRegs(&cx->regs()) {
-            cx->stack.repointRegs(&regs);
-        }
-        ~InterpExitGuard() {
-            JS_ASSERT(&cx->regs() == &regs);
-            *prevContextRegs = regs;
-            cx->stack.repointRegs(prevContextRegs);
-        }
-    } interpGuard(cx, regs);
->>>>>>> eb0b2490
 
     /* Copy in hot values that change infrequently. */
     JSRuntime *const rt = cx->runtime;
@@ -2686,16 +2553,12 @@
 
     /* Don't call the script prologue if executing between Method and Trace JIT. */
     if (interpMode == JSINTERP_NORMAL) {
-<<<<<<< HEAD
-        JS_ASSERT_IF(!regs.fp->isGeneratorFrame(), regs.pc == script->code);
-        bool newType = regs.fp->isConstructing() && cx->typeInferenceEnabled() &&
-            regs.fp->prev() && regs.fp->prev()->isScriptFrame() &&
-            UseNewType(cx, regs.fp->prev()->script(), regs.fp->prev()->pc(cx));
-        if (!ScriptPrologueOrGeneratorResume(cx, regs.fp, newType))
-=======
-        JS_ASSERT_IF(!regs.fp()->isGeneratorFrame(), regs.pc == script->code);
-        if (!ScriptPrologueOrGeneratorResume(cx, regs.fp()))
->>>>>>> eb0b2490
+        StackFrame *fp = regs.fp();
+        JS_ASSERT_IF(!fp->isGeneratorFrame(), regs.pc == script->code);
+        bool newType = fp->isConstructing() && cx->typeInferenceEnabled() &&
+            fp->prev() && fp->prev()->isScriptFrame() &&
+            UseNewType(cx, fp->prev()->script(), fp->prev()->pc(cx));
+        if (!ScriptPrologueOrGeneratorResume(cx, fp, newType))
             goto error;
     }
 
@@ -4245,39 +4108,6 @@
 }
 END_CASE(JSOP_UNBRANDTHIS)
 
-<<<<<<< HEAD
-=======
-{
-    JSObject *obj;
-    Value *vp;
-    jsint i;
-
-BEGIN_CASE(JSOP_GETTHISPROP)
-    if (!ComputeThis(cx, regs.fp()))
-        goto error;
-    i = 0;
-    PUSH_COPY(regs.fp()->thisValue());
-    goto do_getprop_body;
-
-BEGIN_CASE(JSOP_GETARGPROP)
-{
-    i = ARGNO_LEN;
-    uint32 slot = GET_ARGNO(regs.pc);
-    JS_ASSERT(slot < regs.fp()->numFormalArgs());
-    PUSH_COPY(argv[slot]);
-    goto do_getprop_body;
-}
-
-BEGIN_CASE(JSOP_GETLOCALPROP)
-{
-    i = SLOTNO_LEN;
-    uint32 slot = GET_SLOTNO(regs.pc);
-    JS_ASSERT(slot < script->nslots);
-    PUSH_COPY(regs.fp()->slots()[slot]);
-    goto do_getprop_body;
-}
-
->>>>>>> eb0b2490
 BEGIN_CASE(JSOP_GETPROP)
 BEGIN_CASE(JSOP_GETXPROP)
 BEGIN_CASE(JSOP_LENGTH)
@@ -4286,7 +4116,6 @@
     do {
         Value *vp = &regs.sp[-1];
 
-<<<<<<< HEAD
         if (op == JSOP_LENGTH) {
             /* Optimize length accesses on strings, arrays, and arguments. */
             if (vp->isString()) {
@@ -4306,49 +4135,6 @@
                     rval = Int32Value(int32_t(length));
                     break;
                 }
-=======
-    {
-        Value rval;
-        do {
-            /*
-             * We do not impose the method read barrier if in an imacro,
-             * assuming any property gets it does (e.g., for 'toString'
-             * from JSOP_NEW) will not be leaked to the calling script.
-             */
-            JSObject *aobj = js_GetProtoIfDenseArray(obj);
-
-            PropertyCacheEntry *entry;
-            JSObject *obj2;
-            JSAtom *atom;
-            JS_PROPERTY_CACHE(cx).test(cx, regs.pc, aobj, obj2, entry, atom);
-            if (!atom) {
-                ASSERT_VALID_PROPERTY_CACHE_HIT(i, aobj, obj2, entry);
-                if (entry->vword.isFunObj()) {
-                    rval.setObject(entry->vword.toFunObj());
-                } else if (entry->vword.isSlot()) {
-                    uint32 slot = entry->vword.toSlot();
-                    rval = obj2->nativeGetSlot(slot);
-                } else {
-                    JS_ASSERT(entry->vword.isShape());
-                    const Shape *shape = entry->vword.toShape();
-                    NATIVE_GET(cx, obj, obj2, shape,
-                               regs.fp()->hasImacropc() ? JSGET_NO_METHOD_BARRIER : JSGET_METHOD_BARRIER,
-                               &rval);
-                }
-                break;
-            }
-
-            jsid id = ATOM_TO_JSID(atom);
-            if (JS_LIKELY(!aobj->getOps()->getProperty)
-                ? !js_GetPropertyHelper(cx, obj, id,
-                                        (regs.fp()->hasImacropc() ||
-                                         regs.pc[JSOP_GETPROP_LENGTH + i] == JSOP_IFEQ)
-                                        ? JSGET_CACHE_RESULT | JSGET_NO_METHOD_BARRIER
-                                        : JSGET_CACHE_RESULT | JSGET_METHOD_BARRIER,
-                                        &rval)
-                : !obj->getProperty(cx, id, &rval)) {
-                goto error;
->>>>>>> eb0b2490
             }
         }
 
@@ -4376,7 +4162,7 @@
                 JS_ASSERT(entry->vword.isShape());
                 const Shape *shape = entry->vword.toShape();
                 NATIVE_GET(cx, obj, obj2, shape,
-                           regs.fp->hasImacropc() ? JSGET_NO_METHOD_BARRIER : JSGET_METHOD_BARRIER,
+                           regs.fp()->hasImacropc() ? JSGET_NO_METHOD_BARRIER : JSGET_METHOD_BARRIER,
                            &rval);
             }
             break;
@@ -4385,7 +4171,7 @@
         jsid id = ATOM_TO_JSID(atom);
         if (JS_LIKELY(!aobj->getOps()->getProperty)
             ? !js_GetPropertyHelper(cx, obj, id,
-                                    (regs.fp->hasImacropc() ||
+                                    (regs.fp()->hasImacropc() ||
                                      regs.pc[JSOP_GETPROP_LENGTH] == JSOP_IFEQ)
                                     ? JSGET_CACHE_RESULT | JSGET_NO_METHOD_BARRIER
                                     : JSGET_CACHE_RESULT | JSGET_METHOD_BARRIER,
@@ -4846,13 +4632,8 @@
      */
     if (IsFunctionObject(vp[0], &callee)) {
         newfun = callee->getFunctionPrivate();
-<<<<<<< HEAD
-        if (newfun->isInterpreted()) {
+        if (newfun->isInterpretedConstructor()) {
             bool newType = cx->typeInferenceEnabled() && UseNewType(cx, script, regs.pc);
-
-=======
-        if (newfun->isInterpretedConstructor()) {
->>>>>>> eb0b2490
             if (newfun->u.i.script->isEmpty()) {
                 JSObject *obj2 = js_CreateThisForFunction(cx, callee, newType);
                 if (!obj2)
@@ -4920,10 +4701,10 @@
                 goto error;
             }
 
-            if (!cx->typeMonitorCall(CallArgsFromVp(argc, vp), flags & JSFRAME_CONSTRUCTING))
+            if (!cx->typeMonitorCall(CallArgsFromVp(argc, vp), flags & StackFrame::CONSTRUCTING))
                 goto error;
 
-            bool newType = (flags & JSFRAME_CONSTRUCTING) &&
+            bool newType = (flags & StackFrame::CONSTRUCTING) &&
                 cx->typeInferenceEnabled() && UseNewType(cx, script, regs.pc);
 
             /* Get pointer to new frame/slots, prepare arguments. */
@@ -4973,11 +4754,7 @@
             }
 #endif
 
-<<<<<<< HEAD
-            if (!ScriptPrologue(cx, regs.fp, newType))
-=======
-            if (!ScriptPrologue(cx, regs.fp()))
->>>>>>> eb0b2490
+            if (!ScriptPrologue(cx, regs.fp(), newType))
                 goto error;
 
             CHECK_INTERRUPT_HANDLER();
@@ -6913,13 +6690,9 @@
     uint32 slot = GET_UINT16(regs.pc);
     JS_ASSERT(script->nfixed <= slot);
     JS_ASSERT(slot < script->nslots);
-<<<<<<< HEAD
-    JSObject *obj = &regs.fp->slots()[slot].toObject();
+    JSObject *obj = &regs.fp()->slots()[slot].toObject();
     if (!cx->typeMonitorAssign(obj, JSID_VOID, regs.sp[-1]))
         goto error;
-=======
-    JSObject *obj = &regs.fp()->slots()[slot].toObject();
->>>>>>> eb0b2490
     if (!js_ArrayCompPush(cx, obj, regs.sp[-1]))
         goto error;
     regs.sp--;
