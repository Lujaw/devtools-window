/* -*- Mode: c++; c-basic-offset: 4; tab-width: 40; indent-tabs-mode: nil -*- */
/* vim: set ts=40 sw=4 et tw=99: */
/* This Source Code Form is subject to the terms of the Mozilla Public
 * License, v. 2.0. If a copy of the MPL was not distributed with this
 * file, You can obtain one at http://mozilla.org/MPL/2.0/. */

#include "jsapi.h"
#include "jsautooplen.h"
#include "jsbool.h"
#include "jsdate.h"
#include "jsexn.h"
#include "jsfriendapi.h"
#include "jsgc.h"
#include "jsinfer.h"
#include "jsmath.h"
#include "jsnum.h"
#include "jsobj.h"
#include "jsscript.h"
#include "jscntxt.h"
#include "jsscope.h"
#include "jsstr.h"
#include "jsiter.h"

#include "ion/Ion.h"
#include "ion/IonCompartment.h"
#include "frontend/TokenStream.h"
#include "gc/Marking.h"
#include "js/MemoryMetrics.h"
#include "methodjit/MethodJIT.h"
#include "methodjit/Retcon.h"
#ifdef JS_METHODJIT
# include "assembler/assembler/MacroAssembler.h"
#endif

#include "jsatominlines.h"
#include "jsgcinlines.h"
#include "jsinferinlines.h"
#include "jsobjinlines.h"
#include "jsscriptinlines.h"
#include "vm/Stack-inl.h"

#ifdef JS_HAS_XML_SUPPORT
#include "jsxml.h"
#endif

#ifdef __SUNPRO_CC
#include <alloca.h>
#endif

using namespace js;
using namespace js::types;
using namespace js::analyze;

static inline jsid
id_prototype(JSContext *cx) {
    return NameToId(cx->runtime->atomState.classPrototypeAtom);
}

static inline jsid
id_arguments(JSContext *cx) {
    return NameToId(cx->runtime->atomState.argumentsAtom);
}

static inline jsid
id_length(JSContext *cx) {
    return NameToId(cx->runtime->atomState.lengthAtom);
}

static inline jsid
id___proto__(JSContext *cx) {
    return NameToId(cx->runtime->atomState.protoAtom);
}

static inline jsid
id_constructor(JSContext *cx) {
    return NameToId(cx->runtime->atomState.constructorAtom);
}

static inline jsid
id_caller(JSContext *cx) {
    return NameToId(cx->runtime->atomState.callerAtom);
}

static inline jsid
id_toString(JSContext *cx)
{
    return NameToId(cx->runtime->atomState.toStringAtom);
}

static inline jsid
id_toSource(JSContext *cx)
{
    return NameToId(cx->runtime->atomState.toSourceAtom);
}

#ifdef DEBUG
const char *
types::TypeIdStringImpl(jsid id)
{
    if (JSID_IS_VOID(id))
        return "(index)";
    if (JSID_IS_EMPTY(id))
        return "(new)";
    static char bufs[4][100];
    static unsigned which = 0;
    which = (which + 1) & 3;
    PutEscapedString(bufs[which], 100, JSID_TO_FLAT_STRING(id), 0);
    return bufs[which];
}
#endif

/////////////////////////////////////////////////////////////////////
// Logging
/////////////////////////////////////////////////////////////////////

static bool InferSpewActive(SpewChannel channel)
{
    static bool active[SPEW_COUNT];
    static bool checked = false;
    if (!checked) {
        checked = true;
        PodArrayZero(active);
        const char *env = getenv("INFERFLAGS");
        if (!env)
            return false;
        if (strstr(env, "ops"))
            active[ISpewOps] = true;
        if (strstr(env, "result"))
            active[ISpewResult] = true;
        if (strstr(env, "full")) {
            for (unsigned i = 0; i < SPEW_COUNT; i++)
                active[i] = true;
        }
    }
    return active[channel];
}

#ifdef DEBUG

static bool InferSpewColorable()
{
    /* Only spew colors on xterm-color to not screw up emacs. */
    static bool colorable = false;
    static bool checked = false;
    if (!checked) {
        checked = true;
        const char *env = getenv("TERM");
        if (!env)
            return false;
        if (strcmp(env, "xterm-color") == 0 || strcmp(env, "xterm-256color") == 0)
            colorable = true;
    }
    return colorable;
}

const char *
types::InferSpewColorReset()
{
    if (!InferSpewColorable())
        return "";
    return "\x1b[0m";
}

const char *
types::InferSpewColor(TypeConstraint *constraint)
{
    /* Type constraints are printed out using foreground colors. */
    static const char *colors[] = { "\x1b[31m", "\x1b[32m", "\x1b[33m",
                                    "\x1b[34m", "\x1b[35m", "\x1b[36m",
                                    "\x1b[37m" };
    if (!InferSpewColorable())
        return "";
    return colors[DefaultHasher<TypeConstraint *>::hash(constraint) % 7];
}

const char *
types::InferSpewColor(TypeSet *types)
{
    /* Type sets are printed out using bold colors. */
    static const char *colors[] = { "\x1b[1;31m", "\x1b[1;32m", "\x1b[1;33m",
                                    "\x1b[1;34m", "\x1b[1;35m", "\x1b[1;36m",
                                    "\x1b[1;37m" };
    if (!InferSpewColorable())
        return "";
    return colors[DefaultHasher<TypeSet *>::hash(types) % 7];
}

const char *
types::TypeString(Type type)
{
    if (type.isPrimitive()) {
        switch (type.primitive()) {
          case JSVAL_TYPE_UNDEFINED:
            return "void";
          case JSVAL_TYPE_NULL:
            return "null";
          case JSVAL_TYPE_BOOLEAN:
            return "bool";
          case JSVAL_TYPE_INT32:
            return "int";
          case JSVAL_TYPE_DOUBLE:
            return "float";
          case JSVAL_TYPE_STRING:
            return "string";
          case JSVAL_TYPE_MAGIC:
            return "lazyargs";
          default:
            JS_NOT_REACHED("Bad type");
            return "";
        }
    }
    if (type.isUnknown())
        return "unknown";
    if (type.isAnyObject())
        return " object";

    static char bufs[4][40];
    static unsigned which = 0;
    which = (which + 1) & 3;

    if (type.isSingleObject())
        JS_snprintf(bufs[which], 40, "<0x%p>", (void *) type.singleObject());
    else
        JS_snprintf(bufs[which], 40, "[0x%p]", (void *) type.typeObject());

    return bufs[which];
}

const char *
types::TypeObjectString(TypeObject *type)
{
    return TypeString(Type::ObjectType(type));
}

unsigned JSScript::id() {
    if (!id_) {
        id_ = ++compartment()->types.scriptCount;
        InferSpew(ISpewOps, "script #%u: %p %s:%d",
                  id_, this, filename ? filename : "<null>", lineno);
    }
    return id_;
}

void
types::InferSpew(SpewChannel channel, const char *fmt, ...)
{
    if (!InferSpewActive(channel))
        return;

    va_list ap;
    va_start(ap, fmt);
    fprintf(stdout, "[infer] ");
    vfprintf(stdout, fmt, ap);
    fprintf(stdout, "\n");
    va_end(ap);
}

bool
types::TypeHasProperty(JSContext *cx, TypeObject *obj, jsid id, const Value &value)
{
    /*
     * Check the correctness of the type information in the object's property
     * against an actual value.
     */
    if (cx->typeInferenceEnabled() && !obj->unknownProperties() && !value.isUndefined()) {
        id = MakeTypeId(cx, id);

        /* Watch for properties which inference does not monitor. */
        if (id == id___proto__(cx) || id == id_constructor(cx) || id == id_caller(cx))
            return true;

        /*
         * If we called in here while resolving a type constraint, we may be in the
         * middle of resolving a standard class and the type sets will not be updated
         * until the outer TypeSet::add finishes.
         */
        if (cx->compartment->types.pendingCount)
            return true;

        Type type = GetValueType(cx, value);

        AutoEnterTypeInference enter(cx);

        /*
         * We don't track types for properties inherited from prototypes which
         * haven't yet been accessed during analysis of the inheriting object.
         * Don't do the property instantiation now.
         */
        TypeSet *types = obj->maybeGetProperty(cx, id);
        if (!types)
            return true;

        /*
         * If the types inherited from prototypes are not being propagated into
         * this set (because we haven't analyzed code which accesses the
         * property), skip.
         */
        if (!types->hasPropagatedProperty())
            return true;

        if (!types->hasType(type)) {
            TypeFailure(cx, "Missing type in object %s %s: %s",
                        TypeObjectString(obj), TypeIdString(id), TypeString(type));
        }
    }
    return true;
}

#endif

void
types::TypeFailure(JSContext *cx, const char *fmt, ...)
{
    char msgbuf[1024]; /* Larger error messages will be truncated */
    char errbuf[1024];

    va_list ap;
    va_start(ap, fmt);
    JS_vsnprintf(errbuf, sizeof(errbuf), fmt, ap);
    va_end(ap);

    JS_snprintf(msgbuf, sizeof(msgbuf), "[infer failure] %s", errbuf);

    /* Dump type state, even if INFERFLAGS is unset. */
    cx->compartment->types.print(cx, true);

    MOZ_ReportAssertionFailure(msgbuf, __FILE__, __LINE__);
    MOZ_CRASH();
}

/////////////////////////////////////////////////////////////////////
// TypeSet
/////////////////////////////////////////////////////////////////////

TypeSet *
TypeSet::make(JSContext *cx, const char *name)
{
    JS_ASSERT(cx->compartment->activeInference);

    TypeSet *res = cx->typeLifoAlloc().new_<TypeSet>();
    if (!res) {
        cx->compartment->types.setPendingNukeTypes(cx);
        return NULL;
    }

    InferSpew(ISpewOps, "typeSet: %sT%p%s intermediate %s",
              InferSpewColor(res), res, InferSpewColorReset(),
              name);

    return res;
}

inline void
TypeSet::add(JSContext *cx, TypeConstraint *constraint, bool callExisting)
{
    if (!constraint) {
        /* OOM failure while constructing the constraint. */
        cx->compartment->types.setPendingNukeTypes(cx);
        return;
    }

    JS_ASSERT(cx->compartment->activeInference);

    InferSpew(ISpewOps, "addConstraint: %sT%p%s %sC%p%s %s",
              InferSpewColor(this), this, InferSpewColorReset(),
              InferSpewColor(constraint), constraint, InferSpewColorReset(),
              constraint->kind());

    JS_ASSERT(constraint->next == NULL);
    constraint->next = constraintList;
    constraintList = constraint;

    if (!callExisting)
        return;

    /* If any type is possible, there's no need to worry about specifics. */
    if (flags & TYPE_FLAG_UNKNOWN) {
        cx->compartment->types.addPending(cx, constraint, this, Type::UnknownType());
    } else {
        /* Enqueue type set members stored as bits. */
        for (TypeFlags flag = 1; flag < TYPE_FLAG_ANYOBJECT; flag <<= 1) {
            if (flags & flag) {
                Type type = Type::PrimitiveType(TypeFlagPrimitive(flag));
                cx->compartment->types.addPending(cx, constraint, this, type);
            }
        }

        /* If any object is possible, skip specifics. */
        if (flags & TYPE_FLAG_ANYOBJECT) {
            cx->compartment->types.addPending(cx, constraint, this, Type::AnyObjectType());
        } else {
            /* Enqueue specific object types. */
            unsigned count = getObjectCount();
            for (unsigned i = 0; i < count; i++) {
                TypeObjectKey *object = getObject(i);
                if (object)
                    cx->compartment->types.addPending(cx, constraint, this,
                                                      Type::ObjectType(object));
            }
        }
    }

    cx->compartment->types.resolvePending(cx);
}

void
TypeSet::print(JSContext *cx)
{
    if (flags & TYPE_FLAG_OWN_PROPERTY)
        printf(" [own]");
    if (flags & TYPE_FLAG_CONFIGURED_PROPERTY)
        printf(" [configured]");

    if (isDefiniteProperty())
        printf(" [definite:%d]", definiteSlot());

    if (baseFlags() == 0 && !baseObjectCount()) {
        printf(" missing");
        return;
    }

    if (flags & TYPE_FLAG_UNKNOWN)
        printf(" unknown");
    if (flags & TYPE_FLAG_ANYOBJECT)
        printf(" object");

    if (flags & TYPE_FLAG_UNDEFINED)
        printf(" void");
    if (flags & TYPE_FLAG_NULL)
        printf(" null");
    if (flags & TYPE_FLAG_BOOLEAN)
        printf(" bool");
    if (flags & TYPE_FLAG_INT32)
        printf(" int");
    if (flags & TYPE_FLAG_DOUBLE)
        printf(" float");
    if (flags & TYPE_FLAG_STRING)
        printf(" string");
    if (flags & TYPE_FLAG_LAZYARGS)
        printf(" lazyargs");

    uint32_t objectCount = baseObjectCount();
    if (objectCount) {
        printf(" object[%u]", objectCount);

        unsigned count = getObjectCount();
        for (unsigned i = 0; i < count; i++) {
            TypeObjectKey *object = getObject(i);
            if (object)
                printf(" %s", TypeString(Type::ObjectType(object)));
        }
    }
}

bool
TypeSet::propertyNeedsBarrier(JSContext *cx, jsid id)
{
    id = MakeTypeId(cx, id);

    if (unknownObject())
        return true;

    for (unsigned i = 0; i < getObjectCount(); i++) {
        if (getSingleObject(i))
            return true;

        if (types::TypeObject *otype = getTypeObject(i)) {
            if (otype->unknownProperties())
                return true;

            if (types::TypeSet *propTypes = otype->maybeGetProperty(cx, id)) {
                if (propTypes->needsBarrier(cx))
                    return true;
            }
        }
    }

    addFreeze(cx);
    return false;
}

/////////////////////////////////////////////////////////////////////
// TypeSet constraints
/////////////////////////////////////////////////////////////////////

/* Standard subset constraint, propagate all types from one set to another. */
class TypeConstraintSubset : public TypeConstraint
{
public:
    TypeSet *target;

    TypeConstraintSubset(TypeSet *target)
        : TypeConstraint("subset"), target(target)
    {
        JS_ASSERT(target);
    }

    void newType(JSContext *cx, TypeSet *source, Type type)
    {
        /* Basic subset constraint, move all types to the target. */
        target->addType(cx, type);
    }
};

void
TypeSet::addSubset(JSContext *cx, TypeSet *target)
{
    add(cx, cx->typeLifoAlloc().new_<TypeConstraintSubset>(target));
}

/* Constraints for reads/writes on object properties. */
class TypeConstraintProp : public TypeConstraint
{
public:
    JSScript *script;
    jsbytecode *pc;

    /*
     * If assign is true, the target is used to update a property of the object.
     * If assign is false, the target is assigned the value of the property.
     */
    bool assign;
    TypeSet *target;

    /* Property being accessed. */
    jsid id;

    TypeConstraintProp(JSScript *script, jsbytecode *pc,
                       TypeSet *target, jsid id, bool assign)
        : TypeConstraint("prop"), script(script), pc(pc),
          assign(assign), target(target), id(id)
    {
        JS_ASSERT(script && pc && target);
    }

    void newType(JSContext *cx, TypeSet *source, Type type);
};

void
TypeSet::addGetProperty(JSContext *cx, JSScript *script, jsbytecode *pc,
                        TypeSet *target, jsid id)
{
    add(cx, cx->typeLifoAlloc().new_<TypeConstraintProp>(script, pc, target, id, false));
}

void
TypeSet::addSetProperty(JSContext *cx, JSScript *script, jsbytecode *pc,
                        TypeSet *target, jsid id)
{
    add(cx, cx->typeLifoAlloc().new_<TypeConstraintProp>(script, pc, target, id, true));
}

/*
 * Constraints for updating the 'this' types of callees on CALLPROP/CALLELEM.
 * These are derived from the types on the properties themselves, rather than
 * those pushed in the 'this' slot at the call site, which allows us to retain
 * correlations between the type of the 'this' object and the associated
 * callee scripts at polymorphic call sites.
 */
class TypeConstraintCallProp : public TypeConstraint
{
public:
    JSScript *script;
    jsbytecode *callpc;

    /* Property being accessed. */
    jsid id;

    TypeConstraintCallProp(JSScript *script, jsbytecode *callpc, jsid id)
        : TypeConstraint("callprop"), script(script), callpc(callpc), id(id)
    {
        JS_ASSERT(script && callpc);
    }

    void newType(JSContext *cx, TypeSet *source, Type type);
};

void
TypeSet::addCallProperty(JSContext *cx, JSScript *script, jsbytecode *pc, jsid id)
{
    /*
     * For calls which will go through JSOP_NEW, don't add any constraints to
     * modify the 'this' types of callees. The initial 'this' value will be
     * outright ignored.
     */
    jsbytecode *callpc = script->analysis()->getCallPC(pc);
    if (JSOp(*callpc) == JSOP_NEW)
        return;

    add(cx, cx->typeLifoAlloc().new_<TypeConstraintCallProp>(script, callpc, id));
}

/*
 * Constraints for generating 'set' property constraints on a SETELEM only if
 * the element type may be a number. For SETELEM we only account for integer
 * indexes, and if the element cannot be an integer (e.g. it must be a string)
 * then we lose precision by treating it like one.
 */
class TypeConstraintSetElement : public TypeConstraint
{
public:
    JSScript *script;
    jsbytecode *pc;

    TypeSet *objectTypes;
    TypeSet *valueTypes;

    TypeConstraintSetElement(JSScript *script, jsbytecode *pc,
                             TypeSet *objectTypes, TypeSet *valueTypes)
        : TypeConstraint("setelement"), script(script), pc(pc),
          objectTypes(objectTypes), valueTypes(valueTypes)
    {
        JS_ASSERT(script && pc);
    }

    void newType(JSContext *cx, TypeSet *source, Type type);
};

void
TypeSet::addSetElement(JSContext *cx, JSScript *script, jsbytecode *pc,
                       TypeSet *objectTypes, TypeSet *valueTypes)
{
    add(cx, cx->typeLifoAlloc().new_<TypeConstraintSetElement>(script, pc, objectTypes,
                                                               valueTypes));
}

/*
 * Constraints for watching call edges as they are discovered and invoking native
 * function handlers, adding constraints for arguments, receiver objects and the
 * return value, and updating script foundOffsets.
 */
class TypeConstraintCall : public TypeConstraint
{
public:
    /* Call site being tracked. */
    TypeCallsite *callsite;

    TypeConstraintCall(TypeCallsite *callsite)
        : TypeConstraint("call"), callsite(callsite)
    {}

    void newType(JSContext *cx, TypeSet *source, Type type);
};

void
TypeSet::addCall(JSContext *cx, TypeCallsite *site)
{
    add(cx, cx->typeLifoAlloc().new_<TypeConstraintCall>(site));
}

/* Constraints for arithmetic operations. */
class TypeConstraintArith : public TypeConstraint
{
public:
    JSScript *script;
    jsbytecode *pc;

    /* Type set receiving the result of the arithmetic. */
    TypeSet *target;

    /* For addition operations, the other operand. */
    TypeSet *other;

    TypeConstraintArith(JSScript *script, jsbytecode *pc, TypeSet *target, TypeSet *other)
        : TypeConstraint("arith"), script(script), pc(pc), target(target), other(other)
    {
        JS_ASSERT(target);
    }

    void newType(JSContext *cx, TypeSet *source, Type type);
};

void
TypeSet::addArith(JSContext *cx, JSScript *script, jsbytecode *pc, TypeSet *target, TypeSet *other)
{
    add(cx, cx->typeLifoAlloc().new_<TypeConstraintArith>(script, pc, target, other));
}

/* Subset constraint which transforms primitive values into appropriate objects. */
class TypeConstraintTransformThis : public TypeConstraint
{
public:
    JSScript *script;
    TypeSet *target;

    TypeConstraintTransformThis(JSScript *script, TypeSet *target)
        : TypeConstraint("transformthis"), script(script), target(target)
    {}

    void newType(JSContext *cx, TypeSet *source, Type type);
};

void
TypeSet::addTransformThis(JSContext *cx, JSScript *script, TypeSet *target)
{
    add(cx, cx->typeLifoAlloc().new_<TypeConstraintTransformThis>(script, target));
}

/*
 * Constraint which adds a particular type to the 'this' types of all
 * discovered scripted functions.
 */
class TypeConstraintPropagateThis : public TypeConstraint
{
public:
    JSScript *script;
    jsbytecode *callpc;
    Type type;
    TypeSet *types;

    TypeConstraintPropagateThis(JSScript *script, jsbytecode *callpc, Type type, TypeSet *types)
        : TypeConstraint("propagatethis"), script(script), callpc(callpc), type(type), types(types)
    {}

    void newType(JSContext *cx, TypeSet *source, Type type);
};

void
TypeSet::addPropagateThis(JSContext *cx, JSScript *script, jsbytecode *pc, Type type, TypeSet *types)
{
    /* Don't add constraints when the call will be 'new' (see addCallProperty). */
    jsbytecode *callpc = script->analysis()->getCallPC(pc);
    if (JSOp(*callpc) == JSOP_NEW)
        return;

    add(cx, cx->typeLifoAlloc().new_<TypeConstraintPropagateThis>(script, callpc, type, types));
}

/* Subset constraint which filters out primitive types. */
class TypeConstraintFilterPrimitive : public TypeConstraint
{
public:
    TypeSet *target;
    TypeSet::FilterKind filter;

    TypeConstraintFilterPrimitive(TypeSet *target, TypeSet::FilterKind filter)
        : TypeConstraint("filter"), target(target), filter(filter)
    {}

    void newType(JSContext *cx, TypeSet *source, Type type)
    {
        switch (filter) {
          case TypeSet::FILTER_ALL_PRIMITIVES:
            if (type.isPrimitive())
                return;
            break;

          case TypeSet::FILTER_NULL_VOID:
            if (type.isPrimitive(JSVAL_TYPE_NULL) || type.isPrimitive(JSVAL_TYPE_UNDEFINED))
                return;
            break;

          case TypeSet::FILTER_VOID:
            if (type.isPrimitive(JSVAL_TYPE_UNDEFINED))
                return;
            break;

          default:
            JS_NOT_REACHED("Bad filter");
        }

        target->addType(cx, type);
    }
};

void
TypeSet::addFilterPrimitives(JSContext *cx, TypeSet *target, FilterKind filter)
{
    add(cx, cx->typeLifoAlloc().new_<TypeConstraintFilterPrimitive>(target, filter));
}

/* If id is a normal slotful 'own' property of an object, get its shape. */
static inline Shape *
GetSingletonShape(JSContext *cx, JSObject *obj, jsid id)
{
    if (!obj->isNative())
        return NULL;
    Shape *shape = obj->nativeLookup(cx, id);
    if (shape && shape->hasDefaultGetter() && shape->hasSlot())
        return shape;
    return NULL;
}

void
ScriptAnalysis::pruneTypeBarriers(JSContext *cx, uint32_t offset)
{
    TypeBarrier **pbarrier = &getCode(offset).typeBarriers;
    while (*pbarrier) {
        TypeBarrier *barrier = *pbarrier;
        if (barrier->target->hasType(barrier->type)) {
            /* Barrier is now obsolete, it can be removed. */
            *pbarrier = barrier->next;
            continue;
        }
        if (barrier->singleton) {
            JS_ASSERT(barrier->type.isPrimitive(JSVAL_TYPE_UNDEFINED));
            Shape *shape = GetSingletonShape(cx, barrier->singleton, barrier->singletonId);
            if (shape && !barrier->singleton->nativeGetSlot(shape->slot()).isUndefined()) {
                /*
                 * When we analyzed the script the singleton had an 'own'
                 * property which was undefined (probably a 'var' variable
                 * added to a global object), but now it is defined. The only
                 * way it can become undefined again is if an explicit assign
                 * or deletion on the property occurs, which will update the
                 * type set for the property directly and trigger construction
                 * of a normal type barrier.
                 */
                *pbarrier = barrier->next;
                continue;
            }
        }
        pbarrier = &barrier->next;
    }
}

/*
 * Cheesy limit on the number of objects we will tolerate in an observed type
 * set before refusing to add new type barriers for objects.
 * :FIXME: this heuristic sucks, and doesn't handle calls.
 */
static const uint32_t BARRIER_OBJECT_LIMIT = 10;

void ScriptAnalysis::breakTypeBarriers(JSContext *cx, uint32_t offset, bool all)
{
    pruneTypeBarriers(cx, offset);

    bool resetResolving = !cx->compartment->types.resolving;
    if (resetResolving)
        cx->compartment->types.resolving = true;

    TypeBarrier **pbarrier = &getCode(offset).typeBarriers;
    while (*pbarrier) {
        TypeBarrier *barrier = *pbarrier;
        if (barrier->target->hasType(barrier->type) ) {
            /*
             * Barrier is now obsolete, it can be removed. This is not
             * redundant with the pruneTypeBarriers() call above, as breaking
             * previous type barriers may have modified the target type set.
             */
            *pbarrier = barrier->next;
        } else if (all) {
            /* Force removal of the barrier. */
            barrier->target->addType(cx, barrier->type);
            *pbarrier = barrier->next;
        } else if (!barrier->type.isUnknown() &&
                   !barrier->type.isAnyObject() &&
                   barrier->type.isObject() &&
                   barrier->target->getObjectCount() >= BARRIER_OBJECT_LIMIT) {
            /* Maximum number of objects in the set exceeded. */
            barrier->target->addType(cx, barrier->type);
            *pbarrier = barrier->next;
        } else {
            pbarrier = &barrier->next;
        }
    }

    if (resetResolving) {
        cx->compartment->types.resolving = false;
        cx->compartment->types.resolvePending(cx);
    }
}

void ScriptAnalysis::breakTypeBarriersSSA(JSContext *cx, const SSAValue &v)
{
    if (v.kind() != SSAValue::PUSHED)
        return;

    uint32_t offset = v.pushedOffset();
    if (JSOp(script->code[offset]) == JSOP_GETPROP)
        breakTypeBarriersSSA(cx, poppedValue(offset, 0));

    breakTypeBarriers(cx, offset, true);
}

/*
 * Subset constraint for property reads and argument passing which can add type
 * barriers on the read instead of passing types along.
 */
class TypeConstraintSubsetBarrier : public TypeConstraint
{
public:
    JSScript *script;
    jsbytecode *pc;
    TypeSet *target;

    TypeConstraintSubsetBarrier(JSScript *script, jsbytecode *pc, TypeSet *target)
        : TypeConstraint("subsetBarrier"), script(script), pc(pc), target(target)
    {}

    void newType(JSContext *cx, TypeSet *source, Type type)
    {
        if (!target->hasType(type))
            script->analysis()->addTypeBarrier(cx, pc, target, type);
    }
};

void
TypeSet::addSubsetBarrier(JSContext *cx, JSScript *script, jsbytecode *pc, TypeSet *target)
{
    add(cx, cx->typeLifoAlloc().new_<TypeConstraintSubsetBarrier>(script, pc, target));
}

/////////////////////////////////////////////////////////////////////
// TypeConstraint
/////////////////////////////////////////////////////////////////////

/* Get the object to use for a property access on type. */
static inline TypeObject *
GetPropertyObject(JSContext *cx, JSScript *script, Type type)
{
    if (type.isTypeObject())
        return type.typeObject();

    /* Force instantiation of lazy types for singleton objects. */
    if (type.isSingleObject())
        return type.singleObject()->getType(cx);

    /*
     * Handle properties attached to primitive types, treating this access as a
     * read on the primitive's new object.
     */
    TypeObject *object = NULL;
    switch (type.primitive()) {

      case JSVAL_TYPE_INT32:
      case JSVAL_TYPE_DOUBLE:
        object = TypeScript::StandardType(cx, script, JSProto_Number);
        break;

      case JSVAL_TYPE_BOOLEAN:
        object = TypeScript::StandardType(cx, script, JSProto_Boolean);
        break;

      case JSVAL_TYPE_STRING:
        object = TypeScript::StandardType(cx, script, JSProto_String);
        break;

      default:
        /* undefined, null and lazy arguments do not have properties. */
        return NULL;
    }

    if (!object)
        cx->compartment->types.setPendingNukeTypes(cx);
    return object;
}

static inline bool
UsePropertyTypeBarrier(jsbytecode *pc)
{
    /*
     * At call opcodes, type barriers can only be added for the call bindings,
     * which TypeConstraintCall will add barrier constraints for directly.
     */
    uint32_t format = js_CodeSpec[*pc].format;
    return (format & JOF_TYPESET) && !(format & JOF_INVOKE);
}

static inline void
MarkPropertyAccessUnknown(JSContext *cx, JSScript *script, jsbytecode *pc, TypeSet *target)
{
    if (UsePropertyTypeBarrier(pc))
        script->analysis()->addTypeBarrier(cx, pc, target, Type::UnknownType());
    else
        target->addType(cx, Type::UnknownType());
}

/*
 * Handle a property access on a specific object. All property accesses go through
 * here, whether via x.f, x[f], or global name accesses.
 */
static inline void
PropertyAccess(JSContext *cx, JSScript *script_, jsbytecode *pc, TypeObject *object_,
               bool assign, TypeSet *target, jsid id)
{
    RootedScript script(cx, script_);
    Rooted<TypeObject*> object(cx, object_);

    /* Reads from objects with unknown properties are unknown, writes to such objects are ignored. */
    if (object->unknownProperties()) {
        if (!assign)
            MarkPropertyAccessUnknown(cx, script, pc, target);
        return;
    }

    /* Capture the effects of a standard property access. */
    TypeSet *types = object->getProperty(cx, id, assign);
    if (!types)
        return;
    if (assign) {
        target->addSubset(cx, types);
    } else {
        if (!types->hasPropagatedProperty())
            object->getFromPrototypes(cx, id, types);
        if (UsePropertyTypeBarrier(pc)) {
            types->addSubsetBarrier(cx, script, pc, target);
            if (object->singleton && !JSID_IS_VOID(id)) {
                /*
                 * Add a singleton type barrier on the object if it has an
                 * 'own' property which is currently undefined. We'll be able
                 * to remove the barrier after the property becomes defined,
                 * even if no undefined value is ever observed at pc.
                 */
                Shape *shape = GetSingletonShape(cx, object->singleton, id);
                if (shape && object->singleton->nativeGetSlot(shape->slot()).isUndefined())
                    script->analysis()->addSingletonTypeBarrier(cx, pc, target, object->singleton, id);
            }
        } else {
            types->addSubset(cx, target);
        }
    }
}

/* Whether the JSObject/TypeObject referent of an access on type cannot be determined. */
static inline bool
UnknownPropertyAccess(JSScript *script, Type type)
{
    return type.isUnknown()
        || type.isAnyObject()
        || (!type.isObject() && !script->hasGlobal());
}

void
TypeConstraintProp::newType(JSContext *cx, TypeSet *source, Type type)
{
    if (UnknownPropertyAccess(script, type)) {
        /*
         * Access on an unknown object. Reads produce an unknown result, writes
         * need to be monitored.
         */
        if (assign)
            cx->compartment->types.monitorBytecode(cx, script, pc - script->code);
        else
            MarkPropertyAccessUnknown(cx, script, pc, target);
        return;
    }

    if (type.isPrimitive(JSVAL_TYPE_MAGIC)) {
        /* Ignore cases which will be accounted for by the followEscapingArguments analysis. */
        if (assign || (id != JSID_VOID && id != id_length(cx)))
            return;

        if (id == JSID_VOID)
            MarkPropertyAccessUnknown(cx, script, pc, target);
        else
            target->addType(cx, Type::Int32Type());
        return;
    }

    TypeObject *object = GetPropertyObject(cx, script, type);
    if (object)
        PropertyAccess(cx, script, pc, object, assign, target, id);
}

void
TypeConstraintCallProp::newType(JSContext *cx, TypeSet *source, Type type)
{
    /*
     * For CALLPROP, we need to update not just the pushed types but also the
     * 'this' types of possible callees. If we can't figure out that set of
     * callees, monitor the call to make sure discovered callees get their
     * 'this' types updated.
     */

    if (UnknownPropertyAccess(script, type)) {
        cx->compartment->types.monitorBytecode(cx, script, callpc - script->code);
        return;
    }

    TypeObject *object = GetPropertyObject(cx, script, type);
    if (object) {
        if (object->unknownProperties()) {
            cx->compartment->types.monitorBytecode(cx, script, callpc - script->code);
        } else {
            TypeSet *types = object->getProperty(cx, id, false);
            if (!types)
                return;
            if (!types->hasPropagatedProperty())
                object->getFromPrototypes(cx, id, types);
            /* Bypass addPropagateThis, we already have the callpc. */
            types->add(cx, cx->typeLifoAlloc().new_<TypeConstraintPropagateThis>(
                            script, callpc, type, (TypeSet *) NULL));
        }
    }
}

void
TypeConstraintSetElement::newType(JSContext *cx, TypeSet *source, Type type)
{
    if (type.isUnknown() ||
        type.isPrimitive(JSVAL_TYPE_INT32) ||
        type.isPrimitive(JSVAL_TYPE_DOUBLE)) {
        objectTypes->addSetProperty(cx, script, pc, valueTypes, JSID_VOID);
    }
}

void
TypeConstraintCall::newType(JSContext *cx, TypeSet *source, Type type)
{
    JSScript *script = callsite->script;
    jsbytecode *pc = callsite->pc;

    if (type.isUnknown() || type.isAnyObject()) {
        /* Monitor calls on unknown functions. */
        cx->compartment->types.monitorBytecode(cx, script, pc - script->code);
        return;
    }

    JSFunction *callee = NULL;

    if (type.isSingleObject()) {
        JSObject *obj = type.singleObject();

        if (!obj->isFunction()) {
            /* Calls on non-functions are dynamically monitored. */
            return;
        }

        if (obj->toFunction()->isNative()) {
            /*
             * The return value and all side effects within native calls should
             * be dynamically monitored, except when the compiler is generating
             * specialized inline code or stub calls for a specific natives and
             * knows about the behavior of that native.
             */
            cx->compartment->types.monitorBytecode(cx, script, pc - script->code, true);

            /*
             * Add type constraints capturing the possible behavior of
             * specialized natives which operate on properties. :XXX: use
             * better factoring for both this and the compiler code itself
             * which specializes particular natives.
             */

            Native native = obj->toFunction()->native();

            if (native == js::array_push) {
                for (size_t i = 0; i < callsite->argumentCount; i++) {
                    callsite->thisTypes->addSetProperty(cx, script, pc,
                                                        callsite->argumentTypes[i], JSID_VOID);
                }
            }

            if (native == js::array_pop || native == js::array_shift)
                callsite->thisTypes->addGetProperty(cx, script, pc, callsite->returnTypes, JSID_VOID);

            if (native == js_Array) {
                TypeObject *res = TypeScript::InitObject(cx, script, pc, JSProto_Array);
                if (!res)
                    return;

                callsite->returnTypes->addType(cx, Type::ObjectType(res));

                if (callsite->argumentCount >= 2) {
                    for (unsigned i = 0; i < callsite->argumentCount; i++) {
                        PropertyAccess(cx, script, pc, res, true,
                                       callsite->argumentTypes[i], JSID_VOID);
                    }
                }
            }

            return;
        }

        callee = obj->toFunction();
    } else if (type.isTypeObject()) {
        callee = type.typeObject()->interpretedFunction;
        if (!callee)
            return;
    } else {
        /* Calls on non-objects are dynamically monitored. */
        return;
    }

    if (!callee->script()->ensureHasTypes(cx))
        return;

    unsigned nargs = callee->nargs;

    /* Add bindings for the arguments of the call. */
    for (unsigned i = 0; i < callsite->argumentCount && i < nargs; i++) {
        TypeSet *argTypes = callsite->argumentTypes[i];
        TypeSet *types = TypeScript::ArgTypes(callee->script(), i);
        argTypes->addSubsetBarrier(cx, script, pc, types);
    }

    /* Add void type for any formals in the callee not supplied at the call site. */
    for (unsigned i = callsite->argumentCount; i < nargs; i++) {
        TypeSet *types = TypeScript::ArgTypes(callee->script(), i);
        types->addType(cx, Type::UndefinedType());
    }

    TypeSet *thisTypes = TypeScript::ThisTypes(callee->script());
    TypeSet *returnTypes = TypeScript::ReturnTypes(callee->script());

    if (callsite->isNew) {
        /*
         * If the script does not return a value then the pushed value is the
         * new object (typical case). Note that we don't model construction of
         * the new value, which is done dynamically; we don't keep track of the
         * possible 'new' types for a given prototype type object.
         */
        thisTypes->addSubset(cx, callsite->returnTypes);
        returnTypes->addFilterPrimitives(cx, callsite->returnTypes,
                                         TypeSet::FILTER_ALL_PRIMITIVES);
    } else {
        /*
         * Add a binding for the return value of the call. We don't add a
         * binding for the receiver object, as this is done with PropagateThis
         * constraints added by the original JSOP_CALL* op. The type sets we
         * manipulate here have lost any correlations between particular types
         * in the 'this' and 'callee' sets, which we want to maintain for
         * polymorphic JSOP_CALLPROP invocations.
         */
        returnTypes->addSubset(cx, callsite->returnTypes);
    }
}

void
TypeConstraintPropagateThis::newType(JSContext *cx, TypeSet *source, Type type)
{
    if (type.isUnknown() || type.isAnyObject()) {
        /*
         * The callee is unknown, make sure the call is monitored so we pick up
         * possible this/callee correlations. This only comes into play for
         * CALLPROP, for other calls we are past the type barrier and a
         * TypeConstraintCall will also monitor the call.
         */
        cx->compartment->types.monitorBytecode(cx, script, callpc - script->code);
        return;
    }

    /* Ignore calls to natives, these will be handled by TypeConstraintCall. */
    JSFunction *callee = NULL;

    if (type.isSingleObject()) {
        JSObject *object = type.singleObject();
        if (!object->isFunction() || !object->toFunction()->isInterpreted())
            return;
        callee = object->toFunction();
    } else if (type.isTypeObject()) {
        TypeObject *object = type.typeObject();
        if (!object->interpretedFunction)
            return;
        callee = object->interpretedFunction;
    } else {
        /* Ignore calls to primitives, these will go through a stub. */
        return;
    }

    if (!callee->script()->ensureHasTypes(cx))
        return;

    TypeSet *thisTypes = TypeScript::ThisTypes(callee->script());
    if (this->types)
        this->types->addSubset(cx, thisTypes);
    else
        thisTypes->addType(cx, this->type);
}

void
TypeConstraintArith::newType(JSContext *cx, TypeSet *source, Type type)
{
    /*
     * We only model a subset of the arithmetic behavior that is actually
     * possible. The following need to be watched for at runtime:
     *
     * 1. Operations producing a double where no operand was a double.
     * 2. Operations producing a string where no operand was a string (addition only).
     * 3. Operations producing a value other than int/double/string.
     */
    if (other) {
        /*
         * Addition operation, consider these cases:
         *   {int,bool} x {int,bool} -> int
         *   double x {int,bool,double} -> double
         *   string x any -> string
         */
        if (type.isUnknown() || other->unknown()) {
            target->addType(cx, Type::UnknownType());
        } else if (type.isPrimitive(JSVAL_TYPE_DOUBLE)) {
            if (other->hasAnyFlag(TYPE_FLAG_UNDEFINED | TYPE_FLAG_NULL |
                                  TYPE_FLAG_INT32 | TYPE_FLAG_DOUBLE | TYPE_FLAG_BOOLEAN |
                                  TYPE_FLAG_ANYOBJECT)) {
                target->addType(cx, Type::DoubleType());
            } else if (other->getObjectCount() != 0) {
                TypeDynamicResult(cx, script, pc, Type::DoubleType());
            }
        } else if (type.isPrimitive(JSVAL_TYPE_STRING)) {
            target->addType(cx, Type::StringType());
        } else if (other->hasAnyFlag(TYPE_FLAG_DOUBLE)) {
            target->addType(cx, Type::DoubleType());
        } else if (other->hasAnyFlag(TYPE_FLAG_UNDEFINED | TYPE_FLAG_NULL |
                                     TYPE_FLAG_INT32 | TYPE_FLAG_BOOLEAN |
                                     TYPE_FLAG_ANYOBJECT)) {
            target->addType(cx, Type::Int32Type());
        } else if (other->getObjectCount() != 0) {
            TypeDynamicResult(cx, script, pc, Type::Int32Type());
        }
    } else {
        if (type.isUnknown())
            target->addType(cx, Type::UnknownType());
        else if (type.isPrimitive(JSVAL_TYPE_DOUBLE))
            target->addType(cx, Type::DoubleType());
        else if (!type.isAnyObject() && type.isObject())
            TypeDynamicResult(cx, script, pc, Type::Int32Type());
        else
            target->addType(cx, Type::Int32Type());
    }
}

void
TypeConstraintTransformThis::newType(JSContext *cx, TypeSet *source, Type type)
{
    if (type.isUnknown() || type.isAnyObject() || type.isObject() || script->strictModeCode) {
        target->addType(cx, type);
        return;
    }

    /*
     * Note: if |this| is null or undefined, the pushed value is the outer window. We
     * can't use script->getGlobalType() here because it refers to the inner window.
     */
    if (!script->hasGlobal() ||
        type.isPrimitive(JSVAL_TYPE_NULL) ||
        type.isPrimitive(JSVAL_TYPE_UNDEFINED)) {
        target->addType(cx, Type::UnknownType());
        return;
    }

    TypeObject *object = NULL;
    switch (type.primitive()) {
      case JSVAL_TYPE_INT32:
      case JSVAL_TYPE_DOUBLE:
        object = TypeScript::StandardType(cx, script, JSProto_Number);
        break;
      case JSVAL_TYPE_BOOLEAN:
        object = TypeScript::StandardType(cx, script, JSProto_Boolean);
        break;
      case JSVAL_TYPE_STRING:
        object = TypeScript::StandardType(cx, script, JSProto_String);
        break;
      default:
        return;
    }

    if (!object) {
        cx->compartment->types.setPendingNukeTypes(cx);
        return;
    }

    target->addType(cx, Type::ObjectType(object));
}

/////////////////////////////////////////////////////////////////////
// Freeze constraints
/////////////////////////////////////////////////////////////////////

/* Constraint which triggers recompilation of a script if any type is added to a type set. */
class TypeConstraintFreeze : public TypeConstraint
{
public:
    RecompileInfo info;

    /* Whether a new type has already been added, triggering recompilation. */
    bool typeAdded;

    TypeConstraintFreeze(RecompileInfo info)
        : TypeConstraint("freeze"), info(info), typeAdded(false)
    {}

    void newType(JSContext *cx, TypeSet *source, Type type)
    {
        if (typeAdded)
            return;

        typeAdded = true;
        cx->compartment->types.addPendingRecompile(cx, info);
    }
};

void
TypeSet::addFreeze(JSContext *cx)
{
    add(cx, cx->typeLifoAlloc().new_<TypeConstraintFreeze>(
                cx->compartment->types.compiledInfo), false);
}

/*
 * Constraint which triggers recompilation of a script if a possible new JSValueType
 * tag is realized for a type set.
 */
class TypeConstraintFreezeTypeTag : public TypeConstraint
{
public:
    RecompileInfo info;

    /*
     * Whether the type tag has been marked unknown due to a type change which
     * occurred after this constraint was generated (and which triggered recompilation).
     */
    bool typeUnknown;

    TypeConstraintFreezeTypeTag(RecompileInfo info)
        : TypeConstraint("freezeTypeTag"), info(info), typeUnknown(false)
    {}

    void newType(JSContext *cx, TypeSet *source, Type type)
    {
        if (typeUnknown)
            return;

        if (!type.isUnknown() && !type.isAnyObject() && type.isObject()) {
            /* Ignore new objects when the type set already has other objects. */
            if (source->getObjectCount() >= 2)
                return;
        }

        typeUnknown = true;
        cx->compartment->types.addPendingRecompile(cx, info);
    }
};

static inline JSValueType
GetValueTypeFromTypeFlags(TypeFlags flags)
{
    switch (flags) {
      case TYPE_FLAG_UNDEFINED:
        return JSVAL_TYPE_UNDEFINED;
      case TYPE_FLAG_NULL:
        return JSVAL_TYPE_NULL;
      case TYPE_FLAG_BOOLEAN:
        return JSVAL_TYPE_BOOLEAN;
      case TYPE_FLAG_INT32:
        return JSVAL_TYPE_INT32;
      case (TYPE_FLAG_INT32 | TYPE_FLAG_DOUBLE):
        return JSVAL_TYPE_DOUBLE;
      case TYPE_FLAG_STRING:
        return JSVAL_TYPE_STRING;
      case TYPE_FLAG_LAZYARGS:
        return JSVAL_TYPE_MAGIC;
      case TYPE_FLAG_ANYOBJECT:
        return JSVAL_TYPE_OBJECT;
      default:
        return JSVAL_TYPE_UNKNOWN;
    }
}

JSValueType
TypeSet::getKnownTypeTag(JSContext *cx)
{
    TypeFlags flags = baseFlags();
    JSValueType type;

    if (baseObjectCount())
        type = flags ? JSVAL_TYPE_UNKNOWN : JSVAL_TYPE_OBJECT;
    else
        type = GetValueTypeFromTypeFlags(flags);

    /*
     * If the type set is totally empty then it will be treated as unknown,
     * but we still need to record the dependency as adding a new type can give
     * it a definite type tag. This is not needed if there are enough types
     * that the exact tag is unknown, as it will stay unknown as more types are
     * added to the set.
     */
    bool empty = flags == 0 && baseObjectCount() == 0;
    JS_ASSERT_IF(empty, type == JSVAL_TYPE_UNKNOWN);

    if (cx->compartment->types.compiledInfo.script && (empty || type != JSVAL_TYPE_UNKNOWN)) {
        add(cx, cx->typeLifoAlloc().new_<TypeConstraintFreezeTypeTag>(
                  cx->compartment->types.compiledInfo), false);
    }

    return type;
}

/* Constraint which triggers recompilation if an object acquires particular flags. */
class TypeConstraintFreezeObjectFlags : public TypeConstraint
{
public:
    RecompileInfo info;

    /* Flags we are watching for on this object. */
    TypeObjectFlags flags;

    /* Whether the object has already been marked as having one of the flags. */
    bool *pmarked;
    bool localMarked;

    TypeConstraintFreezeObjectFlags(RecompileInfo info, TypeObjectFlags flags, bool *pmarked)
        : TypeConstraint("freezeObjectFlags"), info(info), flags(flags),
          pmarked(pmarked), localMarked(false)
    {}

    TypeConstraintFreezeObjectFlags(RecompileInfo info, TypeObjectFlags flags)
        : TypeConstraint("freezeObjectFlags"), info(info), flags(flags),
          pmarked(&localMarked), localMarked(false)
    {}

    void newType(JSContext *cx, TypeSet *source, Type type) {}

    void newObjectState(JSContext *cx, TypeObject *object, bool force)
    {
        if (object->hasAnyFlags(flags) && !*pmarked) {
            *pmarked = true;
            cx->compartment->types.addPendingRecompile(cx, info);
        } else if (force) {
            cx->compartment->types.addPendingRecompile(cx, info);
        }
    }
};

/*
 * Constraint which triggers recompilation if any object in a type set acquire
 * particular flags.
 */
class TypeConstraintFreezeObjectFlagsSet : public TypeConstraint
{
public:
    RecompileInfo info;

    TypeObjectFlags flags;
    bool marked;

    TypeConstraintFreezeObjectFlagsSet(RecompileInfo info, TypeObjectFlags flags)
        : TypeConstraint("freezeObjectKindSet"), info(info), flags(flags), marked(false)
    {}

    void newType(JSContext *cx, TypeSet *source, Type type)
    {
        if (marked) {
            /* Despecialized the kind we were interested in due to recompilation. */
            return;
        }

        if (type.isUnknown() || type.isAnyObject()) {
            /* Fallthrough and recompile. */
        } else if (type.isObject()) {
            TypeObject *object = type.isSingleObject()
                ? type.singleObject()->getType(cx)
                : type.typeObject();
            if (!object->hasAnyFlags(flags)) {
                /*
                 * Add a constraint on the the object to pick up changes in the
                 * object's properties.
                 */
                TypeSet *types = object->getProperty(cx, JSID_EMPTY, false);
                if (!types)
                    return;
                types->add(cx, cx->typeLifoAlloc().new_<TypeConstraintFreezeObjectFlags>(
                                  info, flags, &marked), false);
                return;
            }
        } else {
            return;
        }

        marked = true;
        cx->compartment->types.addPendingRecompile(cx, info);
    }
};

bool
TypeSet::hasObjectFlags(JSContext *cx, TypeObjectFlags flags)
{
    if (unknownObject())
        return true;

    /*
     * Treat type sets containing no objects as having all object flags,
     * to spare callers from having to check this.
     */
    if (baseObjectCount() == 0)
        return true;

    unsigned count = getObjectCount();
    for (unsigned i = 0; i < count; i++) {
        TypeObject *object = getTypeObject(i);
        if (!object) {
            JSObject *obj = getSingleObject(i);
            if (obj)
                object = obj->getType(cx);
        }
        if (object && object->hasAnyFlags(flags))
            return true;
    }

    /*
     * Watch for new objects of different kind, and re-traverse existing types
     * in this set to add any needed FreezeArray constraints.
     */
    add(cx, cx->typeLifoAlloc().new_<TypeConstraintFreezeObjectFlagsSet>(
                 cx->compartment->types.compiledInfo, flags));

    return false;
}

bool
TypeSet::HasObjectFlags(JSContext *cx, TypeObject *object, TypeObjectFlags flags)
{
    if (object->hasAnyFlags(flags))
        return true;

    TypeSet *types = object->getProperty(cx, JSID_EMPTY, false);
    if (!types)
        return true;
    types->add(cx, cx->typeLifoAlloc().new_<TypeConstraintFreezeObjectFlags>(
                      cx->compartment->types.compiledInfo, flags), false);
    return false;
}

static inline void
ObjectStateChange(JSContext *cx, TypeObject *object, bool markingUnknown, bool force)
{
    if (object->unknownProperties())
        return;

    /* All constraints listening to state changes are on the empty id. */
    TypeSet *types = object->maybeGetProperty(cx, JSID_EMPTY);

    /* Mark as unknown after getting the types, to avoid assertion. */
    if (markingUnknown)
        object->flags |= OBJECT_FLAG_DYNAMIC_MASK | OBJECT_FLAG_UNKNOWN_PROPERTIES;

    if (types) {
        TypeConstraint *constraint = types->constraintList;
        while (constraint) {
            constraint->newObjectState(cx, object, force);
            constraint = constraint->next;
        }
    }
}

void
TypeSet::WatchObjectStateChange(JSContext *cx, TypeObject *obj)
{
    JS_ASSERT(!obj->unknownProperties());
    TypeSet *types = obj->getProperty(cx, JSID_EMPTY, false);
    if (!types)
        return;

    /*
     * Use a constraint which triggers recompilation when markStateChange is
     * called, which will set 'force' to true.
     */
    types->add(cx, cx->typeLifoAlloc().new_<TypeConstraintFreezeObjectFlags>(
                     cx->compartment->types.compiledInfo,
                     0));
}

class TypeConstraintFreezeOwnProperty : public TypeConstraint
{
public:
    RecompileInfo info;

    bool updated;
    bool configurable;

    TypeConstraintFreezeOwnProperty(RecompileInfo info, bool configurable)
        : TypeConstraint("freezeOwnProperty"),
          info(info), updated(false), configurable(configurable)
    {}

    void newType(JSContext *cx, TypeSet *source, Type type) {}

    void newPropertyState(JSContext *cx, TypeSet *source)
    {
        if (updated)
            return;
        if (source->isOwnProperty(configurable)) {
            updated = true;
            cx->compartment->types.addPendingRecompile(cx, info);
        }
    }
};

static void
CheckNewScriptProperties(JSContext *cx, HandleTypeObject type, JSFunction *fun);

bool
TypeSet::isOwnProperty(JSContext *cx, TypeObject *object, bool configurable)
{
    /*
     * Everywhere compiled code depends on definite properties associated with
     * a type object's newScript, we need to make sure there are constraints
     * in place which will mark those properties as configured should the
     * definite properties be invalidated.
     */
    if (object->flags & OBJECT_FLAG_NEW_SCRIPT_REGENERATE) {
        if (object->newScript) {
            Rooted<TypeObject*> typeObj(cx, object);
            CheckNewScriptProperties(cx, typeObj, object->newScript->fun);
        } else {
            JS_ASSERT(object->flags & OBJECT_FLAG_NEW_SCRIPT_CLEARED);
            object->flags &= ~OBJECT_FLAG_NEW_SCRIPT_REGENERATE;
        }
    }

    if (isOwnProperty(configurable))
        return true;

    add(cx, cx->typeLifoAlloc().new_<TypeConstraintFreezeOwnProperty>(
                                                      cx->compartment->types.compiledInfo,
                                                      configurable), false);
    return false;
}

bool
TypeSet::knownNonEmpty(JSContext *cx)
{
    if (baseFlags() != 0 || baseObjectCount() != 0)
        return true;

    addFreeze(cx);

    return false;
}

bool
TypeSet::knownNonStringPrimitive(JSContext *cx)
{
    TypeFlags flags = baseFlags();

    if (baseObjectCount() > 0)
        return false;

    if (flags >= TYPE_FLAG_STRING)
        return false;

    /*
     * Add recompilation check only here, because in the above cases
     * adding a type doesn't change the return value.
     * In the cases below, it could change when types are added.
     */
    add(cx, cx->typeLifoAlloc().new_<TypeConstraintFreezeTypeTag>(
                cx->compartment->types.compiledInfo), false);

    if (baseFlags() == 0)
        return false;
    return true;
}

bool
TypeSet::knownSubset(JSContext *cx, TypeSet *other)
{
    if ((baseFlags() & other->baseFlags()) != baseFlags())
        return false;

    if (unknownObject()) {
        JS_ASSERT(other->unknownObject());
    } else {
        for (unsigned i = 0; i < getObjectCount(); i++) {
            TypeObjectKey *obj = getObject(i);
            if (!obj)
                continue;
            if (!other->hasType(Type::ObjectType(obj)))
                return false;
        }
    }

    addFreeze(cx);

    return true;
}

int
TypeSet::getTypedArrayType(JSContext *cx)
{
    int arrayType = TypedArray::TYPE_MAX;
    unsigned count = getObjectCount();

    for (unsigned i = 0; i < count; i++) {
        JSObject *proto = NULL;
        if (JSObject *object = getSingleObject(i)) {
            proto = object->getProto();
        } else if (TypeObject *object = getTypeObject(i)) {
            JS_ASSERT(!object->hasAnyFlags(OBJECT_FLAG_NON_TYPED_ARRAY));
            proto = object->proto;
        }
        if (!proto)
            continue;

        int objArrayType = proto->getClass() - TypedArray::protoClasses;
        JS_ASSERT(objArrayType >= 0 && objArrayType < TypedArray::TYPE_MAX);

        /*
         * Set arrayType to the type of the first array. Return if there is an array
         * of another type.
         */
        if (arrayType == TypedArray::TYPE_MAX)
            arrayType = objArrayType;
        else if (arrayType != objArrayType)
            return TypedArray::TYPE_MAX;
    }

    /*
     * Assume the caller checked that OBJECT_FLAG_NON_TYPED_ARRAY is not set.
     * This means the set contains at least one object because sets with no
     * objects have all object flags.
     */
    JS_ASSERT(arrayType != TypedArray::TYPE_MAX);

    /* Recompile when another typed array is added to this set. */
    addFreeze(cx);

    return arrayType;
}

JSObject *
TypeSet::getSingleton(JSContext *cx, bool freeze)
{
    if (baseFlags() != 0 || baseObjectCount() != 1)
        return NULL;

    JSObject *obj = getSingleObject(0);
    if (!obj)
        return NULL;

    if (freeze) {
        add(cx, cx->typeLifoAlloc().new_<TypeConstraintFreeze>(
                                               cx->compartment->types.compiledInfo), false);
    }

    return obj;
}

bool
TypeSet::needsBarrier(JSContext *cx)
{
    bool result = unknownObject()
               || getObjectCount() > 0
               || hasAnyFlag(TYPE_FLAG_STRING);
    if (!result)
        addFreeze(cx);
    return result;
}

/////////////////////////////////////////////////////////////////////
// TypeCompartment
/////////////////////////////////////////////////////////////////////

void
TypeCompartment::init(JSContext *cx)
{
    PodZero(this);

    if (cx && cx->getRunOptions() & JSOPTION_TYPE_INFERENCE) {
#ifdef JS_METHODJIT
        JSC::MacroAssembler masm;
        if (masm.supportsFloatingPoint())
#endif
            inferenceEnabled = true;
    }
}

TypeObject *
TypeCompartment::newTypeObject(JSContext *cx, JSScript *script,
                               JSProtoKey key, JSObject *proto_, bool unknown,
                               bool isDOM)
{
    RootedObject proto(cx, proto_);
    TypeObject *object = gc::NewGCThing<TypeObject>(cx, gc::FINALIZE_TYPE_OBJECT, sizeof(TypeObject));
    if (!object)
        return NULL;
    new(object) TypeObject(proto, key == JSProto_Function, unknown);

    if (!cx->typeInferenceEnabled()) {
        object->flags |= OBJECT_FLAG_UNKNOWN_MASK;
    } else {
        if (isDOM) {
            object->setFlags(cx, OBJECT_FLAG_NON_DENSE_ARRAY
                               | OBJECT_FLAG_NON_TYPED_ARRAY
                               | OBJECT_FLAG_NON_PACKED_ARRAY);
        } else {
            object->setFlagsFromKey(cx, key);
        }
    }

    return object;
}

TypeObject *
TypeCompartment::newAllocationSiteTypeObject(JSContext *cx, AllocationSiteKey key)
{
    AutoEnterTypeInference enter(cx);

    if (!allocationSiteTable) {
        allocationSiteTable = cx->new_<AllocationSiteTable>();
        if (!allocationSiteTable || !allocationSiteTable->init()) {
            cx->compartment->types.setPendingNukeTypes(cx);
            return NULL;
        }
    }

    AllocationSiteTable::AddPtr p = allocationSiteTable->lookupForAdd(key);
    JS_ASSERT(!p);

    RootedObject proto(cx);
    RootedObject global(cx, &key.script->global());
    if (!js_GetClassPrototype(cx, global, key.kind, &proto, NULL))
        return NULL;

    RootedScript keyScript(cx, key.script);
    TypeObject *res = newTypeObject(cx, key.script, key.kind, proto);
    if (!res) {
        cx->compartment->types.setPendingNukeTypes(cx);
        return NULL;
    }
    key.script = keyScript;

    jsbytecode *pc = key.script->code + key.offset;

    if (JSOp(*pc) == JSOP_NEWOBJECT) {
        /*
         * This object is always constructed the same way and will not be
         * observed by other code before all properties have been added. Mark
         * all the properties as definite properties of the object.
         */
        JSObject *baseobj = key.script->getObject(GET_UINT32_INDEX(pc));

        if (!res->addDefiniteProperties(cx, baseobj))
            return NULL;
    }

    if (!allocationSiteTable->add(p, key, res)) {
        cx->compartment->types.setPendingNukeTypes(cx);
        return NULL;
    }

    return res;
}

static inline jsid
GetAtomId(JSContext *cx, JSScript *script, const jsbytecode *pc, unsigned offset)
{
    PropertyName *name = script->getName(GET_UINT32_INDEX(pc + offset));
    return MakeTypeId(cx, NameToId(name));
}

bool
types::UseNewType(JSContext *cx, JSScript *script, jsbytecode *pc)
{
    JS_ASSERT(cx->typeInferenceEnabled());

    /*
     * Make a heuristic guess at a use of JSOP_NEW that the constructed object
     * should have a fresh type object. We do this when the NEW is immediately
     * followed by a simple assignment to an object's .prototype field.
     * This is designed to catch common patterns for subclassing in JS:
     *
     * function Super() { ... }
     * function Sub1() { ... }
     * function Sub2() { ... }
     *
     * Sub1.prototype = new Super();
     * Sub2.prototype = new Super();
     *
     * Using distinct type objects for the particular prototypes of Sub1 and
     * Sub2 lets us continue to distinguish the two subclasses and any extra
     * properties added to those prototype objects.
     */
    if (JSOp(*pc) != JSOP_NEW)
        return false;
    pc += JSOP_NEW_LENGTH;
    if (JSOp(*pc) == JSOP_SETPROP) {
        jsid id = GetAtomId(cx, script, pc, 0);
        if (id == id_prototype(cx))
            return true;
    }

    return false;
}

bool
types::UseNewTypeForInitializer(JSContext *cx, JSScript *script, jsbytecode *pc, JSProtoKey key)
{
    /*
     * Objects created outside loops in global and eval scripts should have
     * singleton types. For now this is only done for plain objects and typed
     * arrays, but not normal arrays.
     */

    if (!cx->typeInferenceEnabled() || script->function())
        return false;

    if (key != JSProto_Object && !(key >= JSProto_Int8Array && key <= JSProto_Uint8ClampedArray))
        return false;

    AutoEnterTypeInference enter(cx);

    if (!script->ensureRanAnalysis(cx))
        return false;

    return !script->analysis()->getCode(pc).inLoop;
}

bool
types::ArrayPrototypeHasIndexedProperty(JSContext *cx, JSScript *script)
{
    if (!cx->typeInferenceEnabled() || !script->hasGlobal())
        return true;

    JSObject *proto = script->global().getOrCreateArrayPrototype(cx);
    if (!proto)
        return true;

    do {
        TypeObject *type = proto->getType(cx);
        if (type->unknownProperties())
            return true;
        TypeSet *indexTypes = type->getProperty(cx, JSID_VOID, false);
        if (!indexTypes || indexTypes->isOwnProperty(cx, type, true) || indexTypes->knownNonEmpty(cx))
            return true;
        proto = proto->getProto();
    } while (proto);

    return false;
}

bool
TypeCompartment::growPendingArray(JSContext *cx)
{
    unsigned newCapacity = js::Max(unsigned(100), pendingCapacity * 2);
    PendingWork *newArray = (PendingWork *) OffTheBooks::calloc_(newCapacity * sizeof(PendingWork));
    if (!newArray) {
        cx->compartment->types.setPendingNukeTypes(cx);
        return false;
    }

    PodCopy(newArray, pendingArray, pendingCount);
    cx->free_(pendingArray);

    pendingArray = newArray;
    pendingCapacity = newCapacity;

    return true;
}

void
TypeCompartment::processPendingRecompiles(FreeOp *fop)
{
    /* Steal the list of scripts to recompile, else we will try to recursively recompile them. */
    Vector<RecompileInfo> *pending = pendingRecompiles;
    pendingRecompiles = NULL;

    JS_ASSERT(!pending->empty());

#ifdef JS_METHODJIT

    mjit::ExpandInlineFrames(compartment());

    for (unsigned i = 0; i < pending->length(); i++) {
        const RecompileInfo &info = (*pending)[i];
        mjit::JITScript *jit = info.script->getJIT(info.constructing, info.barriers);
        if (jit && jit->chunkDescriptor(info.chunkIndex).chunk) {
            mjit::Recompiler::clearStackReferences(fop, info.script);
            jit->destroyChunk(fop, info.chunkIndex);
        }
    }

#endif /* JS_METHODJIT */

#ifdef JS_ION
    ion::Invalidate(fop, *pending);
#endif

    fop->delete_(pending);
}

void
TypeCompartment::setPendingNukeTypes(JSContext *cx)
{
    if (!pendingNukeTypes) {
        if (cx->compartment)
            js_ReportOutOfMemory(cx);
        pendingNukeTypes = true;
    }
}

void
TypeCompartment::setPendingNukeTypesNoReport()
{
    JS_ASSERT(compartment()->activeInference);
    if (!pendingNukeTypes)
        pendingNukeTypes = true;
}

void
TypeCompartment::nukeTypes(FreeOp *fop)
{
    /*
     * This is the usual response if we encounter an OOM while adding a type
     * or resolving type constraints. Reset the compartment to not use type
     * inference, and recompile all scripts.
     *
     * Because of the nature of constraint-based analysis (add constraints, and
     * iterate them until reaching a fixpoint), we can't undo an add of a type set,
     * and merely aborting the operation which triggered the add will not be
     * sufficient for correct behavior as we will be leaving the types in an
     * inconsistent state.
     */
    JS_ASSERT(pendingNukeTypes);
    if (pendingRecompiles) {
        fop->free_(pendingRecompiles);
        pendingRecompiles = NULL;
    }

    inferenceEnabled = false;

    /* Update the cached inferenceEnabled bit in all contexts. */
    for (ContextIter acx(fop->runtime()); !acx.done(); acx.next())
        acx->setCompartment(acx->compartment);

#ifdef JS_METHODJIT
    JSCompartment *compartment = this->compartment();
    mjit::ExpandInlineFrames(compartment);
    mjit::ClearAllFrames(compartment);
# ifdef JS_ION
    ion::InvalidateAll(fop, compartment);
# endif

    /* Throw away all JIT code in the compartment, but leave everything else alone. */

    for (gc::CellIter i(compartment, gc::FINALIZE_SCRIPT); !i.done(); i.next()) {
        JSScript *script = i.get<JSScript>();
        mjit::ReleaseScriptCode(fop, script);
# ifdef JS_ION
        ion::FinishInvalidation(fop, script);
# endif
    }
#endif /* JS_METHODJIT */
}

void
TypeCompartment::addPendingRecompile(JSContext *cx, const RecompileInfo &info)
{
#ifdef JS_METHODJIT
    mjit::JITScript *jit = info.script->getJIT(info.constructing, info.barriers);
    bool hasJITCode = jit && jit->chunkDescriptor(info.chunkIndex).chunk;
	
# if defined(JS_ION)
    hasJITCode |= !!info.script->hasIonScript();
# endif

    if (!hasJITCode) {
        /* Scripts which haven't been compiled yet don't need to be recompiled. */
        return;
    }

    if (!pendingRecompiles) {
        pendingRecompiles = cx->new_< Vector<RecompileInfo> >(cx);
        if (!pendingRecompiles) {
            cx->compartment->types.setPendingNukeTypes(cx);
            return;
        }
    }

    for (unsigned i = 0; i < pendingRecompiles->length(); i++) {
        if (info == (*pendingRecompiles)[i])
            return;
    }

    if (!pendingRecompiles->append(info)) {
        cx->compartment->types.setPendingNukeTypes(cx);
        return;
    }
#endif
}

void
TypeCompartment::addPendingRecompile(JSContext *cx, JSScript *script, jsbytecode *pc)
{
#ifdef JS_METHODJIT
    RecompileInfo info;
    info.script = script;

    for (int constructing = 0; constructing <= 1; constructing++) {
        for (int barriers = 0; barriers <= 1; barriers++) {
            if (mjit::JITScript *jit = script->getJIT((bool) constructing, (bool) barriers)) {
                info.constructing = constructing;
                info.barriers = barriers;
                info.chunkIndex = jit->chunkIndex(pc);
                addPendingRecompile(cx, info);
            }
        }
    }
# ifdef JS_ION
    if (script->hasIonScript())
        addPendingRecompile(cx, RecompileInfo(script));
# endif
#endif
}

void
TypeCompartment::monitorBytecode(JSContext *cx, JSScript *script, uint32_t offset,
                                 bool returnOnly)
{
    ScriptAnalysis *analysis = script->analysis();
    JS_ASSERT(analysis->ranInference());

    jsbytecode *pc = script->code + offset;

    JS_ASSERT_IF(returnOnly, js_CodeSpec[*pc].format & JOF_INVOKE);

    Bytecode &code = analysis->getCode(pc);

    if (returnOnly ? code.monitoredTypesReturn : code.monitoredTypes)
        return;

    InferSpew(ISpewOps, "addMonitorNeeded:%s #%u:%05u",
              returnOnly ? " returnOnly" : "", script->id(), offset);

    /* Dynamically monitor this call to keep track of its result types. */
    if (js_CodeSpec[*pc].format & JOF_INVOKE)
        code.monitoredTypesReturn = true;

    if (!returnOnly)
        code.monitoredTypes = true;

    cx->compartment->types.addPendingRecompile(cx, script, pc);

    /* Trigger recompilation of any inline callers. */
    if (script->function() && !script->function()->hasLazyType())
        ObjectStateChange(cx, script->function()->type(), false, true);
}

void
TypeCompartment::markSetsUnknown(JSContext *cx, TypeObject *target)
{
    JS_ASSERT(this == &cx->compartment->types);
    JS_ASSERT(!(target->flags & OBJECT_FLAG_SETS_MARKED_UNKNOWN));
    JS_ASSERT(!target->singleton);
    JS_ASSERT(target->unknownProperties());
    target->flags |= OBJECT_FLAG_SETS_MARKED_UNKNOWN;

    AutoEnterTypeInference enter(cx);

    /*
     * Mark both persistent and transient type sets which contain obj as having
     * a generic object type. It is not sufficient to mark just the persistent
     * sets, as analysis of individual opcodes can pull type objects from
     * static information (like initializer objects at various offsets).
     *
     * We make a list of properties to update and fix them afterwards, as adding
     * types can't be done while iterating over cells as it can potentially make
     * new type objects as well or trigger GC.
     */
    Vector<TypeSet *> pending(cx);
    for (gc::CellIter i(cx->compartment, gc::FINALIZE_TYPE_OBJECT); !i.done(); i.next()) {
        TypeObject *object = i.get<TypeObject>();

        unsigned count = object->getPropertyCount();
        for (unsigned i = 0; i < count; i++) {
            Property *prop = object->getProperty(i);
            if (prop && prop->types.hasType(Type::ObjectType(target))) {
                if (!pending.append(&prop->types))
                    cx->compartment->types.setPendingNukeTypes(cx);
            }
        }
    }

    for (unsigned i = 0; i < pending.length(); i++)
        pending[i]->addType(cx, Type::AnyObjectType());

    for (gc::CellIter i(cx->compartment, gc::FINALIZE_SCRIPT); !i.done(); i.next()) {
        JSScript *script = i.get<JSScript>();
        if (script->types) {
            unsigned count = TypeScript::NumTypeSets(script);
            TypeSet *typeArray = script->types->typeArray();
            for (unsigned i = 0; i < count; i++) {
                if (typeArray[i].hasType(Type::ObjectType(target)))
                    typeArray[i].addType(cx, Type::AnyObjectType());
            }
        }
        if (script->hasAnalysis() && script->analysis()->ranInference()) {
            for (unsigned i = 0; i < script->length; i++) {
                if (!script->analysis()->maybeCode(i))
                    continue;
                jsbytecode *pc = script->code + i;
                if (js_CodeSpec[*pc].format & JOF_DECOMPOSE)
                    continue;
                unsigned defCount = GetDefCount(script, i);
                if (ExtendedDef(pc))
                    defCount++;
                for (unsigned j = 0; j < defCount; j++) {
                    TypeSet *types = script->analysis()->pushedTypes(pc, j);
                    if (types->hasType(Type::ObjectType(target)))
                        types->addType(cx, Type::AnyObjectType());
                }
            }
        }
    }
}

void
ScriptAnalysis::addTypeBarrier(JSContext *cx, const jsbytecode *pc, TypeSet *target, Type type)
{
    Bytecode &code = getCode(pc);

    if (!type.isUnknown() && !type.isAnyObject() &&
        type.isObject() && target->getObjectCount() >= BARRIER_OBJECT_LIMIT) {
        /* Ignore this barrier, just add the type to the target. */
        target->addType(cx, type);
        return;
    }

    if (!code.typeBarriers) {
        /*
         * Adding type barriers at a bytecode which did not have them before
         * will trigger recompilation. If there were already type barriers,
         * however, do not trigger recompilation (the script will be recompiled
         * if any of the barriers is ever violated).
         */
        cx->compartment->types.addPendingRecompile(cx, script, const_cast<jsbytecode*>(pc));

        /* Trigger recompilation of any inline callers. */
        if (script->function() && !script->function()->hasLazyType())
            ObjectStateChange(cx, script->function()->type(), false, true);
    }

    /* Ignore duplicate barriers. */
    TypeBarrier *barrier = code.typeBarriers;
    while (barrier) {
        if (barrier->target == target && barrier->type == type && !barrier->singleton)
            return;
        barrier = barrier->next;
    }

    InferSpew(ISpewOps, "typeBarrier: #%u:%05u: %sT%p%s %s",
              script->id(), pc - script->code,
              InferSpewColor(target), target, InferSpewColorReset(),
              TypeString(type));

    barrier = cx->typeLifoAlloc().new_<TypeBarrier>(target, type, (JSObject *) NULL, JSID_VOID);

    if (!barrier) {
        cx->compartment->types.setPendingNukeTypes(cx);
        return;
    }

    barrier->next = code.typeBarriers;
    code.typeBarriers = barrier;
}

void
ScriptAnalysis::addSingletonTypeBarrier(JSContext *cx, const jsbytecode *pc, TypeSet *target, JSObject *singleton, jsid singletonId)
{
    JS_ASSERT(singletonId == MakeTypeId(cx, singletonId) && !JSID_IS_VOID(singletonId));

    Bytecode &code = getCode(pc);

    if (!code.typeBarriers) {
        /* Trigger recompilation as for normal type barriers. */
        cx->compartment->types.addPendingRecompile(cx, script, const_cast<jsbytecode*>(pc));
        if (script->function() && !script->function()->hasLazyType())
            ObjectStateChange(cx, script->function()->type(), false, true);
    }

    InferSpew(ISpewOps, "singletonTypeBarrier: #%u:%05u: %sT%p%s %p %s",
              script->id(), pc - script->code,
              InferSpewColor(target), target, InferSpewColorReset(),
              (void *) singleton, TypeIdString(singletonId));

    TypeBarrier *barrier = cx->typeLifoAlloc().new_<TypeBarrier>(target, Type::UndefinedType(),
                              singleton, singletonId);

    if (!barrier) {
        cx->compartment->types.setPendingNukeTypes(cx);
        return;
    }

    barrier->next = code.typeBarriers;
    code.typeBarriers = barrier;
}

void
TypeCompartment::print(JSContext *cx, bool force)
{
    JSCompartment *compartment = this->compartment();
    AutoEnterAnalysis enter(compartment);

    if (!force && !InferSpewActive(ISpewResult))
        return;

    for (gc::CellIter i(compartment, gc::FINALIZE_SCRIPT); !i.done(); i.next()) {
        JSScript *script = i.get<JSScript>();
        if (script->hasAnalysis() && script->analysis()->ranInference())
            script->analysis()->printTypes(cx);
    }

#ifdef DEBUG
    for (gc::CellIter i(compartment, gc::FINALIZE_TYPE_OBJECT); !i.done(); i.next()) {
        TypeObject *object = i.get<TypeObject>();
        object->print(cx);
    }
#endif

    printf("Counts: ");
    for (unsigned count = 0; count < TYPE_COUNT_LIMIT; count++) {
        if (count)
            printf("/");
        printf("%u", typeCounts[count]);
    }
    printf(" (%u over)\n", typeCountOver);

    printf("Recompilations: %u\n", recompilations);
}

/////////////////////////////////////////////////////////////////////
// TypeCompartment tables
/////////////////////////////////////////////////////////////////////

/*
 * The arrayTypeTable and objectTypeTable are per-compartment tables for making
 * common type objects to model the contents of large script singletons and
 * JSON objects. These are vanilla Arrays and native Objects, so we distinguish
 * the types of different ones by looking at the types of their properties.
 *
 * All singleton/JSON arrays which have the same prototype, are homogenous and
 * of the same element type will share a type object. All singleton/JSON
 * objects which have the same shape and property types will also share a type
 * object. We don't try to collate arrays or objects that have type mismatches.
 */

static inline bool
NumberTypes(Type a, Type b)
{
    return (a.isPrimitive(JSVAL_TYPE_INT32) || a.isPrimitive(JSVAL_TYPE_DOUBLE))
        && (b.isPrimitive(JSVAL_TYPE_INT32) || b.isPrimitive(JSVAL_TYPE_DOUBLE));
}

/*
 * As for GetValueType, but requires object types to be non-singletons with
 * their default prototype. These are the only values that should appear in
 * arrays and objects whose type can be fixed.
 */
static inline Type
GetValueTypeForTable(JSContext *cx, const Value &v)
{
    Type type = GetValueType(cx, v);
    JS_ASSERT(!type.isSingleObject());
    return type;
}

struct types::ArrayTableKey
{
    Type type;
    JSObject *proto;

    ArrayTableKey()
        : type(Type::UndefinedType()), proto(NULL)
    {}

    typedef ArrayTableKey Lookup;

    static inline uint32_t hash(const ArrayTableKey &v) {
        return (uint32_t) (v.type.raw() ^ ((uint32_t)(size_t)v.proto >> 2));
    }

    static inline bool match(const ArrayTableKey &v1, const ArrayTableKey &v2) {
        return v1.type == v2.type && v1.proto == v2.proto;
    }
};

void
TypeCompartment::fixArrayType(JSContext *cx, JSObject *obj_)
{
    RootedObject obj(cx, obj_);
    AutoEnterTypeInference enter(cx);

    if (!arrayTypeTable) {
        arrayTypeTable = cx->new_<ArrayTypeTable>();
        if (!arrayTypeTable || !arrayTypeTable->init()) {
            arrayTypeTable = NULL;
            cx->compartment->types.setPendingNukeTypes(cx);
            return;
        }
    }

    /*
     * If the array is of homogenous type, pick a type object which will be
     * shared with all other singleton/JSON arrays of the same type.
     * If the array is heterogenous, keep the existing type object, which has
     * unknown properties.
     */
    JS_ASSERT(obj->isDenseArray());

    unsigned len = obj->getDenseArrayInitializedLength();
    if (len == 0)
        return;

    Type type = GetValueTypeForTable(cx, obj->getDenseArrayElement(0));

    for (unsigned i = 1; i < len; i++) {
        Type ntype = GetValueTypeForTable(cx, obj->getDenseArrayElement(i));
        if (ntype != type) {
            if (NumberTypes(type, ntype))
                type = Type::DoubleType();
            else
                return;
        }
    }

    ArrayTableKey key;
    key.type = type;
    key.proto = obj->getProto();
    ArrayTypeTable::AddPtr p = arrayTypeTable->lookupForAdd(key);

    if (p) {
        obj->setType(p->value);
    } else {
        Rooted<Type> origType(cx, type);
        /* Make a new type to use for future arrays with the same elements. */
        Rooted<TypeObject*> objType(cx, newTypeObject(cx, NULL, JSProto_Array, obj->getProto()));
        if (!objType) {
            cx->compartment->types.setPendingNukeTypes(cx);
            return;
        }
        obj->setType(objType);

        if (!objType->unknownProperties())
            objType->addPropertyType(cx, JSID_VOID, type);

        // The key's fields may have been moved by moving GC and therefore the
        // AddPtr is now invalid. ArrayTypeTable's equality and hashcodes
        // operators use only the two fields (type and proto) directly, so we
        // can just conditionally update them here.
        if (type != origType || key.proto != obj->getProto()) {
            key.type = origType;
            key.proto = obj->getProto();
            p = arrayTypeTable->lookupForAdd(key);
        }

        if (!arrayTypeTable->relookupOrAdd(p, key, objType)) {
            cx->compartment->types.setPendingNukeTypes(cx);
            return;
        }
    }
}

/*
 * N.B. We could also use the initial shape of the object (before its type is
 * fixed) as the key in the object table, but since all references in the table
 * are weak the hash entries would usually be collected on GC even if objects
 * with the new type/shape are still live.
 */
struct types::ObjectTableKey
{
    jsid *ids;
    uint32_t nslots;
    uint32_t nfixed;
    JSObject *proto;

    typedef JSObject * Lookup;

    static inline uint32_t hash(JSObject *obj) {
        return (uint32_t) (JSID_BITS(obj->lastProperty()->propid().get()) ^
                         obj->slotSpan() ^ obj->numFixedSlots() ^
                         ((uint32_t)(size_t)obj->getProto() >> 2));
    }

    static inline bool match(const ObjectTableKey &v, JSObject *obj) {
        if (obj->slotSpan() != v.nslots ||
            obj->numFixedSlots() != v.nfixed ||
            obj->getProto() != v.proto) {
            return false;
        }
        Shape *shape = obj->lastProperty();
        while (!shape->isEmptyShape()) {
            if (shape->propid() != v.ids[shape->slot()])
                return false;
            shape = shape->previous();
        }
        return true;
    }
};

struct types::ObjectTableEntry
{
    ReadBarriered<TypeObject> object;
    Type *types;
};

void
TypeCompartment::fixObjectType(JSContext *cx, JSObject *obj_)
{
    RootedObject obj(cx, obj_);
    AutoEnterTypeInference enter(cx);

    if (!objectTypeTable) {
        objectTypeTable = cx->new_<ObjectTypeTable>();
        if (!objectTypeTable || !objectTypeTable->init()) {
            objectTypeTable = NULL;
            cx->compartment->types.setPendingNukeTypes(cx);
            return;
        }
    }

    /*
     * Use the same type object for all singleton/JSON arrays with the same
     * base shape, i.e. the same fields written in the same order. If there
     * is a type mismatch with previous objects of the same shape, use the
     * generic unknown type.
     */
    JS_ASSERT(obj->isObject());

    if (obj->slotSpan() == 0 || obj->inDictionaryMode())
        return;

    ObjectTypeTable::AddPtr p = objectTypeTable->lookupForAdd(obj.get());
    Shape *baseShape = obj->lastProperty();

    if (p) {
        /* The lookup ensures the shape matches, now check that the types match. */
        Type *types = p->value.types;
        for (unsigned i = 0; i < obj->slotSpan(); i++) {
            Type ntype = GetValueTypeForTable(cx, obj->getSlot(i));
            if (ntype != types[i]) {
                if (NumberTypes(ntype, types[i])) {
                    if (types[i].isPrimitive(JSVAL_TYPE_INT32)) {
                        types[i] = Type::DoubleType();
                        Shape *shape = baseShape;
                        while (!shape->isEmptyShape()) {
                            if (shape->slot() == i) {
                                Type type = Type::DoubleType();
                                if (!p->value.object->unknownProperties()) {
                                    jsid id = MakeTypeId(cx, shape->propid());
                                    p->value.object->addPropertyType(cx, id, type);
                                }
                                break;
                            }
                            shape = shape->previous();
                        }
                    }
                } else {
                    return;
                }
            }
        }

        obj->setType(p->value.object);
    } else {
        /* Make a new type to use for the object and similar future ones. */
        TypeObject *objType = newTypeObject(cx, NULL, JSProto_Object, obj->getProto());
        if (!objType || !objType->addDefiniteProperties(cx, obj)) {
            cx->compartment->types.setPendingNukeTypes(cx);
            return;
        }

        jsid *ids = (jsid *) cx->calloc_(obj->slotSpan() * sizeof(jsid));
        if (!ids) {
            cx->compartment->types.setPendingNukeTypes(cx);
            return;
        }

        Type *types = (Type *) cx->calloc_(obj->slotSpan() * sizeof(Type));
        if (!types) {
            cx->compartment->types.setPendingNukeTypes(cx);
            return;
        }

        Shape *shape = baseShape;
        while (!shape->isEmptyShape()) {
            ids[shape->slot()] = shape->propid();
            types[shape->slot()] = GetValueTypeForTable(cx, obj->getSlot(shape->slot()));
            if (!objType->unknownProperties()) {
                jsid id = MakeTypeId(cx, shape->propid());
                objType->addPropertyType(cx, id, types[shape->slot()]);
            }
            shape = shape->previous();
        }

        ObjectTableKey key;
        key.ids = ids;
        key.nslots = obj->slotSpan();
        key.nfixed = obj->numFixedSlots();
        key.proto = obj->getProto();
        JS_ASSERT(ObjectTableKey::match(key, obj.get()));

        ObjectTableEntry entry;
        entry.object = objType;
        entry.types = types;

        p = objectTypeTable->lookupForAdd(obj.get());
        if (!objectTypeTable->add(p, key, entry)) {
            cx->compartment->types.setPendingNukeTypes(cx);
            return;
        }

        obj->setType(objType);
    }
}

/////////////////////////////////////////////////////////////////////
// TypeObject
/////////////////////////////////////////////////////////////////////

void
TypeObject::getFromPrototypes(JSContext *cx, jsid id, TypeSet *types, bool force)
{
    if (!force && types->hasPropagatedProperty())
        return;

    types->setPropagatedProperty();

    if (!proto)
        return;

    RootedTypeObject self(cx, this);
    if (proto->getType(cx)->unknownProperties()) {
        types->addType(cx, Type::UnknownType());
        return;
    }

    TypeSet *protoTypes = self->proto->getType(cx)->getProperty(cx, id, false);
    if (!protoTypes)
        return;

    protoTypes->addSubset(cx, types);

    self->proto->getType(cx)->getFromPrototypes(cx, id, protoTypes);
}

static inline void
UpdatePropertyType(JSContext *cx, TypeSet *types, JSObject *obj, Shape *shape, bool force)
{
    types->setOwnProperty(cx, false);
    if (!shape->writable())
        types->setOwnProperty(cx, true);

    if (shape->hasGetterValue() || shape->hasSetterValue()) {
        types->setOwnProperty(cx, true);
        types->addType(cx, Type::UnknownType());
    } else if (shape->hasDefaultGetter() && shape->hasSlot()) {
        const Value &value = obj->nativeGetSlot(shape->slot());

        /*
         * Don't add initial undefined types for singleton properties that are
         * not collated into the JSID_VOID property (see propertySet comment).
         */
        if (force || !value.isUndefined()) {
            Type type = GetValueType(cx, value);
            types->addType(cx, type);
        }
    }
}

bool
TypeObject::addProperty(JSContext *cx, jsid id, Property **pprop)
{
    JS_ASSERT(!*pprop);
    Property *base = cx->typeLifoAlloc().new_<Property>(id);
    if (!base) {
        cx->compartment->types.setPendingNukeTypes(cx);
        return false;
    }

    if (singleton) {
        /*
         * Fill the property in with any type the object already has in an
         * own property. We are only interested in plain native properties
         * which don't go through a barrier when read by the VM or jitcode.
         * We don't need to handle arrays or other JIT'ed non-natives as
         * these are not (yet) singletons.
         */

        if (JSID_IS_VOID(id)) {
            /* Go through all shapes on the object to get integer-valued properties. */
            Shape *shape = singleton->lastProperty();
            while (!shape->isEmptyShape()) {
                if (JSID_IS_VOID(MakeTypeId(cx, shape->propid())))
                    UpdatePropertyType(cx, &base->types, singleton, shape, true);
                shape = shape->previous();
            }
        } else if (!JSID_IS_EMPTY(id) && singleton->isNative()) {
            Shape *shape = singleton->nativeLookup(cx, id);
            if (shape)
                UpdatePropertyType(cx, &base->types, singleton, shape, false);
        }

        if (singleton->watched()) {
            /*
             * Mark the property as configured, to inhibit optimizations on it
             * and avoid bypassing the watchpoint handler.
             */
            base->types.setOwnProperty(cx, true);
        }
    }

    *pprop = base;

    InferSpew(ISpewOps, "typeSet: %sT%p%s property %s %s",
              InferSpewColor(&base->types), &base->types, InferSpewColorReset(),
              TypeObjectString(this), TypeIdString(id));

    return true;
}

bool
TypeObject::addDefiniteProperties(JSContext *cx, JSObject *obj)
{
    if (unknownProperties())
        return true;

    /* Mark all properties of obj as definite properties of this type. */
    AutoEnterTypeInference enter(cx);

    Shape *shape = obj->lastProperty();
    while (!shape->isEmptyShape()) {
        jsid id = MakeTypeId(cx, shape->propid());
        if (!JSID_IS_VOID(id) && obj->isFixedSlot(shape->slot()) &&
            shape->slot() <= (TYPE_FLAG_DEFINITE_MASK >> TYPE_FLAG_DEFINITE_SHIFT)) {
            TypeSet *types = getProperty(cx, id, true);
            if (!types)
                return false;
            types->setDefinite(shape->slot());
        }
        shape = shape->previous();
    }

    return true;
}

bool
TypeObject::matchDefiniteProperties(JSObject *obj)
{
    unsigned count = getPropertyCount();
    for (unsigned i = 0; i < count; i++) {
        Property *prop = getProperty(i);
        if (!prop)
            continue;
        if (prop->types.isDefiniteProperty()) {
            unsigned slot = prop->types.definiteSlot();

            bool found = false;
            Shape *shape = obj->lastProperty();
            while (!shape->isEmptyShape()) {
                if (shape->slot() == slot && shape->propid() == prop->id) {
                    found = true;
                    break;
                }
                shape = shape->previous();
            }
            if (!found)
                return false;
        }
    }

    return true;
}

inline void
InlineAddTypeProperty(JSContext *cx, TypeObject *obj, jsid id, Type type)
{
    JS_ASSERT(id == MakeTypeId(cx, id));

    AutoEnterTypeInference enter(cx);

    TypeSet *types = obj->getProperty(cx, id, true);
    if (!types || types->hasType(type))
        return;

    InferSpew(ISpewOps, "externalType: property %s %s: %s",
              TypeObjectString(obj), TypeIdString(id), TypeString(type));
    types->addType(cx, type);
}

void
TypeObject::addPropertyType(JSContext *cx, jsid id, Type type)
{
    InlineAddTypeProperty(cx, this, id, type);
}

void
TypeObject::addPropertyType(JSContext *cx, jsid id, const Value &value)
{
    InlineAddTypeProperty(cx, this, id, GetValueType(cx, value));
}

void
TypeObject::addPropertyType(JSContext *cx, const char *name, Type type)
{
    jsid id = JSID_VOID;
    if (name) {
        JSAtom *atom = js_Atomize(cx, name, strlen(name));
        if (!atom) {
            AutoEnterTypeInference enter(cx);
            cx->compartment->types.setPendingNukeTypes(cx);
            return;
        }
        id = AtomToId(atom);
    }
    InlineAddTypeProperty(cx, this, id, type);
}

void
TypeObject::addPropertyType(JSContext *cx, const char *name, const Value &value)
{
    addPropertyType(cx, name, GetValueType(cx, value));
}

void
TypeObject::markPropertyConfigured(JSContext *cx, jsid id)
{
    AutoEnterTypeInference enter(cx);

    id = MakeTypeId(cx, id);

    TypeSet *types = getProperty(cx, id, true);
    if (types)
        types->setOwnProperty(cx, true);
}

void
TypeObject::markStateChange(JSContext *cx)
{
    if (unknownProperties())
        return;

    AutoEnterTypeInference enter(cx);
    TypeSet *types = maybeGetProperty(cx, JSID_EMPTY);
    if (types) {
        TypeConstraint *constraint = types->constraintList;
        while (constraint) {
            constraint->newObjectState(cx, this, true);
            constraint = constraint->next;
        }
    }
}

void
TypeObject::setFlags(JSContext *cx, TypeObjectFlags flags)
{
    if ((this->flags & flags) == flags)
        return;

    AutoEnterTypeInference enter(cx);

    if (singleton) {
        /* Make sure flags are consistent with persistent object state. */
        JS_ASSERT_IF(flags & OBJECT_FLAG_UNINLINEABLE,
                     interpretedFunction->script()->uninlineable);
        JS_ASSERT_IF(flags & OBJECT_FLAG_ITERATED,
                     singleton->lastProperty()->hasObjectFlag(BaseShape::ITERATED_SINGLETON));
    }

    this->flags |= flags;

    InferSpew(ISpewOps, "%s: setFlags 0x%x", TypeObjectString(this), flags);

    ObjectStateChange(cx, this, false, false);
}

void
TypeObject::markUnknown(JSContext *cx)
{
    AutoEnterTypeInference enter(cx);

    JS_ASSERT(cx->compartment->activeInference);
    JS_ASSERT(!unknownProperties());

    if (!(flags & OBJECT_FLAG_NEW_SCRIPT_CLEARED))
        clearNewScript(cx);

    InferSpew(ISpewOps, "UnknownProperties: %s", TypeObjectString(this));

    ObjectStateChange(cx, this, true, true);

    /*
     * Existing constraints may have already been added to this object, which we need
     * to do the right thing for. We can't ensure that we will mark all unknown
     * objects before they have been accessed, as the __proto__ of a known object
     * could be dynamically set to an unknown object, and we can decide to ignore
     * properties of an object during analysis (i.e. hashmaps). Adding unknown for
     * any properties accessed already accounts for possible values read from them.
     */

    unsigned count = getPropertyCount();
    for (unsigned i = 0; i < count; i++) {
        Property *prop = getProperty(i);
        if (prop) {
            prop->types.addType(cx, Type::UnknownType());
            prop->types.setOwnProperty(cx, true);
        }
    }
}

void
TypeObject::clearNewScript(JSContext *cx)
{
    JS_ASSERT(!(flags & OBJECT_FLAG_NEW_SCRIPT_CLEARED));
    flags |= OBJECT_FLAG_NEW_SCRIPT_CLEARED;

    /*
     * It is possible for the object to not have a new script yet but to have
     * one added in the future. When analyzing properties of new scripts we mix
     * in adding constraints to trigger clearNewScript with changes to the
     * type sets themselves (from breakTypeBarriers). It is possible that we
     * could trigger one of these constraints before AnalyzeNewScriptProperties
     * has finished, in which case we want to make sure that call fails.
     */
    if (!newScript)
        return;

    AutoEnterTypeInference enter(cx);

    /*
     * Any definite properties we added due to analysis of the new script when
     * the type object was created are now invalid: objects with the same type
     * can be created by using 'new' on a different script or through some
     * other mechanism (e.g. Object.create). Rather than clear out the definite
     * bits on the object's properties, just mark such properties as having
     * been deleted/reconfigured, which will have the same effect on JITs
     * wanting to use the definite bits to optimize property accesses.
     */
    for (unsigned i = 0; i < getPropertyCount(); i++) {
        Property *prop = getProperty(i);
        if (!prop)
            continue;
        if (prop->types.isDefiniteProperty())
            prop->types.setOwnProperty(cx, true);
    }

    /*
     * If we cleared the new script while in the middle of initializing an
     * object, it will still have the new script's shape and reflect the no
     * longer correct state of the object once its initialization is completed.
     * We can't really detect the possibility of this statically, but the new
     * script keeps track of where each property is initialized so we can walk
     * the stack and fix up any such objects.
     */
    Vector<uint32_t, 32> pcOffsets(cx);
    for (ScriptFrameIter iter(cx); !iter.done(); ++iter) {
        pcOffsets.append(uint32_t(iter.pc() - iter.script()->code));
        if (iter.isConstructing() &&
            iter.callee() == newScript->fun &&
            iter.thisv().isObject() &&
            !iter.thisv().toObject().hasLazyType() &&
            iter.thisv().toObject().type() == this)
        {
            JSObject *obj = &iter.thisv().toObject();

            /* Whether all identified 'new' properties have been initialized. */
            bool finished = false;

            /* If not finished, number of properties that have been added. */
            uint32_t numProperties = 0;

            /*
             * If non-zero, we are scanning initializers in a call which has
             * already finished.
             */
            size_t depth = 0;
            size_t callDepth = pcOffsets.length() - 1;
            uint32_t offset = pcOffsets[callDepth];

            for (TypeNewScript::Initializer *init = newScript->initializerList;; init++) {
                if (init->kind == TypeNewScript::Initializer::SETPROP) {
                    if (!depth && init->offset > offset) {
                        /* Advanced past all properties which have been initialized. */
                        break;
                    }
                    numProperties++;
                } else if (init->kind == TypeNewScript::Initializer::FRAME_PUSH) {
                    if (depth) {
                        depth++;
                    } else if (init->offset > offset) {
                        /* Advanced past all properties which have been initialized. */
                        break;
                    } else if (init->offset == offset) {
                        if (!callDepth)
                            break;
                        offset = pcOffsets[--callDepth];
                    } else {
                        /* This call has already finished. */
                        depth = 1;
                    }
                } else if (init->kind == TypeNewScript::Initializer::FRAME_POP) {
                    if (depth) {
                        depth--;
                    } else {
                        /* This call has not finished yet. */
                        break;
                    }
                } else {
                    JS_ASSERT(init->kind == TypeNewScript::Initializer::DONE);
                    finished = true;
                    break;
                }
            }

            if (!finished)
                obj->rollbackProperties(cx, numProperties);
        }
    }

    /* We NULL out newScript *before* freeing it so the write barrier works. */
    TypeNewScript *savedNewScript = newScript;
    newScript = NULL;
    cx->free_(savedNewScript);

    markStateChange(cx);
}

void
TypeObject::print(JSContext *cx)
{
    printf("%s : %s",
           TypeObjectString(this),
           proto ? TypeString(Type::ObjectType(proto)) : "(null)");

    if (unknownProperties()) {
        printf(" unknown");
    } else {
        if (!hasAnyFlags(OBJECT_FLAG_NON_PACKED_ARRAY))
            printf(" packed");
        if (!hasAnyFlags(OBJECT_FLAG_NON_DENSE_ARRAY))
            printf(" dense");
        if (!hasAnyFlags(OBJECT_FLAG_NON_TYPED_ARRAY))
            printf(" typed");
        if (hasAnyFlags(OBJECT_FLAG_UNINLINEABLE))
            printf(" uninlineable");
        if (hasAnyFlags(OBJECT_FLAG_SPECIAL_EQUALITY))
            printf(" specialEquality");
        if (hasAnyFlags(OBJECT_FLAG_ITERATED))
            printf(" iterated");
    }

    unsigned count = getPropertyCount();

    if (count == 0) {
        printf(" {}\n");
        return;
    }

    printf(" {");

    for (unsigned i = 0; i < count; i++) {
        Property *prop = getProperty(i);
        if (prop) {
            printf("\n    %s:", TypeIdString(prop->id));
            prop->types.print(cx);
        }
    }

    printf("\n}\n");
}

/////////////////////////////////////////////////////////////////////
// Type Analysis
/////////////////////////////////////////////////////////////////////

/*
 * If the bytecode immediately following code/pc is a test of the value
 * pushed by code, that value should be marked as possibly void.
 */
static inline bool
CheckNextTest(jsbytecode *pc)
{
    jsbytecode *next = pc + GetBytecodeLength(pc);
    switch ((JSOp)*next) {
      case JSOP_IFEQ:
      case JSOP_IFNE:
      case JSOP_NOT:
      case JSOP_OR:
      case JSOP_AND:
      case JSOP_TYPEOF:
      case JSOP_TYPEOFEXPR:
        return true;
      default:
        /* TRAP ok here */
        return false;
    }
}

static inline TypeObject *
GetInitializerType(JSContext *cx, JSScript *script, jsbytecode *pc)
{
    if (!script->hasGlobal())
        return NULL;

    JSOp op = JSOp(*pc);
    JS_ASSERT(op == JSOP_NEWARRAY || op == JSOP_NEWOBJECT || op == JSOP_NEWINIT);

    bool isArray = (op == JSOP_NEWARRAY || (op == JSOP_NEWINIT && GET_UINT8(pc) == JSProto_Array));
    JSProtoKey key = isArray ? JSProto_Array : JSProto_Object;

    if (UseNewTypeForInitializer(cx, script, pc, key))
        return NULL;

    return TypeScript::InitObject(cx, script, pc, key);
}

/* Analyze type information for a single bytecode. */
bool
ScriptAnalysis::analyzeTypesBytecode(JSContext *cx, unsigned offset,
                                     TypeInferenceState &state)
{
    jsbytecode *pc = script->code + offset;
    JSOp op = (JSOp)*pc;

    Bytecode &code = getCode(offset);
    JS_ASSERT(!code.pushedTypes);

    InferSpew(ISpewOps, "analyze: #%u:%05u", script->id(), offset);

    unsigned defCount = GetDefCount(script, offset);
    if (ExtendedDef(pc))
        defCount++;

    TypeSet *pushed = cx->typeLifoAlloc().newArrayUninitialized<TypeSet>(defCount);
    if (!pushed)
        return false;
    PodZero(pushed, defCount);
    code.pushedTypes = pushed;

    /*
     * Add phi nodes introduced at this point to the list of all phi nodes in
     * the script. Types for these are not generated until after the script has
     * been processed, as types can flow backwards into phi nodes and the
     * source sets may not exist if we try to process these eagerly.
     */
    if (code.newValues) {
        SlotValue *newv = code.newValues;
        while (newv->slot) {
            if (newv->value.kind() != SSAValue::PHI || newv->value.phiOffset() != offset) {
                newv++;
                continue;
            }

            /*
             * The phi nodes at join points should all be unique, and every phi
             * node created should be in the phiValues list on some bytecode.
             */
            if (!state.phiNodes.append(newv->value.phiNode()))
                return false;
            TypeSet &types = newv->value.phiNode()->types;
            InferSpew(ISpewOps, "typeSet: %sT%p%s phi #%u:%05u:%u",
                      InferSpewColor(&types), &types, InferSpewColorReset(),
                      script->id(), offset, newv->slot);
            newv++;
        }
    }

    /*
     * Treat decomposed ops as no-ops, we will analyze the decomposed version
     * instead. (We do, however, need to look at introduced phi nodes).
     */
    if (js_CodeSpec[*pc].format & JOF_DECOMPOSE)
        return true;

    for (unsigned i = 0; i < defCount; i++) {
        InferSpew(ISpewOps, "typeSet: %sT%p%s pushed%u #%u:%05u",
                  InferSpewColor(&pushed[i]), &pushed[i], InferSpewColorReset(),
                  i, script->id(), offset);
    }

    /* Add type constraints for the various opcodes. */
    switch (op) {

        /* Nop bytecodes. */
      case JSOP_POP:
      case JSOP_NOP:
      case JSOP_NOTEARG:
      case JSOP_LOOPHEAD:
      case JSOP_LOOPENTRY:
      case JSOP_GOTO:
      case JSOP_IFEQ:
      case JSOP_IFNE:
      case JSOP_LINENO:
      case JSOP_DEFCONST:
      case JSOP_LEAVEWITH:
      case JSOP_LEAVEBLOCK:
      case JSOP_RETRVAL:
      case JSOP_ENDITER:
      case JSOP_THROWING:
      case JSOP_GOSUB:
      case JSOP_RETSUB:
      case JSOP_CONDSWITCH:
      case JSOP_DEFAULT:
      case JSOP_POPN:
      case JSOP_STARTXML:
      case JSOP_STARTXMLEXPR:
      case JSOP_DEFXMLNS:
      case JSOP_POPV:
      case JSOP_DEBUGGER:
      case JSOP_SETCALL:
      case JSOP_TABLESWITCH:
      case JSOP_LOOKUPSWITCH:
      case JSOP_TRY:
      case JSOP_LABEL:
        break;

        /* Bytecodes pushing values of known type. */
      case JSOP_VOID:
      case JSOP_UNDEFINED:
        pushed[0].addType(cx, Type::UndefinedType());
        break;
      case JSOP_ZERO:
      case JSOP_ONE:
      case JSOP_INT8:
      case JSOP_INT32:
      case JSOP_UINT16:
      case JSOP_UINT24:
      case JSOP_BITAND:
      case JSOP_BITOR:
      case JSOP_BITXOR:
      case JSOP_BITNOT:
      case JSOP_RSH:
      case JSOP_LSH:
      case JSOP_URSH:
      case JSOP_ACTUALSFILLED:
        pushed[0].addType(cx, Type::Int32Type());
        break;
      case JSOP_FALSE:
      case JSOP_TRUE:
      case JSOP_EQ:
      case JSOP_NE:
      case JSOP_LT:
      case JSOP_LE:
      case JSOP_GT:
      case JSOP_GE:
      case JSOP_NOT:
      case JSOP_STRICTEQ:
      case JSOP_STRICTNE:
      case JSOP_IN:
      case JSOP_INSTANCEOF:
      case JSOP_DELDESC:
        pushed[0].addType(cx, Type::BooleanType());
        break;
      case JSOP_DOUBLE:
        pushed[0].addType(cx, Type::DoubleType());
        break;
      case JSOP_STRING:
      case JSOP_TYPEOF:
      case JSOP_TYPEOFEXPR:
      case JSOP_QNAMEPART:
      case JSOP_XMLTAGEXPR:
      case JSOP_TOATTRVAL:
      case JSOP_ADDATTRNAME:
      case JSOP_ADDATTRVAL:
      case JSOP_XMLELTEXPR:
        pushed[0].addType(cx, Type::StringType());
        break;
      case JSOP_NULL:
        pushed[0].addType(cx, Type::NullType());
        break;

      case JSOP_REGEXP:
        if (script->hasGlobal()) {
            TypeObject *object = TypeScript::StandardType(cx, script, JSProto_RegExp);
            if (!object)
                return false;
            pushed[0].addType(cx, Type::ObjectType(object));
        } else {
            pushed[0].addType(cx, Type::UnknownType());
        }
        break;

      case JSOP_OBJECT: {
        JSObject *obj = script->getObject(GET_UINT32_INDEX(pc));
        pushed[0].addType(cx, Type::ObjectType(obj));
        break;
      }

      case JSOP_STOP:
        /* If a stop is reachable then the return type may be void. */
          if (script->function())
            TypeScript::ReturnTypes(script)->addType(cx, Type::UndefinedType());
        break;

      case JSOP_OR:
      case JSOP_AND:
        /* OR/AND push whichever operand determined the result. */
        poppedTypes(pc, 0)->addSubset(cx, &pushed[0]);
        break;

      case JSOP_DUP:
        poppedTypes(pc, 0)->addSubset(cx, &pushed[0]);
        poppedTypes(pc, 0)->addSubset(cx, &pushed[1]);
        break;

      case JSOP_DUP2:
        poppedTypes(pc, 1)->addSubset(cx, &pushed[0]);
        poppedTypes(pc, 0)->addSubset(cx, &pushed[1]);
        poppedTypes(pc, 1)->addSubset(cx, &pushed[2]);
        poppedTypes(pc, 0)->addSubset(cx, &pushed[3]);
        break;

      case JSOP_SWAP:
      case JSOP_PICK: {
        unsigned pickedDepth = (op == JSOP_SWAP ? 1 : GET_UINT8(pc));
        /* The last popped value is the last pushed. */
        poppedTypes(pc, pickedDepth)->addSubset(cx, &pushed[pickedDepth]);
        for (unsigned i = 0; i < pickedDepth; i++)
            poppedTypes(pc, i)->addSubset(cx, &pushed[pickedDepth - 1 - i]);
        break;
      }

      case JSOP_GETGNAME:
      case JSOP_CALLGNAME: {
        jsid id = GetAtomId(cx, script, pc, 0);

        TypeSet *seen = bytecodeTypes(pc);
        seen->addSubset(cx, &pushed[0]);

        /*
         * Normally we rely on lazy standard class initialization to fill in
         * the types of global properties the script can access. In a few cases
         * the method JIT will bypass this, and we need to add the types direclty.
         */
        if (id == NameToId(cx->runtime->atomState.typeAtoms[JSTYPE_VOID]))
            seen->addType(cx, Type::UndefinedType());
        if (id == NameToId(cx->runtime->atomState.NaNAtom))
            seen->addType(cx, Type::DoubleType());
        if (id == NameToId(cx->runtime->atomState.InfinityAtom))
            seen->addType(cx, Type::DoubleType());

        /* Handle as a property access. */
        PropertyAccess(cx, script, pc, script->global().getType(cx), false, seen, id);

        if (op == JSOP_CALLGNAME)
            pushed[0].addPropagateThis(cx, script, pc, Type::UnknownType());

        if (CheckNextTest(pc))
            pushed[0].addType(cx, Type::UndefinedType());
        break;
      }

      case JSOP_NAME:
      case JSOP_CALLNAME: {
        TypeSet *seen = bytecodeTypes(pc);
        addTypeBarrier(cx, pc, seen, Type::UnknownType());
        seen->addSubset(cx, &pushed[0]);
        if (op == JSOP_CALLNAME)
            pushed[0].addPropagateThis(cx, script, pc, Type::UnknownType());
        break;
      }

      case JSOP_BINDGNAME:
      case JSOP_BINDNAME:
        break;

      case JSOP_SETGNAME: {
        jsid id = GetAtomId(cx, script, pc, 0);
        PropertyAccess(cx, script, pc, script->global().getType(cx),
                       true, poppedTypes(pc, 0), id);
        poppedTypes(pc, 0)->addSubset(cx, &pushed[0]);
        break;
      }

      case JSOP_SETNAME:
      case JSOP_SETCONST:
        cx->compartment->types.monitorBytecode(cx, script, offset);
        poppedTypes(pc, 0)->addSubset(cx, &pushed[0]);
        break;

      case JSOP_GETXPROP: {
        TypeSet *seen = bytecodeTypes(pc);
        addTypeBarrier(cx, pc, seen, Type::UnknownType());
        seen->addSubset(cx, &pushed[0]);
        break;
      }

      case JSOP_GETARG:
      case JSOP_CALLARG:
      case JSOP_GETLOCAL:
      case JSOP_CALLLOCAL: {
        uint32_t slot = GetBytecodeSlot(script, pc);
        if (trackSlot(slot)) {
            /*
             * Normally these opcodes don't pop anything, but they are given
             * an extended use holding the variable's SSA value before the
             * access. Use the types from here.
             */
            poppedTypes(pc, 0)->addSubset(cx, &pushed[0]);
        } else if (slot < TotalSlots(script)) {
            TypeSet *types = TypeScript::SlotTypes(script, slot);
            types->addSubset(cx, &pushed[0]);
        } else {
            /* Local 'let' variable. Punt on types for these, for now. */
            pushed[0].addType(cx, Type::UnknownType());
        }
        if (op == JSOP_CALLARG || op == JSOP_CALLLOCAL)
            pushed[0].addPropagateThis(cx, script, pc, Type::UndefinedType());
        break;
      }

      case JSOP_SETARG:
      case JSOP_SETLOCAL: {
        uint32_t slot = GetBytecodeSlot(script, pc);
        if (!trackSlot(slot) && slot < TotalSlots(script)) {
            TypeSet *types = TypeScript::SlotTypes(script, slot);
            poppedTypes(pc, 0)->addSubset(cx, types);
        }

        /*
         * For assignments to non-escaping locals/args, we don't need to update
         * the possible types of the var, as for each read of the var SSA gives
         * us the writes that could have produced that read.
         */
        poppedTypes(pc, 0)->addSubset(cx, &pushed[0]);
        break;
      }

      case JSOP_GETALIASEDVAR:
      case JSOP_CALLALIASEDVAR:
        /*
         * Every aliased variable will contain 'undefined' in addition to the
         * type of whatever value is written to it. Thus, a dynamic barrier is
         * necessary. Since we don't expect the to observe more than 1 type,
         * there is little benefit to maintaining a TypeSet for the aliased
         * variable. Instead, we monitor/barrier all reads unconditionally.
         */
        bytecodeTypes(pc)->addSubset(cx, &pushed[0]);
        if (op == JSOP_CALLALIASEDVAR)
            pushed[0].addPropagateThis(cx, script, pc, Type::UnknownType());
        break;

      case JSOP_SETALIASEDVAR:
        poppedTypes(pc, 0)->addSubset(cx, &pushed[0]);
        break;

      case JSOP_INCARG:
      case JSOP_DECARG:
      case JSOP_ARGINC:
      case JSOP_ARGDEC:
      case JSOP_INCLOCAL:
      case JSOP_DECLOCAL:
      case JSOP_LOCALINC:
      case JSOP_LOCALDEC: {
        uint32_t slot = GetBytecodeSlot(script, pc);
        if (trackSlot(slot)) {
            poppedTypes(pc, 0)->addArith(cx, script, pc, &pushed[0]);
        } else if (slot < TotalSlots(script)) {
            TypeSet *types = TypeScript::SlotTypes(script, slot);
            types->addArith(cx, script, pc, types);
            types->addSubset(cx, &pushed[0]);
        } else {
            pushed[0].addType(cx, Type::UnknownType());
        }
        break;
      }

      case JSOP_ARGUMENTS:
        /* Compute a precise type only when we know the arguments won't escape. */
        if (script->needsArgsObj())
            pushed[0].addType(cx, Type::UnknownType());
        else
            pushed[0].addType(cx, Type::MagicArgType());
        break;

      case JSOP_REST: {
        TypeSet *types = script->analysis()->bytecodeTypes(pc);
        if (script->hasGlobal()) {
            TypeObject *rest = TypeScript::InitObject(cx, script, pc, JSProto_Array);
            if (!rest)
                return false;
            types->addType(cx, Type::ObjectType(rest));

            // Simulate setting a element.
            TypeSet *propTypes = rest->getProperty(cx, JSID_VOID, true);
            if (!propTypes)
                return false;
            propTypes->addType(cx, Type::UnknownType());
        } else {
            types->addType(cx, Type::UnknownType());
        }
        types->addSubset(cx, &pushed[0]);
        break;
      }


      case JSOP_SETPROP: {
        jsid id = GetAtomId(cx, script, pc, 0);
        poppedTypes(pc, 1)->addSetProperty(cx, script, pc, poppedTypes(pc, 0), id);
        poppedTypes(pc, 0)->addSubset(cx, &pushed[0]);
        break;
      }

      case JSOP_LENGTH:
      case JSOP_GETPROP:
      case JSOP_CALLPROP: {
        jsid id = GetAtomId(cx, script, pc, 0);
        TypeSet *seen = script->analysis()->bytecodeTypes(pc);

        poppedTypes(pc, 0)->addGetProperty(cx, script, pc, seen, id);
        if (op == JSOP_CALLPROP)
            poppedTypes(pc, 0)->addCallProperty(cx, script, pc, id);

        seen->addSubset(cx, &pushed[0]);
        if (CheckNextTest(pc))
            pushed[0].addType(cx, Type::UndefinedType());
        break;
      }

      /*
       * We only consider ELEM accesses on integers below. Any element access
       * which is accessing a non-integer property must be monitored.
       */

      case JSOP_GETELEM:
      case JSOP_CALLELEM: {
        TypeSet *seen = script->analysis()->bytecodeTypes(pc);

        poppedTypes(pc, 1)->addGetProperty(cx, script, pc, seen, JSID_VOID);

        seen->addSubset(cx, &pushed[0]);
        if (op == JSOP_CALLELEM)
            pushed[0].addPropagateThis(cx, script, pc, Type::UndefinedType(), poppedTypes(pc, 1));
        if (CheckNextTest(pc))
            pushed[0].addType(cx, Type::UndefinedType());
        break;
      }

      case JSOP_SETELEM:
        poppedTypes(pc, 1)->addSetElement(cx, script, pc, poppedTypes(pc, 2), poppedTypes(pc, 0));
        poppedTypes(pc, 0)->addSubset(cx, &pushed[0]);
        break;

      case JSOP_TOID:
        /*
         * This is only used for element inc/dec ops; any id produced which
         * is not an integer must be monitored.
         */
        pushed[0].addType(cx, Type::Int32Type());
        break;

      case JSOP_THIS:
        TypeScript::ThisTypes(script)->addTransformThis(cx, script, &pushed[0]);
        break;

      case JSOP_RETURN:
      case JSOP_SETRVAL:
          if (script->function())
            poppedTypes(pc, 0)->addSubset(cx, TypeScript::ReturnTypes(script));
        break;

      case JSOP_ADD:
        poppedTypes(pc, 0)->addArith(cx, script, pc, &pushed[0], poppedTypes(pc, 1));
        poppedTypes(pc, 1)->addArith(cx, script, pc, &pushed[0], poppedTypes(pc, 0));
        break;

      case JSOP_SUB:
      case JSOP_MUL:
      case JSOP_MOD:
      case JSOP_DIV:
        poppedTypes(pc, 0)->addArith(cx, script, pc, &pushed[0]);
        poppedTypes(pc, 1)->addArith(cx, script, pc, &pushed[0]);
        break;

      case JSOP_NEG:
      case JSOP_POS:
        poppedTypes(pc, 0)->addArith(cx, script, pc, &pushed[0]);
        break;

      case JSOP_LAMBDA:
      case JSOP_DEFFUN: {
        JSObject *obj = script->getObject(GET_UINT32_INDEX(pc));

        TypeSet *res = NULL;
        if (op == JSOP_LAMBDA)
            res = &pushed[0];

        if (res) {
            if (script->hasGlobal())
                res->addType(cx, Type::ObjectType(obj));
            else
                res->addType(cx, Type::UnknownType());
        } else {
            cx->compartment->types.monitorBytecode(cx, script, offset);
        }
        break;
      }

      case JSOP_DEFVAR:
        break;

      case JSOP_CALL:
      case JSOP_EVAL:
      case JSOP_FUNCALL:
      case JSOP_FUNAPPLY:
      case JSOP_NEW: {
        TypeSet *seen = script->analysis()->bytecodeTypes(pc);
        seen->addSubset(cx, &pushed[0]);

        /* Construct the base call information about this site. */
        unsigned argCount = GetUseCount(script, offset) - 2;
        TypeCallsite *callsite = cx->typeLifoAlloc().new_<TypeCallsite>(
                                                        cx, script, pc, op == JSOP_NEW, argCount);
        if (!callsite || (argCount && !callsite->argumentTypes)) {
            cx->compartment->types.setPendingNukeTypes(cx);
            break;
        }
        callsite->thisTypes = poppedTypes(pc, argCount);
        callsite->returnTypes = seen;

        for (unsigned i = 0; i < argCount; i++)
            callsite->argumentTypes[i] = poppedTypes(pc, argCount - 1 - i);

        /*
         * Mark FUNCALL and FUNAPPLY sites as monitored. The method JIT may
         * lower these into normal calls, and we need to make sure the
         * callee's argument types are checked on entry.
         */
        if (op == JSOP_FUNCALL || op == JSOP_FUNAPPLY)
            cx->compartment->types.monitorBytecode(cx, script, pc - script->code);

        poppedTypes(pc, argCount + 1)->addCall(cx, callsite);
        break;
      }

      case JSOP_NEWINIT:
      case JSOP_NEWARRAY:
      case JSOP_NEWOBJECT: {
        TypeSet *types = script->analysis()->bytecodeTypes(pc);
        types->addSubset(cx, &pushed[0]);

        bool isArray = (op == JSOP_NEWARRAY || (op == JSOP_NEWINIT && GET_UINT8(pc) == JSProto_Array));
        JSProtoKey key = isArray ? JSProto_Array : JSProto_Object;

        if (UseNewTypeForInitializer(cx, script, pc, key)) {
            /* Defer types pushed by this bytecode until runtime. */
            break;
        }

        TypeObject *initializer = GetInitializerType(cx, script, pc);
        if (script->hasGlobal()) {
            if (!initializer)
                return false;
            types->addType(cx, Type::ObjectType(initializer));
        } else {
            JS_ASSERT(!initializer);
            types->addType(cx, Type::UnknownType());
        }
        break;
      }

      case JSOP_ENDINIT:
        break;

      case JSOP_INITELEM:
      case JSOP_INITELEM_INC:
      case JSOP_SPREAD: {
        const SSAValue &objv = poppedValue(pc, 2);
        jsbytecode *initpc = script->code + objv.pushedOffset();
        TypeObject *initializer = GetInitializerType(cx, script, initpc);

        if (initializer) {
            pushed[0].addType(cx, Type::ObjectType(initializer));
            if (!initializer->unknownProperties()) {
                /*
                 * Assume the initialized element is an integer. INITELEM can be used
                 * for doubles which don't map to the JSID_VOID property, which must
                 * be caught with dynamic monitoring.
                 */
                TypeSet *types = initializer->getProperty(cx, JSID_VOID, true);
                if (!types)
                    return false;
                if (state.hasGetSet) {
                    types->addType(cx, Type::UnknownType());
                } else if (state.hasHole) {
                    if (!initializer->unknownProperties())
                        initializer->setFlags(cx, OBJECT_FLAG_NON_PACKED_ARRAY);
                } else if (op == JSOP_SPREAD) {
                    // Iterator could put arbitrary things into the array.
                    types->addType(cx, Type::UnknownType());
                } else {
                    poppedTypes(pc, 0)->addSubset(cx, types);
                }
            }
        } else {
            pushed[0].addType(cx, Type::UnknownType());
        }
        switch (op) {
          case JSOP_SPREAD:
          case JSOP_INITELEM_INC:
            poppedTypes(pc, 1)->addSubset(cx, &pushed[1]);
            break;
          default:
            break;
        }
        state.hasGetSet = false;
        state.hasHole = false;
        break;
      }

      case JSOP_GETTER:
      case JSOP_SETTER:
        state.hasGetSet = true;
        break;

      case JSOP_HOLE:
        state.hasHole = true;
        break;

      case JSOP_INITPROP: {
        const SSAValue &objv = poppedValue(pc, 1);
        jsbytecode *initpc = script->code + objv.pushedOffset();
        TypeObject *initializer = GetInitializerType(cx, script, initpc);

        if (initializer) {
            pushed[0].addType(cx, Type::ObjectType(initializer));
            if (!initializer->unknownProperties()) {
                jsid id = GetAtomId(cx, script, pc, 0);
                TypeSet *types = initializer->getProperty(cx, id, true);
                if (!types)
                    return false;
                if (id == id___proto__(cx) || id == id_prototype(cx))
                    cx->compartment->types.monitorBytecode(cx, script, offset);
                else if (state.hasGetSet)
                    types->addType(cx, Type::UnknownType());
                else
                    poppedTypes(pc, 0)->addSubset(cx, types);
            }
        } else {
            pushed[0].addType(cx, Type::UnknownType());
        }
        state.hasGetSet = false;
        JS_ASSERT(!state.hasHole);
        break;
      }

      case JSOP_ENTERWITH:
      case JSOP_ENTERBLOCK:
      case JSOP_ENTERLET0:
        /*
         * Scope lookups can occur on the values being pushed here. We don't track
         * the value or its properties, and just monitor all name opcodes in the
         * script.
         */
        break;

      case JSOP_ENTERLET1:
        /*
         * JSOP_ENTERLET1 enters a let block with an unrelated value on top of
         * the stack (such as the condition to a switch) whose constraints must
         * be propagated. The other values are ignored for the same reason as
         * JSOP_ENTERLET0.
         */
        poppedTypes(pc, 0)->addSubset(cx, &pushed[defCount - 1]);
        break;

      case JSOP_ITER: {
        /*
         * Use a per-script type set to unify the possible target types of all
         * 'for in' or 'for each' loops in the script. We need to mark the
         * value pushed by the ITERNEXT appropriately, but don't track the SSA
         * information to connect that ITERNEXT with the appropriate ITER.
         * This loses some precision when a script mixes 'for in' and
         * 'for each' loops together, oh well.
         */
        if (!state.forTypes) {
          state.forTypes = TypeSet::make(cx, "forTypes");
          if (!state.forTypes)
              return false;
        }

        if (GET_UINT8(pc) & JSITER_FOREACH)
            state.forTypes->addType(cx, Type::UnknownType());
        else
            state.forTypes->addType(cx, Type::StringType());
        break;
      }

      case JSOP_ITERNEXT:
        state.forTypes->addSubset(cx, &pushed[0]);
        break;

      case JSOP_MOREITER:
        pushed[1].addType(cx, Type::BooleanType());
        break;

      case JSOP_ENUMELEM:
      case JSOP_ENUMCONSTELEM:
      case JSOP_ARRAYPUSH:
        cx->compartment->types.monitorBytecode(cx, script, offset);
        break;

      case JSOP_THROW:
        /* There will be a monitor on the bytecode catching the exception. */
        break;

      case JSOP_FINALLY:
        /* Pushes information about whether an exception was thrown. */
        break;

      case JSOP_IMPLICITTHIS:
      case JSOP_EXCEPTION:
        pushed[0].addType(cx, Type::UnknownType());
        break;

      case JSOP_DELPROP:
      case JSOP_DELELEM:
      case JSOP_DELNAME:
        pushed[0].addType(cx, Type::BooleanType());
        break;

      case JSOP_LEAVEBLOCKEXPR:
        poppedTypes(pc, 0)->addSubset(cx, &pushed[0]);
        break;

      case JSOP_LEAVEFORLETIN:
        break;

      case JSOP_CASE:
        poppedTypes(pc, 1)->addSubset(cx, &pushed[0]);
        break;

      case JSOP_GENERATOR:
          if (script->function()) {
            if (script->hasGlobal()) {
                JSObject *proto = script->global().getOrCreateGeneratorPrototype(cx);
                if (!proto)
                    return false;
                TypeObject *object = proto->getNewType(cx);
                if (!object)
                    return false;
                TypeScript::ReturnTypes(script)->addType(cx, Type::ObjectType(object));
            } else {
                TypeScript::ReturnTypes(script)->addType(cx, Type::UnknownType());
            }
        }
        break;

      case JSOP_YIELD:
        pushed[0].addType(cx, Type::UnknownType());
        break;

      case JSOP_CALLXMLNAME:
        pushed[1].addType(cx, Type::UnknownType());
        /* FALLTHROUGH */

      case JSOP_XMLNAME:
        pushed[0].addType(cx, Type::UnknownType());
        break;

      case JSOP_SETXMLNAME:
        cx->compartment->types.monitorBytecode(cx, script, offset);
        poppedTypes(pc, 0)->addSubset(cx, &pushed[0]);
        break;

      case JSOP_BINDXMLNAME:
        break;

      case JSOP_TOXML:
      case JSOP_TOXMLLIST:
      case JSOP_XMLPI:
      case JSOP_XMLCDATA:
      case JSOP_XMLCOMMENT:
      case JSOP_DESCENDANTS:
      case JSOP_TOATTRNAME:
      case JSOP_QNAMECONST:
      case JSOP_QNAME:
      case JSOP_ANYNAME:
      case JSOP_GETFUNNS:
      case JSOP_FILTER:
        /* Note: the second value pushed by filter is a hole, and not modelled. */
      case JSOP_ENDFILTER:
        pushed[0].addType(cx, Type::UnknownType());
        break;

      case JSOP_CALLEE:
        if (script->hasGlobal())
            pushed[0].addType(cx, Type::ObjectType(script->function()));
        else
            pushed[0].addType(cx, Type::UnknownType());
        break;

      default:
        /* Display fine-grained debug information first */
        fprintf(stderr, "Unknown bytecode %02x at #%u:%05u\n", op, script->id(), offset);
        TypeFailure(cx, "Unknown bytecode %02x", op);
    }

    return true;
}

void
ScriptAnalysis::analyzeTypes(JSContext *cx)
{
    JS_ASSERT(!ranInference());

    if (OOM()) {
        cx->compartment->types.setPendingNukeTypes(cx);
        return;
    }

    /*
     * Refuse to analyze the types in a script which is compileAndGo but is
     * running against a global with a cleared scope. Per GlobalObject::clear,
     * we won't be running anymore compileAndGo code against the global
     * (moreover, after clearing our analysis results will be wrong for the
     * script and trying to reanalyze here can cause reentrance problems if we
     * try to reinitialize standard classes that were cleared).
     */
    if (script->hasClearedGlobal())
        return;

    if (!ranSSA()) {
        analyzeSSA(cx);
        if (failed())
            return;
    }

    /*
     * Set this early to avoid reentrance. Any failures are OOMs, and will nuke
     * all types in the compartment.
     */
    ranInference_ = true;

    /* Make sure the initial type set of all local vars includes void. */
    for (unsigned i = 0; i < script->nfixed; i++)
        TypeScript::LocalTypes(script, i)->addType(cx, Type::UndefinedType());

    TypeInferenceState state(cx);

    unsigned offset = 0;
    while (offset < script->length) {
        Bytecode *code = maybeCode(offset);

        jsbytecode *pc = script->code + offset;

        if (code && !analyzeTypesBytecode(cx, offset, state)) {
            cx->compartment->types.setPendingNukeTypes(cx);
            return;
        }

        offset += GetBytecodeLength(pc);
    }

    for (unsigned i = 0; i < state.phiNodes.length(); i++) {
        SSAPhiNode *node = state.phiNodes[i];
        for (unsigned j = 0; j < node->length; j++) {
            const SSAValue &v = node->options[j];
            getValueTypes(v)->addSubset(cx, &node->types);
        }
    }

    /*
     * Replay any dynamic type results which have been generated for the script
     * either because we ran the interpreter some before analyzing or because
     * we are reanalyzing after a GC.
     */
    TypeResult *result = script->types->dynamicList;
    while (result) {
        if (result->offset != UINT32_MAX) {
            pushedTypes(result->offset)->addType(cx, result->type);
        } else {
            /* Custom for-in loop iteration has happened in this script. */
            state.forTypes->addType(cx, Type::UnknownType());
        }
        result = result->next;
    }
}

bool
ScriptAnalysis::integerOperation(JSContext *cx, jsbytecode *pc)
{
    JS_ASSERT(uint32_t(pc - script->code) < script->length);

    switch (JSOp(*pc)) {

      case JSOP_INCARG:
      case JSOP_DECARG:
      case JSOP_ARGINC:
      case JSOP_ARGDEC:
      case JSOP_INCLOCAL:
      case JSOP_DECLOCAL:
      case JSOP_LOCALINC:
      case JSOP_LOCALDEC: {
        if (pushedTypes(pc, 0)->getKnownTypeTag(cx) != JSVAL_TYPE_INT32)
            return false;
        uint32_t slot = GetBytecodeSlot(script, pc);
        if (trackSlot(slot)) {
            if (poppedTypes(pc, 0)->getKnownTypeTag(cx) != JSVAL_TYPE_INT32)
                return false;
        }
        return true;
      }

      case JSOP_ADD:
      case JSOP_SUB:
      case JSOP_MUL:
      case JSOP_DIV:
        if (pushedTypes(pc, 0)->getKnownTypeTag(cx) != JSVAL_TYPE_INT32)
            return false;
        if (poppedTypes(pc, 0)->getKnownTypeTag(cx) != JSVAL_TYPE_INT32)
            return false;
        if (poppedTypes(pc, 1)->getKnownTypeTag(cx) != JSVAL_TYPE_INT32)
            return false;
        return true;

      default:
        return true;
    }
}

/*
 * Persistent constraint clearing out newScript and definite properties from
 * an object should a property on another object get a setter.
 */
class TypeConstraintClearDefiniteSetter : public TypeConstraint
{
public:
    TypeObject *object;

    TypeConstraintClearDefiniteSetter(TypeObject *object)
        : TypeConstraint("clearDefiniteSetter"), object(object)
    {}

    void newPropertyState(JSContext *cx, TypeSet *source)
    {
        if (!object->newScript)
            return;
        /*
         * Clear out the newScript shape and definite property information from
         * an object if the source type set could be a setter or could be
         * non-writable, both of which are indicated by the source type set
         * being marked as configured.
         */
        if (!(object->flags & OBJECT_FLAG_NEW_SCRIPT_CLEARED) && source->isOwnProperty(true))
            object->clearNewScript(cx);
    }

    void newType(JSContext *cx, TypeSet *source, Type type) {}
};

/*
 * Constraint which clears definite properties on an object should a type set
 * contain any types other than a single object.
 */
class TypeConstraintClearDefiniteSingle : public TypeConstraint
{
public:
    TypeObject *object;

    TypeConstraintClearDefiniteSingle(TypeObject *object)
        : TypeConstraint("clearDefiniteSingle"), object(object)
    {}

    void newType(JSContext *cx, TypeSet *source, Type type) {
        if (object->flags & OBJECT_FLAG_NEW_SCRIPT_CLEARED)
            return;

        if (source->baseFlags() || source->getObjectCount() > 1)
            object->clearNewScript(cx);
    }
};

static bool
AnalyzePoppedThis(JSContext *cx, Vector<SSAUseChain *> *pendingPoppedThis,
                  TypeObject *type, JSFunction *fun, JSObject **pbaseobj,
                  Vector<TypeNewScript::Initializer> *initializerList);

static bool
AnalyzeNewScriptProperties(JSContext *cx, TypeObject *type, JSFunction *fun, JSObject **pbaseobj,
                           Vector<TypeNewScript::Initializer> *initializerList)
{
    /*
     * When invoking 'new' on the specified script, try to find some properties
     * which will definitely be added to the created object before it has a
     * chance to escape and be accessed elsewhere.
     *
     * Returns true if the entire script was analyzed (pbaseobj has been
     * preserved), false if we had to bail out part way through (pbaseobj may
     * have been cleared).
     */

    if (initializerList->length() > 50) {
        /*
         * Bail out on really long initializer lists (far longer than maximum
         * number of properties we can track), we may be recursing.
         */
        return false;
    }

    JSScript *script = fun->script();
    if (!script->ensureRanAnalysis(cx) || !script->ensureRanInference(cx)) {
        *pbaseobj = NULL;
        cx->compartment->types.setPendingNukeTypes(cx);
        return false;
    }

    if (script->hasClearedGlobal())
        return false;

    ScriptAnalysis *analysis = script->analysis();

    /*
     * Offset of the last bytecode which popped 'this' and which we have
     * processed. To support compound inline assignments to properties like
     * 'this.f = (this.g = ...)'  where multiple 'this' values are pushed
     * and popped en masse, we keep a stack of 'this' values that have yet to
     * be processed. If a 'this' is pushed before the previous 'this' value
     * was popped, we defer processing it until we see a 'this' that is popped
     * after the previous 'this' was popped, i.e. the end of the compound
     * inline assignment, or we encounter a return from the script.
     */
    Vector<SSAUseChain *> pendingPoppedThis(cx);

    /*
     * lastThisPopped is the largest use offset of a 'this' value we've
     * processed so far.
     */
    uint32_t lastThisPopped = 0;

    bool entirelyAnalyzed = true;
    unsigned nextOffset = 0;
    while (nextOffset < script->length) {
        unsigned offset = nextOffset;
        jsbytecode *pc = script->code + offset;

        JSOp op = JSOp(*pc);

        nextOffset += GetBytecodeLength(pc);

        Bytecode *code = analysis->maybeCode(pc);
        if (!code)
            continue;

        /*
         * End analysis after the first return statement from the script,
         * returning success if the return is unconditional.
         */
        if (op == JSOP_RETURN || op == JSOP_STOP || op == JSOP_RETRVAL) {
            if (offset < lastThisPopped) {
                *pbaseobj = NULL;
                entirelyAnalyzed = false;
                break;
            }

            entirelyAnalyzed = code->unconditional;
            break;
        }

        /* 'this' can escape through a call to eval. */
        if (op == JSOP_EVAL) {
            if (offset < lastThisPopped)
                *pbaseobj = NULL;
            entirelyAnalyzed = false;
            break;
        }

        /*
         * We are only interested in places where 'this' is popped. The new
         * 'this' value cannot escape and be accessed except through such uses.
         */
        if (op != JSOP_THIS)
            continue;

        SSAValue thisv = SSAValue::PushedValue(offset, 0);
        SSAUseChain *uses = analysis->useChain(thisv);

        JS_ASSERT(uses);
        if (uses->next || !uses->popped) {
            /* 'this' value popped in more than one place. */
            entirelyAnalyzed = false;
            break;
        }

        /* Only handle 'this' values popped in unconditional code. */
        Bytecode *poppedCode = analysis->maybeCode(uses->offset);
        if (!poppedCode || !poppedCode->unconditional) {
            entirelyAnalyzed = false;
            break;
        }

        /*
         * If offset >= the offset at the top of the pending stack, we either
         * encountered the end of a compound inline assignment or a 'this' was
         * immediately popped and used. In either case, handle the use.
         */
        if (!pendingPoppedThis.empty() &&
            offset >= pendingPoppedThis.back()->offset) {
            lastThisPopped = pendingPoppedThis[0]->offset;
            if (!AnalyzePoppedThis(cx, &pendingPoppedThis, type, fun, pbaseobj,
                                   initializerList)) {
                return false;
            }
        }

        if (!pendingPoppedThis.append(uses)) {
            entirelyAnalyzed = false;
            break;
        }
    }

    /* Handle any remaining 'this' uses on the stack. */
    if (!pendingPoppedThis.empty() &&
        !AnalyzePoppedThis(cx, &pendingPoppedThis, type, fun, pbaseobj,
                           initializerList)) {
        return false;
    }

    /* Will have hit a STOP or similar, unless the script always throws. */
    return entirelyAnalyzed;
}

static bool
AnalyzePoppedThis(JSContext *cx, Vector<SSAUseChain *> *pendingPoppedThis,
                  TypeObject *type, JSFunction *fun, JSObject **pbaseobj,
                  Vector<TypeNewScript::Initializer> *initializerList)
{
    JSScript *script = fun->script();
    ScriptAnalysis *analysis = script->analysis();

    while (!pendingPoppedThis->empty()) {
        SSAUseChain *uses = pendingPoppedThis->back();
        pendingPoppedThis->popBack();

        jsbytecode *pc = script->code + uses->offset;
        JSOp op = JSOp(*pc);

        RootedObject obj(cx, *pbaseobj);

        if (op == JSOP_SETPROP && uses->u.which == 1) {
            /*
             * Don't use GetAtomId here, we need to watch for SETPROP on
             * integer properties and bail out. We can't mark the aggregate
             * JSID_VOID type property as being in a definite slot.
             */
            RootedId id(cx, NameToId(script->getName(GET_UINT32_INDEX(pc))));
            if (MakeTypeId(cx, id) != id)
                return false;
            if (id_prototype(cx) == id || id___proto__(cx) == id || id_constructor(cx) == id)
                return false;

            /*
             * Ensure that if the properties named here could have a setter or
             * a permanent property in any transitive prototype, the definite
             * properties get cleared from the shape.
             */
            JSObject *parent = type->proto;
            while (parent) {
                TypeObject *parentObject = parent->getType(cx);
                if (parentObject->unknownProperties())
                    return false;
                TypeSet *parentTypes = parentObject->getProperty(cx, id, false);
                if (!parentTypes || parentTypes->isOwnProperty(true))
                    return false;
                parentTypes->add(cx, cx->typeLifoAlloc().new_<TypeConstraintClearDefiniteSetter>(type));
                parent = parent->getProto();
            }

            unsigned slotSpan = obj->slotSpan();
            if (!DefineNativeProperty(cx, obj, id, UndefinedValue(), NULL, NULL,
                                      JSPROP_ENUMERATE, 0, 0, DNP_SKIP_TYPE)) {
                cx->compartment->types.setPendingNukeTypes(cx);
                *pbaseobj = NULL;
                return false;
            }

            if (obj->inDictionaryMode()) {
                *pbaseobj = NULL;
                return false;
            }

            if (obj->slotSpan() == slotSpan) {
                /* Set a duplicate property. */
                return false;
            }

            TypeNewScript::Initializer setprop(TypeNewScript::Initializer::SETPROP, uses->offset);
            if (!initializerList->append(setprop)) {
                cx->compartment->types.setPendingNukeTypes(cx);
                *pbaseobj = NULL;
                return false;
            }

            if (obj->slotSpan() >= (TYPE_FLAG_DEFINITE_MASK >> TYPE_FLAG_DEFINITE_SHIFT)) {
                /* Maximum number of definite properties added. */
                return false;
            }
        } else if (op == JSOP_FUNCALL && uses->u.which == GET_ARGC(pc) - 1) {
            /*
             * Passed as the first parameter to Function.call. Follow control
             * into the callee, and add any definite properties it assigns to
             * the object as well. :TODO: This is narrow pattern matching on
             * the inheritance patterns seen in the v8-deltablue benchmark, and
             * needs robustness against other ways initialization can cross
             * script boundaries.
             *
             * Add constraints ensuring we are calling Function.call on a
             * particular script, removing definite properties from the result
             */

            /* Callee/this must have been pushed by a CALLPROP. */
            SSAValue calleev = analysis->poppedValue(pc, GET_ARGC(pc) + 1);
            if (calleev.kind() != SSAValue::PUSHED)
                return false;
            jsbytecode *calleepc = script->code + calleev.pushedOffset();
            if (JSOp(*calleepc) != JSOP_CALLPROP)
                return false;

            /*
             * This code may not have run yet, break any type barriers involved
             * in performing the call (for the greater good!).
             */
            analysis->breakTypeBarriersSSA(cx, analysis->poppedValue(calleepc, 0));
            analysis->breakTypeBarriers(cx, calleepc - script->code, true);

            TypeSet *funcallTypes = analysis->poppedTypes(pc, GET_ARGC(pc) + 1);
            TypeSet *scriptTypes = analysis->poppedTypes(pc, GET_ARGC(pc));

            /* Need to definitely be calling Function.call on a specific script. */
            JSObject *funcallObj = funcallTypes->getSingleton(cx, false);
            JSObject *scriptObj = scriptTypes->getSingleton(cx, false);
            if (!funcallObj || !scriptObj || !scriptObj->isFunction() ||
                !scriptObj->toFunction()->isInterpreted()) {
                return false;
            }

            JSFunction *function = scriptObj->toFunction();

            /*
             * Generate constraints to clear definite properties from the type
             * should the Function.call or callee itself change in the future.
             */
            funcallTypes->add(cx,
                cx->typeLifoAlloc().new_<TypeConstraintClearDefiniteSingle>(type));
            scriptTypes->add(cx,
                cx->typeLifoAlloc().new_<TypeConstraintClearDefiniteSingle>(type));

            TypeNewScript::Initializer pushframe(TypeNewScript::Initializer::FRAME_PUSH, uses->offset);
            if (!initializerList->append(pushframe)) {
                cx->compartment->types.setPendingNukeTypes(cx);
                *pbaseobj = NULL;
                return false;
            }

            if (!AnalyzeNewScriptProperties(cx, type, function,
                                            pbaseobj, initializerList)) {
                return false;
            }

            TypeNewScript::Initializer popframe(TypeNewScript::Initializer::FRAME_POP, 0);
            if (!initializerList->append(popframe)) {
                cx->compartment->types.setPendingNukeTypes(cx);
                *pbaseobj = NULL;
                return false;
            }

            /*
             * The callee never lets the 'this' value escape, continue looking
             * for definite properties in the remainder of this script.
             */
        } else {
            /* Unhandled use of 'this'. */
            return false;
        }
    }

    return true;
}

/*
 * Either make the newScript information for type when it is constructed
 * by the specified script, or regenerate the constraints for an existing
 * newScript on the type after they were cleared by a GC.
 */
static void
CheckNewScriptProperties(JSContext *cx, HandleTypeObject type, JSFunction *fun)
{
    if (type->unknownProperties())
        return;

    /* Strawman object to add properties to and watch for duplicates. */
    RootedObject baseobj(cx, NewBuiltinClassInstance(cx, &ObjectClass, gc::FINALIZE_OBJECT16));
    if (!baseobj) {
        if (type->newScript)
            type->clearNewScript(cx);
        return;
    }

    Vector<TypeNewScript::Initializer> initializerList(cx);
    AnalyzeNewScriptProperties(cx, type, fun, baseobj.address(), &initializerList);
    if (!baseobj || baseobj->slotSpan() == 0 || !!(type->flags & OBJECT_FLAG_NEW_SCRIPT_CLEARED)) {
        if (type->newScript)
            type->clearNewScript(cx);
        return;
    }

    /*
     * If the type already has a new script, we are just regenerating the type
     * constraints and don't need to make another TypeNewScript. Make sure that
     * the properties added to baseobj match the type's definite properties.
     */
    if (type->newScript) {
        if (!type->matchDefiniteProperties(baseobj))
            type->clearNewScript(cx);
        return;
    }

    gc::AllocKind kind = gc::GetGCObjectKind(baseobj->slotSpan());

    /* We should not have overflowed the maximum number of fixed slots for an object. */
    JS_ASSERT(gc::GetGCKindSlots(kind) >= baseobj->slotSpan());

    TypeNewScript::Initializer done(TypeNewScript::Initializer::DONE, 0);

    /*
     * The base object may have been created with a different finalize kind
     * than we will use for subsequent new objects. Generate an object with the
     * appropriate final shape.
     */
    RootedShape shape(cx, baseobj->lastProperty());
    baseobj = NewReshapedObject(cx, type, baseobj->getParent(), kind, shape);
    if (!baseobj ||
        !type->addDefiniteProperties(cx, baseobj) ||
        !initializerList.append(done)) {
        cx->compartment->types.setPendingNukeTypes(cx);
        return;
    }

    size_t numBytes = sizeof(TypeNewScript)
                    + (initializerList.length() * sizeof(TypeNewScript::Initializer));
    type->newScript = (TypeNewScript *) cx->calloc_(numBytes);
    if (!type->newScript) {
        cx->compartment->types.setPendingNukeTypes(cx);
        return;
    }

    type->newScript->fun = fun;
    type->newScript->allocKind = kind;
    type->newScript->shape = baseobj->lastProperty();

    type->newScript->initializerList = (TypeNewScript::Initializer *)
        ((char *) type->newScript.get() + sizeof(TypeNewScript));
    PodCopy(type->newScript->initializerList, initializerList.begin(), initializerList.length());
}

/////////////////////////////////////////////////////////////////////
// Printing
/////////////////////////////////////////////////////////////////////

void
ScriptAnalysis::printTypes(JSContext *cx)
{
    AutoEnterAnalysis enter(script->compartment());
    TypeCompartment *compartment = &script->compartment()->types;

    /*
     * Check if there are warnings for used values with unknown types, and build
     * statistics about the size of type sets found for stack values.
     */
    for (unsigned offset = 0; offset < script->length; offset++) {
        if (!maybeCode(offset))
            continue;

        jsbytecode *pc = script->code + offset;

        if (js_CodeSpec[*pc].format & JOF_DECOMPOSE)
            continue;

        unsigned defCount = GetDefCount(script, offset);
        if (!defCount)
            continue;

        for (unsigned i = 0; i < defCount; i++) {
            TypeSet *types = pushedTypes(offset, i);

            if (types->unknown()) {
                compartment->typeCountOver++;
                continue;
            }

            unsigned typeCount = 0;

            if (types->hasAnyFlag(TYPE_FLAG_ANYOBJECT) || types->getObjectCount() != 0)
                typeCount++;
            for (TypeFlags flag = 1; flag < TYPE_FLAG_ANYOBJECT; flag <<= 1) {
                if (types->hasAnyFlag(flag))
                    typeCount++;
            }

            /*
             * Adjust the type counts for floats: values marked as floats
             * are also marked as ints by the inference, but for counting
             * we don't consider these to be separate types.
             */
            if (types->hasAnyFlag(TYPE_FLAG_DOUBLE)) {
                JS_ASSERT(types->hasAnyFlag(TYPE_FLAG_INT32));
                typeCount--;
            }

            if (typeCount > TypeCompartment::TYPE_COUNT_LIMIT) {
                compartment->typeCountOver++;
            } else if (typeCount == 0) {
                /* Ignore values without types, this may be unreached code. */
            } else {
                compartment->typeCounts[typeCount-1]++;
            }
        }
    }

#ifdef DEBUG

    if (script->function())
        printf("Function");
    else if (script->isCachedEval)
        printf("Eval");
    else
        printf("Main");
    printf(" #%u %s (line %d):\n", script->id(), script->filename, script->lineno);

    printf("locals:");
    printf("\n    return:");
    TypeScript::ReturnTypes(script)->print(cx);
    printf("\n    this:");
    TypeScript::ThisTypes(script)->print(cx);

    for (unsigned i = 0; script->function() && i < script->function()->nargs; i++) {
        printf("\n    arg%u:", i);
        TypeScript::ArgTypes(script, i)->print(cx);
    }
    for (unsigned i = 0; i < script->nfixed; i++) {
        if (!trackSlot(LocalSlot(script, i))) {
            printf("\n    local%u:", i);
            TypeScript::LocalTypes(script, i)->print(cx);
        }
    }
    printf("\n");

    for (unsigned offset = 0; offset < script->length; offset++) {
        if (!maybeCode(offset))
            continue;

        jsbytecode *pc = script->code + offset;

        PrintBytecode(cx, script, pc);

        if (js_CodeSpec[*pc].format & JOF_DECOMPOSE)
            continue;

        if (js_CodeSpec[*pc].format & JOF_TYPESET) {
            TypeSet *types = script->analysis()->bytecodeTypes(pc);
            printf("  typeset %d:", (int) (types - script->types->typeArray()));
            types->print(cx);
            printf("\n");
        }

        unsigned defCount = GetDefCount(script, offset);
        for (unsigned i = 0; i < defCount; i++) {
            printf("  type %d:", i);
            pushedTypes(offset, i)->print(cx);
            printf("\n");
        }

        if (getCode(offset).monitoredTypes)
            printf("  monitored\n");

        TypeBarrier *barrier = getCode(offset).typeBarriers;
        if (barrier != NULL) {
            printf("  barrier:");
            while (barrier) {
                printf(" %s", TypeString(barrier->type));
                barrier = barrier->next;
            }
            printf("\n");
        }
    }

    printf("\n");

#endif /* DEBUG */

}

/////////////////////////////////////////////////////////////////////
// Interface functions
/////////////////////////////////////////////////////////////////////

namespace js {
namespace types {

void
MarkIteratorUnknownSlow(JSContext *cx)
{
    /* Check whether we are actually at an ITER opcode. */

    jsbytecode *pc;
    JSScript *script = cx->stack.currentScript(&pc);
    if (!script || !pc)
        return;

    if (JSOp(*pc) != JSOP_ITER)
        return;

    AutoEnterTypeInference enter(cx);

    /*
     * This script is iterating over an actual Iterator or Generator object, or
     * an object with a custom __iterator__ hook. In such cases 'for in' loops
     * can produce values other than strings, and the types of the ITER opcodes
     * in the script need to be updated. During analysis this is done with the
     * forTypes in the analysis state, but we don't keep a pointer to this type
     * set and need to scan the script to fix affected opcodes.
     */

    TypeResult *result = script->types->dynamicList;
    while (result) {
        if (result->offset == UINT32_MAX) {
            /* Already know about custom iterators used in this script. */
            JS_ASSERT(result->type.isUnknown());
            return;
        }
        result = result->next;
    }

    InferSpew(ISpewOps, "externalType: customIterator #%u", script->id());

    result = cx->new_<TypeResult>(UINT32_MAX, Type::UnknownType());
    if (!result) {
        cx->compartment->types.setPendingNukeTypes(cx);
        return;
    }
    result->next = script->types->dynamicList;
    script->types->dynamicList = result;

    if (!script->hasAnalysis() || !script->analysis()->ranInference())
        return;

    ScriptAnalysis *analysis = script->analysis();

    for (unsigned i = 0; i < script->length; i++) {
        jsbytecode *pc = script->code + i;
        if (!analysis->maybeCode(pc))
            continue;
        if (JSOp(*pc) == JSOP_ITERNEXT)
            analysis->pushedTypes(pc, 0)->addType(cx, Type::UnknownType());
    }

    /* Trigger recompilation of any inline callers. */
    if (script->function() && !script->function()->hasLazyType())
        ObjectStateChange(cx, script->function()->type(), false, true);
}

void
TypeMonitorCallSlow(JSContext *cx, JSObject *callee,
                    const CallArgs &args, bool constructing)
{
    unsigned nargs = callee->toFunction()->nargs;
    JSScript *script = callee->toFunction()->script();

    if (!constructing)
        TypeScript::SetThis(cx, script, args.thisv());

    /*
     * Add constraints going up to the minimum of the actual and formal count.
     * If there are more actuals than formals the later values can only be
     * accessed through the arguments object, which is monitored.
     */
    unsigned arg = 0;
    for (; arg < args.length() && arg < nargs; arg++)
        TypeScript::SetArgument(cx, script, arg, args[arg]);

    /* Watch for fewer actuals than formals to the call. */
    for (; arg < nargs; arg++)
        TypeScript::SetArgument(cx, script, arg, UndefinedValue());
}

static inline bool
IsAboutToBeFinalized(TypeObjectKey *key)
{
    /* Mask out the low bit indicating whether this is a type or JS object. */
    gc::Cell *tmp = reinterpret_cast<gc::Cell *>(uintptr_t(key) & ~1);
    bool isMarked = IsCellMarked(&tmp);
    JS_ASSERT(tmp == reinterpret_cast<gc::Cell *>(uintptr_t(key) & ~1));
    return !isMarked;
}

void
TypeDynamicResult(JSContext *cx, JSScript *script, jsbytecode *pc, Type type)
{
    JS_ASSERT(cx->typeInferenceEnabled());
    AutoEnterTypeInference enter(cx);

    /* Directly update associated type sets for applicable bytecodes. */
    if (js_CodeSpec[*pc].format & JOF_TYPESET) {
        if (!script->ensureRanAnalysis(cx)) {
            cx->compartment->types.setPendingNukeTypes(cx);
            return;
        }
        TypeSet *types = script->analysis()->bytecodeTypes(pc);
        if (!types->hasType(type)) {
            InferSpew(ISpewOps, "externalType: monitorResult #%u:%05u: %s",
                      script->id(), pc - script->code, TypeString(type));
            types->addType(cx, type);
        }
        return;
    }

    /*
     * For inc/dec ops, we need to go back and reanalyze the affected opcode
     * taking the overflow into account. We won't see an explicit adjustment
     * of the type of the thing being inc/dec'ed, nor will adding TYPE_DOUBLE to
     * the pushed value affect that type.
     */
    JSOp op = JSOp(*pc);
    const JSCodeSpec *cs = &js_CodeSpec[op];
    if (cs->format & (JOF_INC | JOF_DEC)) {
        switch (op) {
          case JSOP_INCLOCAL:
          case JSOP_DECLOCAL:
          case JSOP_LOCALINC:
          case JSOP_LOCALDEC:
          case JSOP_INCARG:
          case JSOP_DECARG:
          case JSOP_ARGINC:
          case JSOP_ARGDEC: {
            /*
             * Just mark the slot's type as holding the new type. This captures
             * the effect if the slot is not being tracked, and if the slot
             * doesn't escape we will update the pushed types below to capture
             * the slot's value after this write.
             */
            uint32_t slot = GetBytecodeSlot(script, pc);
            if (slot < TotalSlots(script)) {
                TypeSet *types = TypeScript::SlotTypes(script, slot);
                types->addType(cx, type);
            }
            break;
          }

          default:;
        }
    }

    if (script->hasAnalysis() && script->analysis()->ranInference()) {
        /*
         * If the pushed set already has this type, we don't need to ensure
         * there is a TypeIntermediate. Either there already is one, or the
         * type could be determined from the script's other input type sets.
         */
        TypeSet *pushed = script->analysis()->pushedTypes(pc, 0);
        if (pushed->hasType(type))
            return;
    } else {
        /* Scan all intermediate types on the script to check for a dupe. */
        TypeResult *result, **pstart = &script->types->dynamicList, **presult = pstart;
        while (*presult) {
            result = *presult;
            if (result->offset == unsigned(pc - script->code) && result->type == type) {
                if (presult != pstart) {
                    /* Move to the head of the list, maintain LRU order. */
                    *presult = result->next;
                    result->next = *pstart;
                    *pstart = result;
                }
                return;
            }
            presult = &result->next;
        }
    }

    InferSpew(ISpewOps, "externalType: monitorResult #%u:%05u: %s",
              script->id(), pc - script->code, TypeString(type));

    TypeResult *result = cx->new_<TypeResult>(pc - script->code, type);
    if (!result) {
        cx->compartment->types.setPendingNukeTypes(cx);
        return;
    }
    result->next = script->types->dynamicList;
    script->types->dynamicList = result;

    if (script->hasAnalysis() && script->analysis()->ranInference()) {
        TypeSet *pushed = script->analysis()->pushedTypes(pc, 0);
        pushed->addType(cx, type);
    }

    /* Trigger recompilation of any inline callers. */
    if (script->function() && !script->function()->hasLazyType())
        ObjectStateChange(cx, script->function()->type(), false, true);
}

void
TypeMonitorResult(JSContext *cx, JSScript *script, jsbytecode *pc, const js::Value &rval)
{
    /* Allow the non-TYPESET scenario to simplify stubs used in compound opcodes. */
    if (!(js_CodeSpec[*pc].format & JOF_TYPESET))
        return;

    AutoEnterTypeInference enter(cx);

    if (!script->ensureRanAnalysis(cx)) {
        cx->compartment->types.setPendingNukeTypes(cx);
        return;
    }

    Type type = GetValueType(cx, rval);
    TypeSet *types = script->analysis()->bytecodeTypes(pc);
    if (types->hasType(type))
        return;

    InferSpew(ISpewOps, "bytecodeType: #%u:%05u: %s",
              script->id(), pc - script->code, TypeString(type));
    types->addType(cx, type);
}

<<<<<<< HEAD
bool
TypeScript::SetScope(JSContext *cx, JSScript *script_, JSObject *scope_)
{
    Rooted<JSScript*> script(cx, script_);
    RootedObject scope(cx, scope_);

    JS_ASSERT(script->types && !script->types->hasScope());

    JSFunction *fun = script->function();
    bool nullClosure = fun && fun->isNullClosure();

    JS_ASSERT_IF(!fun, !script->isOuterFunction && !script->isInnerFunction);
    JS_ASSERT_IF(!scope, fun && !script->isInnerFunction);

    /*
     * The scope object must be the initial one for the script, before any call
     * object has been created in the heavyweight case.
     */
    JS_ASSERT_IF(scope && scope->isCall() && !scope->asCall().isForEval(),
                 &scope->asCall().callee() != fun);

    if (!script->compileAndGo) {
        script->types->global = NULL;
        return true;
    }

    JS_ASSERT_IF(fun && scope, fun->global() == scope->global());
    script->types->global = fun ? &fun->global() : &scope->global();

    /*
     * Update the parent in the script's bindings. The bindings are created
     * with a NULL parent, and fixing the parent now avoids the need to reshape
     * every time a call object is created from the bindings.
     */
    if (!script->bindings.setParent(cx, script->types->global))
        return false;

#ifdef JS_ION
    /*
     * This is currently incompatible with IonMonkey. Fate is pending scope
     * overhaul work. For now, we disable. See bug 747226 and bug 725667.
     */
    return true;
#endif

    if (!cx->typeInferenceEnabled())
        return true;

    if (!script->isInnerFunction || nullClosure) {
        /*
         * Outermost functions need nesting information if there are inner
         * functions directly nested in them.
         */
        if (script->isOuterFunction) {
            script->types->nesting = cx->new_<TypeScriptNesting>();
            if (!script->types->nesting)
                return false;
        }
        return true;
    }

    /*
     * Walk the scope chain to the next call object, which will be the function
     * the script is nested inside.
     */
    while (!scope->isCall())
        scope = &scope->asScope().enclosingScope();

    CallObject &call = scope->asCall();

    /* The isInnerFunction test ensures there is no intervening strict eval call object. */
    JS_ASSERT(!call.isForEval());

    /* Don't track non-heavyweight parents, NAME ops won't reach into them. */
    JSFunction *parentFun = &call.callee();
    if (!parentFun || !parentFun->isHeavyweight())
        return true;
    JSScript *parent = parentFun->script();
    JS_ASSERT(parent->isOuterFunction);

    /*
     * We only need the nesting in the child if it has NAME accesses going
     * into the parent. We won't know for sure whether this is the case until
     * analyzing the script's types, which we don't want to do yet. The nesting
     * info we make here may get pruned if/when we eventually do such analysis.
     */

    /*
     * Scopes are set when scripts first execute, and the parent script must
     * have executed first. It is still possible for the parent script to not
     * have a scope, however, as we occasionally purge all TypeScripts from the
     * compartment and there may be inner function objects parented to an
     * activation of the outer function sticking around. In such cases, treat
     * the parent's call object as the most recent one, so that it is not
     * marked as reentrant.
     */
    if (!parent->ensureHasTypes(cx))
        return false;
    if (!parent->types->hasScope()) {
        if (!SetScope(cx, parent, &call.enclosingScope()))
            return false;
        parent->nesting()->activeCall = &call;
        parent->nesting()->argArray = Valueify(call.argArray());
        parent->nesting()->varArray = Valueify(call.varArray());
    }

    JS_ASSERT(!script->types->nesting);

    /* Construct and link nesting information for the two functions. */

    script->types->nesting = cx->new_<TypeScriptNesting>();
    if (!script->types->nesting)
        return false;

    script->nesting()->parent = parent;
    script->nesting()->next = parent->nesting()->children;
    parent->nesting()->children = script;

    return true;
}

TypeScriptNesting::~TypeScriptNesting()
{
    /*
     * Unlink from any parent/child. Nesting info on a script does not keep
     * either the parent or children live during GC.
     */

    if (parent) {
        JSScript **pscript = &parent->nesting()->children;
        while ((*pscript)->nesting() != this)
            pscript = &(*pscript)->nesting()->next;
        *pscript = next;
    }

    while (children) {
        TypeScriptNesting *child = children->nesting();
        children = child->next;
        child->parent = NULL;
        child->next = NULL;
    }
}

bool
ClearActiveNesting(JSScript *start)
{
    /*
     * Clear active call information for script and any outer functions
     * inner to it. Return false if an inner function has frames on the stack.
     */

    /* Traverse children, then parent, avoiding recursion. */
    JSScript *script = start;
    bool traverseChildren = true;
    while (true) {
        TypeScriptNesting *nesting = script->nesting();
        if (nesting->children && traverseChildren) {
            script = nesting->children;
            continue;
        }
        if (nesting->activeFrames)
            return false;
        if (script->isOuterFunction) {
            nesting->activeCall = NULL;
            nesting->argArray = NULL;
            nesting->varArray = NULL;
        }
        if (script == start)
            break;
        if (nesting->next) {
            script = nesting->next;
            traverseChildren = true;
        } else {
            script = nesting->parent;
            traverseChildren = false;
        }
    }

    return true;
}

/*
 * For the specified scope and script with an outer function, check if the
 * scope represents a reentrant activation on an inner function of the parent
 * or any of its transitive parents.
 */
static void
CheckNestingParent(JSContext *cx, JSObject *scope, JSScript *script)
{
  restart:
    JSScript *parent = script->nesting()->parent;
    JS_ASSERT(parent);

    while (!scope->isCall() || scope->asCall().callee().script() != parent)
        scope = &scope->asScope().enclosingScope();

    if (scope != parent->nesting()->activeCall) {
        parent->reentrantOuterFunction = true;
        MarkTypeObjectFlags(cx, parent->function(), OBJECT_FLAG_REENTRANT_FUNCTION);

        /*
         * Continue checking parents to see if this is reentrant for them too.
         * We don't need to check this in for non-reentrant calls on the outer
         * function: when we entered any outer function to the immediate parent
         * we cleared the active call for its transitive children, so a
         * non-reentrant call on a child is also a non-reentrant call on the
         * parent.
         */
        if (parent->nesting()->parent) {
            scope = &scope->asScope().enclosingScope();
            script = parent;
            goto restart;
        }
    }
}

void
NestingPrologue(JSContext *cx, StackFrame *fp)
{
    JSScript *script = fp->fun()->script();
    TypeScriptNesting *nesting = script->nesting();

    if (nesting->parent)
        CheckNestingParent(cx, fp->scopeChain(), script);

    if (script->isOuterFunction) {
        /*
         * Check the stack has no frames for this activation, any of its inner
         * functions or any of their transitive inner functions.
         *
         * Also, if the script has an extensible scope, then the arg/var array
         * can be moved unexpectedly, so abort the optimization.
         */
        if (!ClearActiveNesting(script) || script->funHasExtensibleScope) {
            script->reentrantOuterFunction = true;
            MarkTypeObjectFlags(cx, fp->fun(), OBJECT_FLAG_REENTRANT_FUNCTION);
        }

        nesting->activeCall = &fp->callObj();
        nesting->argArray = Valueify(nesting->activeCall->argArray());
        nesting->varArray = Valueify(nesting->activeCall->varArray());
    }

    /* Maintain stack frame count for the function. */
    nesting->activeFrames++;
}

void
NestingEpilogue(StackFrame *fp)
{
    JSScript *script = fp->fun()->script();
    TypeScriptNesting *nesting = script->nesting();

    JS_ASSERT(nesting->activeFrames != 0);
    nesting->activeFrames--;
}

=======
>>>>>>> 9b8fccab
} } /* namespace js::types */

/////////////////////////////////////////////////////////////////////
// TypeScript
/////////////////////////////////////////////////////////////////////

/*
 * Returns true if we don't expect to compute the correct types for some value
 * pushed by the specified bytecode.
 */
static inline bool
IgnorePushed(const jsbytecode *pc, unsigned index)
{
    switch (JSOp(*pc)) {
      /* We keep track of the scopes pushed by BINDNAME separately. */
      case JSOP_BINDNAME:
      case JSOP_BINDGNAME:
      case JSOP_BINDXMLNAME:
        return true;

      /* Stack not consistent in TRY_BRANCH_AFTER_COND. */
      case JSOP_IN:
      case JSOP_EQ:
      case JSOP_NE:
      case JSOP_LT:
      case JSOP_LE:
      case JSOP_GT:
      case JSOP_GE:
        return (index == 0);

      /* Value not determining result is not pushed by OR/AND. */
      case JSOP_OR:
      case JSOP_AND:
        return (index == 0);

      /* Holes tracked separately. */
      case JSOP_HOLE:
        return (index == 0);
      case JSOP_FILTER:
        return (index == 1);

      /* Storage for 'with' and 'let' blocks not monitored. */
      case JSOP_ENTERWITH:
      case JSOP_ENTERBLOCK:
      case JSOP_ENTERLET0:
      case JSOP_ENTERLET1:
        return true;

      /* We don't keep track of the iteration state for 'for in' or 'for each in' loops. */
      case JSOP_ITER:
      case JSOP_ITERNEXT:
      case JSOP_MOREITER:
      case JSOP_ENDITER:
        return true;

      /* Ops which can manipulate values pushed by opcodes we don't model. */
      case JSOP_DUP:
      case JSOP_DUP2:
      case JSOP_SWAP:
      case JSOP_PICK:
        return true;

      /* We don't keep track of state indicating whether there is a pending exception. */
      case JSOP_FINALLY:
        return true;

      /*
       * We don't treat GETLOCAL immediately followed by a pop as a use-before-def,
       * and while the type will have been inferred correctly the method JIT
       * may not have written the local's initial undefined value to the stack,
       * leaving a stale value.
       */
      case JSOP_GETLOCAL:
        return JSOp(pc[JSOP_GETLOCAL_LENGTH]) == JSOP_POP;

      default:
        return false;
    }
}

bool
JSScript::makeTypes(JSContext *cx)
{
    JS_ASSERT(!types);

    if (!cx->typeInferenceEnabled()) {
        types = (TypeScript *) cx->calloc_(sizeof(TypeScript));
        if (!types) {
            js_ReportOutOfMemory(cx);
            return false;
        }
        new(types) TypeScript();
        return true;
    }

    AutoEnterTypeInference enter(cx);

    unsigned count = TypeScript::NumTypeSets(this);

    types = (TypeScript *) cx->calloc_(sizeof(TypeScript) + (sizeof(TypeSet) * count));
    if (!types) {
        cx->compartment->types.setPendingNukeTypes(cx);
        return false;
    }

    new(types) TypeScript();

#ifdef DEBUG
    TypeSet *typeArray = types->typeArray();
    for (unsigned i = 0; i < nTypeSets; i++)
        InferSpew(ISpewOps, "typeSet: %sT%p%s bytecode%u #%u",
                  InferSpewColor(&typeArray[i]), &typeArray[i], InferSpewColorReset(),
                  i, id());
    TypeSet *returnTypes = TypeScript::ReturnTypes(this);
    InferSpew(ISpewOps, "typeSet: %sT%p%s return #%u",
              InferSpewColor(returnTypes), returnTypes, InferSpewColorReset(),
              id());
    TypeSet *thisTypes = TypeScript::ThisTypes(this);
    InferSpew(ISpewOps, "typeSet: %sT%p%s this #%u",
              InferSpewColor(thisTypes), thisTypes, InferSpewColorReset(),
              id());
    unsigned nargs = function() ? function()->nargs : 0;
    for (unsigned i = 0; i < nargs; i++) {
        TypeSet *types = TypeScript::ArgTypes(this, i);
        InferSpew(ISpewOps, "typeSet: %sT%p%s arg%u #%u",
                  InferSpewColor(types), types, InferSpewColorReset(),
                  i, id());
    }
    for (unsigned i = 0; i < nfixed; i++) {
        TypeSet *types = TypeScript::LocalTypes(this, i);
        InferSpew(ISpewOps, "typeSet: %sT%p%s local%u #%u",
                  InferSpewColor(types), types, InferSpewColorReset(),
                  i, id());
    }
#endif

    return true;
}

bool
JSScript::makeAnalysis(JSContext *cx)
{
    JS_ASSERT(types && !types->analysis);

    AutoEnterAnalysis enter(cx);

    types->analysis = cx->typeLifoAlloc().new_<ScriptAnalysis>(this);

    if (!types->analysis)
        return false;

    Rooted<JSScript*> self(cx, this);

    types->analysis->analyzeBytecode(cx);

    if (self->types->analysis->OOM()) {
        self->types->analysis = NULL;
        return false;
    }

    return true;
}

bool
JSFunction::setTypeForScriptedFunction(JSContext *cx, bool singleton)
{
    JS_ASSERT(script());
    JS_ASSERT(script()->function() == this);

    if (!cx->typeInferenceEnabled())
        return true;

    if (singleton) {
        if (!setSingletonType(cx))
            return false;
    } else {
        RootedFunction self(cx, this);

        TypeObject *type = cx->compartment->types.newTypeObject(cx, script(),
                                                                JSProto_Function, getProto());
        if (!type)
            return false;

        self->setType(type);
        type->interpretedFunction = self;
    }

    return true;
}

#ifdef DEBUG

/* static */ void
TypeScript::CheckBytecode(JSContext *cx, JSScript *script, jsbytecode *pc, const js::Value *sp)
{
    AutoEnterTypeInference enter(cx);

    if (js_CodeSpec[*pc].format & JOF_DECOMPOSE)
        return;

    if (!script->hasAnalysis() || !script->analysis()->ranInference())
        return;
    ScriptAnalysis *analysis = script->analysis();

    int defCount = GetDefCount(script, pc - script->code);

    for (int i = 0; i < defCount; i++) {
        const js::Value &val = sp[-defCount + i];
        TypeSet *types = analysis->pushedTypes(pc, i);
        if (IgnorePushed(pc, i))
            continue;

        Type type = GetValueType(cx, val);

        if (!types->hasType(type)) {
            /* Display fine-grained debug information first */
            fprintf(stderr, "Missing type at #%u:%05u pushed %u: %s\n",
                    script->id(), unsigned(pc - script->code), i, TypeString(type));
            TypeFailure(cx, "Missing type pushed %u: %s", i, TypeString(type));
        }
    }
}

#endif

/////////////////////////////////////////////////////////////////////
// JSObject
/////////////////////////////////////////////////////////////////////

bool
JSObject::shouldSplicePrototype(JSContext *cx)
{
    /*
     * During bootstrapping, if inference is enabled we need to make sure not
     * to splice a new prototype in for Function.prototype or the global
     * object if their __proto__ had previously been set to null, as this
     * will change the prototype for all other objects with the same type.
     * If inference is disabled we cannot determine from the object whether it
     * has had its __proto__ set after creation.
     */
    if (getProto() != NULL)
        return false;
    return !cx->typeInferenceEnabled() || hasSingletonType();
}

bool
JSObject::splicePrototype(JSContext *cx, JSObject *proto_)
{
    RootedObject proto(cx, proto_);
    RootedObject self(cx, this);

    /*
     * For singleton types representing only a single JSObject, the proto
     * can be rearranged as needed without destroying type information for
     * the old or new types. Note that type constraints propagating properties
     * from the old prototype are not removed.
     */
    JS_ASSERT_IF(cx->typeInferenceEnabled(), self->hasSingletonType());

    /* Inner objects may not appear on prototype chains. */
    JS_ASSERT_IF(proto, !proto->getClass()->ext.outerObject);

    /*
     * Force type instantiation when splicing lazy types. This may fail,
     * in which case inference will be disabled for the compartment.
     */
    Rooted<TypeObject*> type(cx, self->getType(cx));
    Rooted<TypeObject*> protoType(cx, NULL);
    if (proto) {
        protoType = proto->getType(cx);
        if (!proto->getNewType(cx))
            return false;
    }

    if (!cx->typeInferenceEnabled()) {
        TypeObject *type = proto ? proto->getNewType(cx) : cx->compartment->getEmptyType(cx);
        if (!type)
            return false;
        self->type_ = type;
        return true;
    }

    type->proto = proto;

    AutoEnterTypeInference enter(cx);

    if (protoType && protoType->unknownProperties() && !type->unknownProperties()) {
        type->markUnknown(cx);
        return true;
    }

    if (!type->unknownProperties()) {
        /* Update properties on this type with any shared with the prototype. */
        unsigned count = type->getPropertyCount();
        for (unsigned i = 0; i < count; i++) {
            Property *prop = type->getProperty(i);
            if (prop && prop->types.hasPropagatedProperty())
                type->getFromPrototypes(cx, prop->id, &prop->types, true);
        }
    }

    return true;
}

void
JSObject::makeLazyType(JSContext *cx)
{
    JS_ASSERT(hasLazyType());

    RootedObject self(cx, this);
    JSProtoKey key = JSCLASS_CACHED_PROTO_KEY(getClass());
    TypeObject *type = cx->compartment->types.newTypeObject(cx, NULL, key, getProto());
    AssertRootingUnnecessary safe(cx);
    if (!type) {
        if (cx->typeInferenceEnabled())
            cx->compartment->types.setPendingNukeTypes(cx);
        return;
    }

    if (!cx->typeInferenceEnabled()) {
        /* This can only happen if types were previously nuked. */
        self->type_ = type;
        return;
    }

    AutoEnterTypeInference enter(cx);

    /* Fill in the type according to the state of this object. */

    type->singleton = self;

    if (self->isFunction() && self->toFunction()->isInterpreted()) {
        type->interpretedFunction = self->toFunction();
        JSScript *script = type->interpretedFunction->script();
        if (script->uninlineable)
            type->flags |= OBJECT_FLAG_UNINLINEABLE;
    }

    if (self->lastProperty()->hasObjectFlag(BaseShape::ITERATED_SINGLETON))
        type->flags |= OBJECT_FLAG_ITERATED;

#if JS_HAS_XML_SUPPORT
    /*
     * XML objects do not have equality hooks but are treated special by EQ/NE
     * ops. Just mark the type as totally unknown.
     */
    if (self->isXML() && !type->unknownProperties())
        type->markUnknown(cx);
#endif

    if (self->getClass()->ext.equality)
        type->flags |= OBJECT_FLAG_SPECIAL_EQUALITY;

    /*
     * Adjust flags for objects which will have the wrong flags set by just
     * looking at the class prototype key.
     */

    if (self->isSlowArray())
        type->flags |= OBJECT_FLAG_NON_DENSE_ARRAY | OBJECT_FLAG_NON_PACKED_ARRAY;

    if (IsTypedArrayProto(self))
        type->flags |= OBJECT_FLAG_NON_TYPED_ARRAY;

    self->type_ = type;
}

/* static */ inline HashNumber
TypeObjectEntry::hash(JSObject *proto)
{
    return PointerHasher<JSObject *, 3>::hash(proto);
}

/* static */ inline bool
TypeObjectEntry::match(TypeObject *key, JSObject *lookup)
{
    return key->proto == lookup;
}

#ifdef DEBUG
bool
JSObject::hasNewType(TypeObject *type)
{
    TypeObjectSet &table = compartment()->newTypeObjects;

    if (!table.initialized())
        return false;

    TypeObjectSet::Ptr p = table.lookup(this);
    return p && *p == type;
}
#endif /* DEBUG */

bool
JSObject::setNewTypeUnknown(JSContext *cx)
{
    if (!setFlag(cx, js::BaseShape::NEW_TYPE_UNKNOWN))
        return false;

    /*
     * If the object already has a new type, mark that type as unknown. It will
     * not have the SETS_MARKED_UNKNOWN bit set, so may require a type set
     * crawl if prototypes of the object change dynamically in the future.
     */
    TypeObjectSet &table = cx->compartment->newTypeObjects;
    if (table.initialized()) {
        if (TypeObjectSet::Ptr p = table.lookup(this))
            MarkTypeObjectUnknownProperties(cx, *p);
    }

    return true;
}

TypeObject *
JSObject::getNewType(JSContext *cx, JSFunction *fun_, bool isDOM)
{
    TypeObjectSet &table = cx->compartment->newTypeObjects;

    if (!table.initialized() && !table.init())
        return NULL;

    TypeObjectSet::AddPtr p = table.lookupForAdd(this);
    if (p) {
        TypeObject *type = *p;

        /*
         * If set, the type's newScript indicates the script used to create
         * all objects in existence which have this type. If there are objects
         * in existence which are not created by calling 'new' on newScript,
         * we must clear the new script information from the type and will not
         * be able to assume any definite properties for instances of the type.
         * This case is rare, but can happen if, for example, two scripted
         * functions have the same value for their 'prototype' property, or if
         * Object.create is called with a prototype object that is also the
         * 'prototype' property of some scripted function.
         */
        if (type->newScript && type->newScript->fun != fun_)
            type->clearNewScript(cx);

        if (!isDOM && !type->hasAnyFlags(OBJECT_FLAG_NON_DOM))
            type->setFlags(cx, OBJECT_FLAG_NON_DOM);

        return type;
    }

    RootedObject self(cx, this);
    RootedFunction fun(cx, fun_);

    if (!setDelegate(cx))
        return NULL;

    bool markUnknown = self->lastProperty()->hasObjectFlag(BaseShape::NEW_TYPE_UNKNOWN);

    RootedTypeObject type(cx);
    type = cx->compartment->types.newTypeObject(cx, NULL, JSProto_Object, self,
                                                markUnknown, isDOM);
    if (!type)
        return NULL;

    if (!table.relookupOrAdd(p, self, type.get()))
        return NULL;

    if (!cx->typeInferenceEnabled())
        return type;

    AutoEnterTypeInference enter(cx);

    /*
     * Set the special equality flag for types whose prototype also has the
     * flag set. This is a hack, :XXX: need a real correspondence between
     * types and the possible js::Class of objects with that type.
     */
    if (self->hasSpecialEquality())
        type->flags |= OBJECT_FLAG_SPECIAL_EQUALITY;

    if (fun)
        CheckNewScriptProperties(cx, type, fun);

#if JS_HAS_XML_SUPPORT
    /* Special case for XML object equality, see makeLazyType(). */
    if (self->isXML() && !type->unknownProperties())
        type->flags |= OBJECT_FLAG_UNKNOWN_MASK;
#endif

    if (self->getClass()->ext.equality)
        type->flags |= OBJECT_FLAG_SPECIAL_EQUALITY;

    /*
     * The new type is not present in any type sets, so mark the object as
     * unknown in all type sets it appears in. This allows the prototype of
     * such objects to mutate freely without triggering an expensive walk of
     * the compartment's type sets. (While scripts normally don't mutate
     * __proto__, the browser will for proxies and such, and we need to
     * accommodate this behavior).
     */
    if (type->unknownProperties())
        type->flags |= OBJECT_FLAG_SETS_MARKED_UNKNOWN;

    return type;
}

TypeObject *
JSCompartment::getLazyType(JSContext *cx, JSObject *proto_)
{
    RootedObject proto(cx, proto_);
    MaybeCheckStackRoots(cx);

    TypeObjectSet &table = cx->compartment->lazyTypeObjects;

    if (!table.initialized() && !table.init())
        return NULL;

    TypeObjectSet::AddPtr p = table.lookupForAdd(proto);
    if (p) {
        TypeObject *type = *p;
        JS_ASSERT(type->lazy());

        return type;
    }

    TypeObject *type = cx->compartment->types.newTypeObject(cx, NULL,
                                                            JSProto_Object, proto, false);
    if (!type)
        return NULL;

    if (!table.relookupOrAdd(p, proto, type))
        return NULL;

    type->singleton = (JSObject *) TypeObject::LAZY_SINGLETON;

    return type;
}

/////////////////////////////////////////////////////////////////////
// Tracing
/////////////////////////////////////////////////////////////////////

void
TypeSet::sweep(JSCompartment *compartment)
{
    /*
     * Purge references to type objects that are no longer live. Type sets hold
     * only weak references. For type sets containing more than one object,
     * live entries in the object hash need to be copied to the compartment's
     * new arena.
     */
    unsigned objectCount = baseObjectCount();
    if (objectCount >= 2) {
        unsigned oldCapacity = HashSetCapacity(objectCount);
        TypeObjectKey **oldArray = objectSet;

        clearObjects();
        objectCount = 0;
        for (unsigned i = 0; i < oldCapacity; i++) {
            TypeObjectKey *object = oldArray[i];
            if (object && !IsAboutToBeFinalized(object)) {
                TypeObjectKey **pentry =
                    HashSetInsert<TypeObjectKey *,TypeObjectKey,TypeObjectKey>
                        (compartment, objectSet, objectCount, object);
                if (pentry)
                    *pentry = object;
                else
                    compartment->types.setPendingNukeTypesNoReport();
            }
        }
        setBaseObjectCount(objectCount);
    } else if (objectCount == 1) {
        TypeObjectKey *object = (TypeObjectKey *) objectSet;
        if (IsAboutToBeFinalized(object)) {
            objectSet = NULL;
            setBaseObjectCount(0);
        }
    }

    /*
     * All constraints are wiped out on each GC, including those propagating
     * into this type set from prototype properties.
     */
    constraintList = NULL;
    flags &= ~TYPE_FLAG_PROPAGATED_PROPERTY;
}

inline void
TypeObject::clearProperties()
{
    setBasePropertyCount(0);
    propertySet = NULL;
}

/*
 * Before sweeping the arenas themselves, scan all type objects in a
 * compartment to fixup weak references: property type sets referencing dead
 * JS and type objects, and singleton JS objects whose type is not referenced
 * elsewhere. This also releases memory associated with dead type objects,
 * so that type objects do not need later finalization.
 */
inline void
TypeObject::sweep(FreeOp *fop)
{
    /*
     * We may be regenerating existing type sets containing this object,
     * so reset contributions on each GC to avoid tripping the limit.
     */
    contribution = 0;

    if (singleton) {
        JS_ASSERT(!newScript);

        /*
         * All properties can be discarded. We will regenerate them as needed
         * as code gets reanalyzed.
         */
        clearProperties();

        return;
    }

    if (!isMarked()) {
        if (newScript)
            fop->free_(newScript);
        return;
    }

    JSCompartment *compartment = this->compartment();

    /*
     * Properties were allocated from the old arena, and need to be copied over
     * to the new one. Don't hang onto properties without the OWN_PROPERTY
     * flag; these were never directly assigned, and get any possible values
     * from the object's prototype.
     */
    unsigned propertyCount = basePropertyCount();
    if (propertyCount >= 2) {
        unsigned oldCapacity = HashSetCapacity(propertyCount);
        Property **oldArray = propertySet;

        clearProperties();
        propertyCount = 0;
        for (unsigned i = 0; i < oldCapacity; i++) {
            Property *prop = oldArray[i];
            if (prop && prop->types.isOwnProperty(false)) {
                Property *newProp = compartment->typeLifoAlloc.new_<Property>(*prop);
                if (newProp) {
                    Property **pentry =
                        HashSetInsert<jsid,Property,Property>
                            (compartment, propertySet, propertyCount, prop->id);
                    if (pentry) {
                        *pentry = newProp;
                        newProp->types.sweep(compartment);
                    } else {
                        compartment->types.setPendingNukeTypesNoReport();
                    }
                } else {
                    compartment->types.setPendingNukeTypesNoReport();
                }
            }
        }
        setBasePropertyCount(propertyCount);
    } else if (propertyCount == 1) {
        Property *prop = (Property *) propertySet;
        if (prop->types.isOwnProperty(false)) {
            Property *newProp = compartment->typeLifoAlloc.new_<Property>(*prop);
            if (newProp) {
                propertySet = (Property **) newProp;
                newProp->types.sweep(compartment);
            } else {
                compartment->types.setPendingNukeTypesNoReport();
            }
        } else {
            propertySet = NULL;
            setBasePropertyCount(0);
        }
    }

    if (basePropertyCount() <= SET_ARRAY_SIZE) {
        for (unsigned i = 0; i < basePropertyCount(); i++)
            JS_ASSERT(propertySet[i]);
    }

    /*
     * The GC will clear out the constraints ensuring the correctness of the
     * newScript information, these constraints will need to be regenerated
     * the next time we compile code which depends on this info.
     */
    if (newScript)
        flags |= OBJECT_FLAG_NEW_SCRIPT_REGENERATE;
}

struct SweepTypeObjectOp
{
    FreeOp *fop;
    SweepTypeObjectOp(FreeOp *fop) : fop(fop) {}
    void operator()(gc::Cell *cell) {
        TypeObject *object = static_cast<TypeObject *>(cell);
        object->sweep(fop);
    }
};

void
SweepTypeObjects(FreeOp *fop, JSCompartment *compartment)
{
    SweepTypeObjectOp op(fop);
    gc::ForEachArenaAndCell(compartment, gc::FINALIZE_TYPE_OBJECT, gc::EmptyArenaOp, op);
}

void
TypeCompartment::sweep(FreeOp *fop)
{
    JSCompartment *compartment = this->compartment();

    SweepTypeObjects(fop, compartment);

    /*
     * Iterate through the array/object type tables and remove all entries
     * referencing collected data. These tables only hold weak references.
     */

    if (arrayTypeTable) {
        for (ArrayTypeTable::Enum e(*arrayTypeTable); !e.empty(); e.popFront()) {
            const ArrayTableKey &key = e.front().key;
            TypeObject *obj = e.front().value;
            JS_ASSERT(obj->proto == key.proto);
            JS_ASSERT(!key.type.isSingleObject());

            bool remove = false;
            if (key.type.isTypeObject() && !key.type.typeObject()->isMarked())
                remove = true;
            if (!obj->isMarked())
                remove = true;

            if (remove)
                e.removeFront();
        }
    }

    if (objectTypeTable) {
        for (ObjectTypeTable::Enum e(*objectTypeTable); !e.empty(); e.popFront()) {
            const ObjectTableKey &key = e.front().key;
            ObjectTableEntry &entry = e.front().value;
            JS_ASSERT(entry.object->proto == key.proto);

            bool remove = false;
            if (!IsTypeObjectMarked(entry.object.unsafeGet()))
                remove = true;
            for (unsigned i = 0; !remove && i < key.nslots; i++) {
                if (JSID_IS_STRING(key.ids[i])) {
                    JSString *str = JSID_TO_STRING(key.ids[i]);
                    if (!IsStringMarked(&str))
                        remove = true;
                    JS_ASSERT(AtomToId((JSAtom *)str) == key.ids[i]);
                }
                JS_ASSERT(!entry.types[i].isSingleObject());
                if (entry.types[i].isTypeObject() && !entry.types[i].typeObject()->isMarked())
                    remove = true;
            }

            if (remove) {
                Foreground::free_(key.ids);
                Foreground::free_(entry.types);
                e.removeFront();
            }
        }
    }

    if (allocationSiteTable) {
        for (AllocationSiteTable::Enum e(*allocationSiteTable); !e.empty(); e.popFront()) {
            AllocationSiteKey key = e.front().key;
            bool keyMarked = IsScriptMarked(&key.script);
            bool valMarked = IsTypeObjectMarked(e.front().value.unsafeGet());
            if (!keyMarked || !valMarked)
                e.removeFront();
            else
                e.rekeyFront(key);
        }
    }

    /*
     * The pending array is reset on GC, it can grow large (75+ KB) and is easy
     * to reallocate if the compartment becomes active again.
     */
    if (pendingArray)
        fop->free_(pendingArray);

    pendingArray = NULL;
    pendingCapacity = 0;
}

void
JSCompartment::sweepNewTypeObjectTable(TypeObjectSet &table)
{
    if (table.initialized()) {
        for (TypeObjectSet::Enum e(table); !e.empty(); e.popFront()) {
            TypeObject *type = e.front();
            if (!type->isMarked())
                e.removeFront();
        }
    }
}

TypeCompartment::~TypeCompartment()
{
    if (pendingArray)
        Foreground::free_(pendingArray);

    if (arrayTypeTable)
        Foreground::delete_(arrayTypeTable);

    if (objectTypeTable)
        Foreground::delete_(objectTypeTable);

    if (allocationSiteTable)
        Foreground::delete_(allocationSiteTable);
}

/* static */ void
TypeScript::Sweep(FreeOp *fop, JSScript *script)
{
    JSCompartment *compartment = script->compartment();
    JS_ASSERT(compartment->types.inferenceEnabled);

    unsigned num = NumTypeSets(script);
    TypeSet *typeArray = script->types->typeArray();

    /* Remove constraints and references to dead objects from the persistent type sets. */
    for (unsigned i = 0; i < num; i++)
        typeArray[i].sweep(compartment);

    TypeResult **presult = &script->types->dynamicList;
    while (*presult) {
        TypeResult *result = *presult;
        Type type = result->type;

        if (!type.isUnknown() && !type.isAnyObject() && type.isObject() &&
            IsAboutToBeFinalized(type.objectKey()))
        {
            *presult = result->next;
            fop->delete_(result);
        } else {
            presult = &result->next;
        }
    }
}

void
TypeScript::destroy()
{
    while (dynamicList) {
        TypeResult *next = dynamicList->next;
        Foreground::delete_(dynamicList);
        dynamicList = next;
    }

    Foreground::free_(this);
}

inline size_t
TypeSet::computedSizeOfExcludingThis()
{
    /*
     * This memory is allocated within the temp pool (but accounted for
     * elsewhere) so we can't use a JSMallocSizeOfFun to measure it.  We must
     * compute its size analytically.
     */
    uint32_t count = baseObjectCount();
    if (count >= 2)
        return HashSetCapacity(count) * sizeof(TypeObject *);
    return 0;
}

inline size_t
TypeObject::computedSizeOfExcludingThis()
{
    /*
     * This memory is allocated within the temp pool (but accounted for
     * elsewhere) so we can't use a JSMallocSizeOfFun to measure it.  We must
     * compute its size analytically.
     */
    size_t bytes = 0;

    uint32_t count = basePropertyCount();
    if (count >= 2)
        bytes += HashSetCapacity(count) * sizeof(TypeObject *);

    count = getPropertyCount();
    for (unsigned i = 0; i < count; i++) {
        Property *prop = getProperty(i);
        if (prop)
            bytes += sizeof(Property) + prop->types.computedSizeOfExcludingThis();
    }

    return bytes;
}

static void
SizeOfScriptTypeInferenceData(JSScript *script, TypeInferenceSizes *sizes,
                              JSMallocSizeOfFun mallocSizeOf)
{
    TypeScript *typeScript = script->types;
    if (!typeScript)
        return;

    /* If TI is disabled, a single TypeScript is still present. */
    if (!script->compartment()->types.inferenceEnabled) {
        sizes->scripts += mallocSizeOf(typeScript);
        return;
    }

    unsigned count = TypeScript::NumTypeSets(script);
    sizes->scripts += mallocSizeOf(typeScript);

    TypeResult *result = typeScript->dynamicList;
    while (result) {
        sizes->scripts += mallocSizeOf(result);
        result = result->next;
    }

    /*
     * This counts memory that is in the temp pool but gets attributed
     * elsewhere.  See JS::SizeOfCompartmentTypeInferenceData for more details.
     */
    TypeSet *typeArray = typeScript->typeArray();
    for (unsigned i = 0; i < count; i++) {
        size_t bytes = typeArray[i].computedSizeOfExcludingThis();
        sizes->scripts += bytes;
        sizes->temporary -= bytes;
    }
}

void
JSCompartment::sizeOfTypeInferenceData(TypeInferenceSizes *sizes, JSMallocSizeOfFun mallocSizeOf)
{
    /*
     * Note: not all data in the pool is temporary, and some will survive GCs
     * by being copied to the replacement pool. This memory will be counted
     * elsewhere and deducted from the amount of temporary data.
     */
    sizes->temporary += typeLifoAlloc.sizeOfExcludingThis(mallocSizeOf);

    /* Pending arrays are cleared on GC along with the analysis pool. */
    sizes->temporary += mallocSizeOf(types.pendingArray);

    /* TypeCompartment::pendingRecompiles is non-NULL only while inference code is running. */
    JS_ASSERT(!types.pendingRecompiles);

    for (gc::CellIter i(this, gc::FINALIZE_SCRIPT); !i.done(); i.next())
        SizeOfScriptTypeInferenceData(i.get<JSScript>(), sizes, mallocSizeOf);

    if (types.allocationSiteTable)
        sizes->tables += types.allocationSiteTable->sizeOfIncludingThis(mallocSizeOf);

    if (types.arrayTypeTable)
        sizes->tables += types.arrayTypeTable->sizeOfIncludingThis(mallocSizeOf);

    if (types.objectTypeTable) {
        sizes->tables += types.objectTypeTable->sizeOfIncludingThis(mallocSizeOf);

        for (ObjectTypeTable::Enum e(*types.objectTypeTable);
             !e.empty();
             e.popFront())
        {
            const ObjectTableKey &key = e.front().key;
            const ObjectTableEntry &value = e.front().value;

            /* key.ids and values.types have the same length. */
            sizes->tables += mallocSizeOf(key.ids) + mallocSizeOf(value.types);
        }
    }
}

void
TypeObject::sizeOfExcludingThis(TypeInferenceSizes *sizes, JSMallocSizeOfFun mallocSizeOf)
{
    if (singleton) {
        /*
         * Properties and associated type sets for singletons are cleared on
         * every GC. The type object is normally destroyed too, but we don't
         * charge this to 'temporary' as this is not for GC heap values.
         */
        JS_ASSERT(!newScript);
        return;
    }

    sizes->objects += mallocSizeOf(newScript);

    /*
     * This counts memory that is in the temp pool but gets attributed
     * elsewhere.  See JSCompartment::sizeOfTypeInferenceData for more details.
     */
    size_t bytes = computedSizeOfExcludingThis();
    sizes->objects += bytes;
    sizes->temporary -= bytes;
}<|MERGE_RESOLUTION|>--- conflicted
+++ resolved
@@ -4900,266 +4900,6 @@
     types->addType(cx, type);
 }
 
-<<<<<<< HEAD
-bool
-TypeScript::SetScope(JSContext *cx, JSScript *script_, JSObject *scope_)
-{
-    Rooted<JSScript*> script(cx, script_);
-    RootedObject scope(cx, scope_);
-
-    JS_ASSERT(script->types && !script->types->hasScope());
-
-    JSFunction *fun = script->function();
-    bool nullClosure = fun && fun->isNullClosure();
-
-    JS_ASSERT_IF(!fun, !script->isOuterFunction && !script->isInnerFunction);
-    JS_ASSERT_IF(!scope, fun && !script->isInnerFunction);
-
-    /*
-     * The scope object must be the initial one for the script, before any call
-     * object has been created in the heavyweight case.
-     */
-    JS_ASSERT_IF(scope && scope->isCall() && !scope->asCall().isForEval(),
-                 &scope->asCall().callee() != fun);
-
-    if (!script->compileAndGo) {
-        script->types->global = NULL;
-        return true;
-    }
-
-    JS_ASSERT_IF(fun && scope, fun->global() == scope->global());
-    script->types->global = fun ? &fun->global() : &scope->global();
-
-    /*
-     * Update the parent in the script's bindings. The bindings are created
-     * with a NULL parent, and fixing the parent now avoids the need to reshape
-     * every time a call object is created from the bindings.
-     */
-    if (!script->bindings.setParent(cx, script->types->global))
-        return false;
-
-#ifdef JS_ION
-    /*
-     * This is currently incompatible with IonMonkey. Fate is pending scope
-     * overhaul work. For now, we disable. See bug 747226 and bug 725667.
-     */
-    return true;
-#endif
-
-    if (!cx->typeInferenceEnabled())
-        return true;
-
-    if (!script->isInnerFunction || nullClosure) {
-        /*
-         * Outermost functions need nesting information if there are inner
-         * functions directly nested in them.
-         */
-        if (script->isOuterFunction) {
-            script->types->nesting = cx->new_<TypeScriptNesting>();
-            if (!script->types->nesting)
-                return false;
-        }
-        return true;
-    }
-
-    /*
-     * Walk the scope chain to the next call object, which will be the function
-     * the script is nested inside.
-     */
-    while (!scope->isCall())
-        scope = &scope->asScope().enclosingScope();
-
-    CallObject &call = scope->asCall();
-
-    /* The isInnerFunction test ensures there is no intervening strict eval call object. */
-    JS_ASSERT(!call.isForEval());
-
-    /* Don't track non-heavyweight parents, NAME ops won't reach into them. */
-    JSFunction *parentFun = &call.callee();
-    if (!parentFun || !parentFun->isHeavyweight())
-        return true;
-    JSScript *parent = parentFun->script();
-    JS_ASSERT(parent->isOuterFunction);
-
-    /*
-     * We only need the nesting in the child if it has NAME accesses going
-     * into the parent. We won't know for sure whether this is the case until
-     * analyzing the script's types, which we don't want to do yet. The nesting
-     * info we make here may get pruned if/when we eventually do such analysis.
-     */
-
-    /*
-     * Scopes are set when scripts first execute, and the parent script must
-     * have executed first. It is still possible for the parent script to not
-     * have a scope, however, as we occasionally purge all TypeScripts from the
-     * compartment and there may be inner function objects parented to an
-     * activation of the outer function sticking around. In such cases, treat
-     * the parent's call object as the most recent one, so that it is not
-     * marked as reentrant.
-     */
-    if (!parent->ensureHasTypes(cx))
-        return false;
-    if (!parent->types->hasScope()) {
-        if (!SetScope(cx, parent, &call.enclosingScope()))
-            return false;
-        parent->nesting()->activeCall = &call;
-        parent->nesting()->argArray = Valueify(call.argArray());
-        parent->nesting()->varArray = Valueify(call.varArray());
-    }
-
-    JS_ASSERT(!script->types->nesting);
-
-    /* Construct and link nesting information for the two functions. */
-
-    script->types->nesting = cx->new_<TypeScriptNesting>();
-    if (!script->types->nesting)
-        return false;
-
-    script->nesting()->parent = parent;
-    script->nesting()->next = parent->nesting()->children;
-    parent->nesting()->children = script;
-
-    return true;
-}
-
-TypeScriptNesting::~TypeScriptNesting()
-{
-    /*
-     * Unlink from any parent/child. Nesting info on a script does not keep
-     * either the parent or children live during GC.
-     */
-
-    if (parent) {
-        JSScript **pscript = &parent->nesting()->children;
-        while ((*pscript)->nesting() != this)
-            pscript = &(*pscript)->nesting()->next;
-        *pscript = next;
-    }
-
-    while (children) {
-        TypeScriptNesting *child = children->nesting();
-        children = child->next;
-        child->parent = NULL;
-        child->next = NULL;
-    }
-}
-
-bool
-ClearActiveNesting(JSScript *start)
-{
-    /*
-     * Clear active call information for script and any outer functions
-     * inner to it. Return false if an inner function has frames on the stack.
-     */
-
-    /* Traverse children, then parent, avoiding recursion. */
-    JSScript *script = start;
-    bool traverseChildren = true;
-    while (true) {
-        TypeScriptNesting *nesting = script->nesting();
-        if (nesting->children && traverseChildren) {
-            script = nesting->children;
-            continue;
-        }
-        if (nesting->activeFrames)
-            return false;
-        if (script->isOuterFunction) {
-            nesting->activeCall = NULL;
-            nesting->argArray = NULL;
-            nesting->varArray = NULL;
-        }
-        if (script == start)
-            break;
-        if (nesting->next) {
-            script = nesting->next;
-            traverseChildren = true;
-        } else {
-            script = nesting->parent;
-            traverseChildren = false;
-        }
-    }
-
-    return true;
-}
-
-/*
- * For the specified scope and script with an outer function, check if the
- * scope represents a reentrant activation on an inner function of the parent
- * or any of its transitive parents.
- */
-static void
-CheckNestingParent(JSContext *cx, JSObject *scope, JSScript *script)
-{
-  restart:
-    JSScript *parent = script->nesting()->parent;
-    JS_ASSERT(parent);
-
-    while (!scope->isCall() || scope->asCall().callee().script() != parent)
-        scope = &scope->asScope().enclosingScope();
-
-    if (scope != parent->nesting()->activeCall) {
-        parent->reentrantOuterFunction = true;
-        MarkTypeObjectFlags(cx, parent->function(), OBJECT_FLAG_REENTRANT_FUNCTION);
-
-        /*
-         * Continue checking parents to see if this is reentrant for them too.
-         * We don't need to check this in for non-reentrant calls on the outer
-         * function: when we entered any outer function to the immediate parent
-         * we cleared the active call for its transitive children, so a
-         * non-reentrant call on a child is also a non-reentrant call on the
-         * parent.
-         */
-        if (parent->nesting()->parent) {
-            scope = &scope->asScope().enclosingScope();
-            script = parent;
-            goto restart;
-        }
-    }
-}
-
-void
-NestingPrologue(JSContext *cx, StackFrame *fp)
-{
-    JSScript *script = fp->fun()->script();
-    TypeScriptNesting *nesting = script->nesting();
-
-    if (nesting->parent)
-        CheckNestingParent(cx, fp->scopeChain(), script);
-
-    if (script->isOuterFunction) {
-        /*
-         * Check the stack has no frames for this activation, any of its inner
-         * functions or any of their transitive inner functions.
-         *
-         * Also, if the script has an extensible scope, then the arg/var array
-         * can be moved unexpectedly, so abort the optimization.
-         */
-        if (!ClearActiveNesting(script) || script->funHasExtensibleScope) {
-            script->reentrantOuterFunction = true;
-            MarkTypeObjectFlags(cx, fp->fun(), OBJECT_FLAG_REENTRANT_FUNCTION);
-        }
-
-        nesting->activeCall = &fp->callObj();
-        nesting->argArray = Valueify(nesting->activeCall->argArray());
-        nesting->varArray = Valueify(nesting->activeCall->varArray());
-    }
-
-    /* Maintain stack frame count for the function. */
-    nesting->activeFrames++;
-}
-
-void
-NestingEpilogue(StackFrame *fp)
-{
-    JSScript *script = fp->fun()->script();
-    TypeScriptNesting *nesting = script->nesting();
-
-    JS_ASSERT(nesting->activeFrames != 0);
-    nesting->activeFrames--;
-}
-
-=======
->>>>>>> 9b8fccab
 } } /* namespace js::types */
 
 /////////////////////////////////////////////////////////////////////
