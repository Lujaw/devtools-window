/* -*- Mode: C++; tab-width: 8; indent-tabs-mode: nil; c-basic-offset: 4 -*-
 * vim: set ts=8 sw=4 et tw=78:
 *
 * This Source Code Form is subject to the terms of the Mozilla Public
 * License, v. 2.0. If a copy of the MPL was not distributed with this
 * file, You can obtain one at http://mozilla.org/MPL/2.0/. */

#ifndef jsapi_h___
#define jsapi_h___
/*
 * JavaScript API.
 */

#include "mozilla/Attributes.h"
#include "mozilla/FloatingPoint.h"
#include "mozilla/StandardInteger.h"

#include <stddef.h>
#include <stdio.h>
#include "js-config.h"
#include "jspubtd.h"
#include "jsutil.h"
#include "jsval.h"

#include "js/Utility.h"
#include "gc/Root.h"

#ifdef __cplusplus
#include <limits> /* for std::numeric_limits */

#include "jsalloc.h"
#include "js/Vector.h"
#endif

/************************************************************************/

/* JS::Value can store a full int32_t. */
#define JSVAL_INT_BITS          32
#define JSVAL_INT_MIN           ((int32_t)0x80000000)
#define JSVAL_INT_MAX           ((int32_t)0x7fffffff)

/************************************************************************/

#ifdef __cplusplus
namespace JS {

/*
 * Protecting non-jsval, non-JSObject *, non-JSString * values from collection
 *
 * Most of the time, the garbage collector's conservative stack scanner works
 * behind the scenes, finding all live values and protecting them from being
 * collected. However, when JSAPI client code obtains a pointer to data the
 * scanner does not know about, owned by an object the scanner does know about,
 * Care Must Be Taken.
 *
 * The scanner recognizes only a select set of types: pointers to JSObjects and
 * similar things (JSFunctions, and so on), pointers to JSStrings, and jsvals.
 * So while the scanner finds all live |JSString| pointers, it does not notice
 * |jschar| pointers.
 *
 * So suppose we have:
 *
 *   void f(JSString *str) {
 *     const jschar *ch = JS_GetStringCharsZ(str);
 *     ... do stuff with ch, but no uses of str ...;
 *   }
 *
 * After the call to |JS_GetStringCharsZ|, there are no further uses of
 * |str|, which means that the compiler is within its rights to not store
 * it anywhere. But because the stack scanner will not notice |ch|, there
 * is no longer any live value in this frame that would keep the string
 * alive. If |str| is the last reference to that |JSString|, and the
 * collector runs while we are using |ch|, the string's array of |jschar|s
 * may be freed out from under us.
 *
 * Note that there is only an issue when 1) we extract a thing X the scanner
 * doesn't recognize from 2) a thing Y the scanner does recognize, and 3) if Y
 * gets garbage-collected, then X gets freed. If we have code like this:
 *
 *   void g(JSObject *obj) {
 *     jsval x;
 *     JS_GetProperty(obj, "x", &x);
 *     ... do stuff with x ...
 *   }
 *
 * there's no problem, because the value we've extracted, x, is a jsval, a
 * type that the conservative scanner recognizes.
 *
 * Conservative GC frees us from the obligation to explicitly root the types it
 * knows about, but when we work with derived values like |ch|, we must root
 * their owners, as the derived value alone won't keep them alive.
 *
 * A JS::Anchor is a kind of GC root that allows us to keep the owners of
 * derived values like |ch| alive throughout the Anchor's lifetime. We could
 * fix the above code as follows:
 *
 *   void f(JSString *str) {
 *     JS::Anchor<JSString *> a_str(str);
 *     const jschar *ch = JS_GetStringCharsZ(str);
 *     ... do stuff with ch, but no uses of str ...;
 *   }
 *
 * This simply ensures that |str| will be live until |a_str| goes out of scope.
 * As long as we don't retain a pointer to the string's characters for longer
 * than that, we have avoided all garbage collection hazards.
 */
template<typename T> class AnchorPermitted;
template<> class AnchorPermitted<JSObject *> { };
template<> class AnchorPermitted<const JSObject *> { };
template<> class AnchorPermitted<JSFunction *> { };
template<> class AnchorPermitted<const JSFunction *> { };
template<> class AnchorPermitted<JSString *> { };
template<> class AnchorPermitted<const JSString *> { };
template<> class AnchorPermitted<Value> { };
template<> class AnchorPermitted<const JSScript *> { };
template<> class AnchorPermitted<JSScript *> { };

template<typename T>
class Anchor: AnchorPermitted<T>
{
  public:
    Anchor() { }
    explicit Anchor(T t) { hold = t; }
    inline ~Anchor();
    T &get() { return hold; }
    const T &get() const { return hold; }
    void set(const T &t) { hold = t; }
    void operator=(const T &t) { hold = t; }
    void clear() { hold = 0; }
  private:
    T hold;
    Anchor(const Anchor &) MOZ_DELETE;
    const Anchor &operator=(const Anchor &) MOZ_DELETE;
};

#ifdef __GNUC__
template<typename T>
inline Anchor<T>::~Anchor()
{
    /*
     * No code is generated for this. But because this is marked 'volatile', G++ will
     * assume it has important side-effects, and won't delete it. (G++ never looks at
     * the actual text and notices it's empty.) And because we have passed |hold| to
     * it, GCC will keep |hold| alive until this point.
     *
     * The "memory" clobber operand ensures that G++ will not move prior memory
     * accesses after the asm --- it's a barrier. Unfortunately, it also means that
     * G++ will assume that all memory has changed after the asm, as it would for a
     * call to an unknown function. I don't know of a way to avoid that consequence.
     */
    asm volatile("":: "g" (hold) : "memory");
}
#else
template<typename T>
inline Anchor<T>::~Anchor()
{
    /*
     * An adequate portable substitute, for non-structure types.
     *
     * The compiler promises that, by the end of an expression statement, the
     * last-stored value to a volatile object is the same as it would be in an
     * unoptimized, direct implementation (the "abstract machine" whose behavior the
     * language spec describes). However, the compiler is still free to reorder
     * non-volatile accesses across this store --- which is what we must prevent. So
     * assigning the held value to a volatile variable, as we do here, is not enough.
     *
     * In our case, however, garbage collection only occurs at function calls, so it
     * is sufficient to ensure that the destructor's store isn't moved earlier across
     * any function calls that could collect. It is hard to imagine the compiler
     * analyzing the program so thoroughly that it could prove that such motion was
     * safe. In practice, compilers treat calls to the collector as opaque operations
     * --- in particular, as operations which could access volatile variables, across
     * which this destructor must not be moved.
     *
     * ("Objection, your honor!  *Alleged* killer whale!")
     *
     * The disadvantage of this approach is that it does generate code for the store.
     * We do need to use Anchors in some cases where cycles are tight.
     *
     * NB: there is a Anchor<Value>::~Anchor() specialization below.
     */
    volatile T sink;
    sink = hold;
}
#endif  /* defined(__GNUC__) */

/*
 * JS::Value is the C++ interface for a single JavaScript Engine value.
 * A few general notes on JS::Value:
 *
 * - JS::Value has setX() and isX() members for X in
 *
 *     { Int32, Double, String, Boolean, Undefined, Null, Object, Magic }
 *
 *   JS::Value also contains toX() for each of the non-singleton types.
 *
 * - Magic is a singleton type whose payload contains a JSWhyMagic "reason" for
 *   the magic value. By providing JSWhyMagic values when creating and checking
 *   for magic values, it is possible to assert, at runtime, that only magic
 *   values with the expected reason flow through a particular value. For
 *   example, if cx->exception has a magic value, the reason must be
 *   JS_GENERATOR_CLOSING.
 *
 * - A key difference between JSVAL_* and JS::Value operations is that
 *   JS::Value gives null a separate type. Thus
 *
 *           JSVAL_IS_OBJECT(v) === v.isObjectOrNull()
 *       !JSVAL_IS_PRIMITIVE(v) === v.isObject()
 *
 *   To help prevent mistakenly boxing a nullable JSObject* as an object,
 *   Value::setObject takes a JSObject&. (Conversely, Value::asObject returns a
 *   JSObject&. A convenience member Value::setObjectOrNull is provided.
 *
 * - JSVAL_VOID is the same as the singleton value of the Undefined type.
 *
 * - Note that JS::Value is 8 bytes on 32 and 64-bit architectures. Thus, on
 *   32-bit user code should avoid copying jsval/JS::Value as much as possible,
 *   preferring to pass by const Value &.
 */
class Value
{
  public:
    /*
     * N.B. the default constructor leaves Value unitialized. Adding a default
     * constructor prevents Value from being stored in a union.
     */

    /*** Mutators ***/

    JS_ALWAYS_INLINE
    void setNull() {
        data.asBits = BUILD_JSVAL(JSVAL_TAG_NULL, 0).asBits;
    }

    JS_ALWAYS_INLINE
    void setUndefined() {
        data.asBits = BUILD_JSVAL(JSVAL_TAG_UNDEFINED, 0).asBits;
    }

    JS_ALWAYS_INLINE
    void setInt32(int32_t i) {
        data = INT32_TO_JSVAL_IMPL(i);
    }

    JS_ALWAYS_INLINE
    int32_t &getInt32Ref() {
        JS_ASSERT(isInt32());
        return data.s.payload.i32;
    }

    JS_ALWAYS_INLINE
    void setDouble(double d) {
        data = DOUBLE_TO_JSVAL_IMPL(d);
    }

    JS_ALWAYS_INLINE
    double &getDoubleRef() {
        JS_ASSERT(isDouble());
        return data.asDouble;
    }

    JS_ALWAYS_INLINE
    void setString(JSString *str) {
        JS_ASSERT(!IsPoisonedPtr(str));
        data = STRING_TO_JSVAL_IMPL(str);
    }

    JS_ALWAYS_INLINE
    void setString(const JS::Anchor<JSString *> &str) {
        setString(str.get());
    }

    JS_ALWAYS_INLINE
    void setObject(JSObject &obj) {
        JS_ASSERT(!IsPoisonedPtr(&obj));
        data = OBJECT_TO_JSVAL_IMPL(&obj);
    }

    JS_ALWAYS_INLINE
    void setBoolean(bool b) {
        data = BOOLEAN_TO_JSVAL_IMPL(b);
    }

    JS_ALWAYS_INLINE
    void setMagic(JSWhyMagic why) {
        data = MAGIC_TO_JSVAL_IMPL(why);
    }

    JS_ALWAYS_INLINE
    bool setNumber(uint32_t ui) {
        if (ui > JSVAL_INT_MAX) {
            setDouble((double)ui);
            return false;
        } else {
            setInt32((int32_t)ui);
            return true;
        }
    }

    JS_ALWAYS_INLINE
    bool setNumber(double d) {
        int32_t i;
        if (MOZ_DOUBLE_IS_INT32(d, &i)) {
            setInt32(i);
            return true;
        } else {
            setDouble(d);
            return false;
        }
    }

    JS_ALWAYS_INLINE
    void setObjectOrNull(JSObject *arg) {
        if (arg)
            setObject(*arg);
        else
            setNull();
    }

    JS_ALWAYS_INLINE
    void swap(Value &rhs) {
        uint64_t tmp = rhs.data.asBits;
        rhs.data.asBits = data.asBits;
        data.asBits = tmp;
    }

    /*** Value type queries ***/

    JS_ALWAYS_INLINE
    bool isUndefined() const {
        return JSVAL_IS_UNDEFINED_IMPL(data);
    }

    JS_ALWAYS_INLINE
    bool isNull() const {
        return JSVAL_IS_NULL_IMPL(data);
    }

    JS_ALWAYS_INLINE
    bool isNullOrUndefined() const {
        return isNull() || isUndefined();
    }

    JS_ALWAYS_INLINE
    bool isInt32() const {
        return JSVAL_IS_INT32_IMPL(data);
    }

    JS_ALWAYS_INLINE
    bool isInt32(int32_t i32) const {
        return JSVAL_IS_SPECIFIC_INT32_IMPL(data, i32);
    }

    JS_ALWAYS_INLINE
    bool isDouble() const {
        return JSVAL_IS_DOUBLE_IMPL(data);
    }

    JS_ALWAYS_INLINE
    bool isNumber() const {
        return JSVAL_IS_NUMBER_IMPL(data);
    }

    JS_ALWAYS_INLINE
    bool isString() const {
        return JSVAL_IS_STRING_IMPL(data);
    }

    JS_ALWAYS_INLINE
    bool isObject() const {
        return JSVAL_IS_OBJECT_IMPL(data);
    }

    JS_ALWAYS_INLINE
    bool isPrimitive() const {
        return JSVAL_IS_PRIMITIVE_IMPL(data);
    }

    JS_ALWAYS_INLINE
    bool isObjectOrNull() const {
        return JSVAL_IS_OBJECT_OR_NULL_IMPL(data);
    }

    JS_ALWAYS_INLINE
    bool isGCThing() const {
        return JSVAL_IS_GCTHING_IMPL(data);
    }

    JS_ALWAYS_INLINE
    bool isBoolean() const {
        return JSVAL_IS_BOOLEAN_IMPL(data);
    }

    JS_ALWAYS_INLINE
    bool isTrue() const {
        return JSVAL_IS_SPECIFIC_BOOLEAN(data, true);
    }

    JS_ALWAYS_INLINE
    bool isFalse() const {
        return JSVAL_IS_SPECIFIC_BOOLEAN(data, false);
    }

    JS_ALWAYS_INLINE
    bool isMagic() const {
        return JSVAL_IS_MAGIC_IMPL(data);
    }

    JS_ALWAYS_INLINE
    bool isMagic(JSWhyMagic why) const {
        JS_ASSERT_IF(isMagic(), data.s.payload.why == why);
        return JSVAL_IS_MAGIC_IMPL(data);
    }

    JS_ALWAYS_INLINE
    bool isMarkable() const {
        return JSVAL_IS_TRACEABLE_IMPL(data);
    }

    JS_ALWAYS_INLINE
    JSGCTraceKind gcKind() const {
        JS_ASSERT(isMarkable());
        return JSGCTraceKind(JSVAL_TRACE_KIND_IMPL(data));
    }

    JS_ALWAYS_INLINE
    JSWhyMagic whyMagic() const {
        JS_ASSERT(isMagic());
        return data.s.payload.why;
    }

    /*** Comparison ***/

    JS_ALWAYS_INLINE
    bool operator==(const Value &rhs) const {
        return data.asBits == rhs.data.asBits;
    }

    JS_ALWAYS_INLINE
    bool operator!=(const Value &rhs) const {
        return data.asBits != rhs.data.asBits;
    }

    friend inline bool SameType(const Value &lhs, const Value &rhs);

    /*** Extract the value's typed payload ***/

    JS_ALWAYS_INLINE
    int32_t toInt32() const {
        JS_ASSERT(isInt32());
        return JSVAL_TO_INT32_IMPL(data);
    }

    JS_ALWAYS_INLINE
    double toDouble() const {
        JS_ASSERT(isDouble());
        return data.asDouble;
    }

    JS_ALWAYS_INLINE
    double toNumber() const {
        JS_ASSERT(isNumber());
        return isDouble() ? toDouble() : double(toInt32());
    }

    JS_ALWAYS_INLINE
    JSString *toString() const {
        JS_ASSERT(isString());
        return JSVAL_TO_STRING_IMPL(data);
    }

    JS_ALWAYS_INLINE
    JSObject &toObject() const {
        JS_ASSERT(isObject());
        return *JSVAL_TO_OBJECT_IMPL(data);
    }

    JS_ALWAYS_INLINE
    JSObject *toObjectOrNull() const {
        JS_ASSERT(isObjectOrNull());
        return JSVAL_TO_OBJECT_IMPL(data);
    }

    JS_ALWAYS_INLINE
    void *toGCThing() const {
        JS_ASSERT(isGCThing());
        return JSVAL_TO_GCTHING_IMPL(data);
    }

    JS_ALWAYS_INLINE
    bool toBoolean() const {
        JS_ASSERT(isBoolean());
        return JSVAL_TO_BOOLEAN_IMPL(data);
    }

    JS_ALWAYS_INLINE
    uint32_t payloadAsRawUint32() const {
        JS_ASSERT(!isDouble());
        return data.s.payload.u32;
    }

    JS_ALWAYS_INLINE
    uint64_t asRawBits() const {
        return data.asBits;
    }

    JS_ALWAYS_INLINE
    JSValueType extractNonDoubleType() const {
        return JSVAL_EXTRACT_NON_DOUBLE_TYPE_IMPL(data);
    }

    /*
     * Private API
     *
     * Private setters/getters allow the caller to read/write arbitrary types
     * that fit in the 64-bit payload. It is the caller's responsibility, after
     * storing to a value with setPrivateX to read only using getPrivateX.
     * Privates values are given a type type which ensures they are not marked.
     */

    JS_ALWAYS_INLINE
    void setPrivate(void *ptr) {
        data = PRIVATE_PTR_TO_JSVAL_IMPL(ptr);
    }

    JS_ALWAYS_INLINE
    void *toPrivate() const {
        JS_ASSERT(JSVAL_IS_DOUBLE_IMPL(data));
        return JSVAL_TO_PRIVATE_PTR_IMPL(data);
    }

    JS_ALWAYS_INLINE
    void setPrivateUint32(uint32_t ui) {
        data = PRIVATE_UINT32_TO_JSVAL_IMPL(ui);
    }

    JS_ALWAYS_INLINE
    uint32_t toPrivateUint32() const {
        JS_ASSERT(JSVAL_IS_DOUBLE_IMPL(data));
        return JSVAL_TO_PRIVATE_UINT32_IMPL(data);
    }

    JS_ALWAYS_INLINE
    uint32_t &getPrivateUint32Ref() {
        JS_ASSERT(isDouble());
        return data.s.payload.u32;
    }

    /*
     * An unmarked value is just a void* cast as a Value. Thus, the Value is
     * not safe for GC and must not be marked. This API avoids raw casts
     * and the ensuing strict-aliasing warnings.
     */

    JS_ALWAYS_INLINE
    void setUnmarkedPtr(void *ptr) {
        data.asPtr = ptr;
    }

    JS_ALWAYS_INLINE
    void *toUnmarkedPtr() const {
        return data.asPtr;
    }

    const size_t *payloadWord() const {
#if JS_BITS_PER_WORD == 32
        return &data.s.payload.word;
#elif JS_BITS_PER_WORD == 64
        return &data.asWord;
#endif
    }

    const uintptr_t *payloadUIntPtr() const {
#if JS_BITS_PER_WORD == 32
        return &data.s.payload.uintptr;
#elif JS_BITS_PER_WORD == 64
        return &data.asUIntPtr;
#endif
    }

#if !defined(_MSC_VER) && !defined(__sparc)
  /* To make jsval binary compatible when linking across C and C++ with MSVC,
   * JS::Value needs to be POD. Otherwise, jsval will be passed in memory
   * in C++ but by value in C (bug 645111).
   * Same issue for SPARC ABI. (bug 737344).
   */
  private:
#endif

    jsval_layout data;

  private:
    void staticAssertions() {
        JS_STATIC_ASSERT(sizeof(JSValueType) == 1);
        JS_STATIC_ASSERT(sizeof(JSValueTag) == 4);
        JS_STATIC_ASSERT(sizeof(JSBool) == 4);
        JS_STATIC_ASSERT(sizeof(JSWhyMagic) <= 4);
        JS_STATIC_ASSERT(sizeof(Value) == 8);
    }

    friend jsval_layout (::JSVAL_TO_IMPL)(Value);
    friend Value (::IMPL_TO_JSVAL)(jsval_layout l);
};

inline bool
IsPoisonedValue(const Value &v)
{
    if (v.isString())
        return IsPoisonedPtr(v.toString());
    if (v.isObject())
        return IsPoisonedPtr(&v.toObject());
    return false;
}

/************************************************************************/

static JS_ALWAYS_INLINE Value
NullValue()
{
    Value v;
    v.setNull();
    return v;
}

static JS_ALWAYS_INLINE Value
UndefinedValue()
{
    Value v;
    v.setUndefined();
    return v;
}

static JS_ALWAYS_INLINE Value
Int32Value(int32_t i32)
{
    Value v;
    v.setInt32(i32);
    return v;
}

static JS_ALWAYS_INLINE Value
DoubleValue(double dbl)
{
    Value v;
    v.setDouble(dbl);
    return v;
}

static JS_ALWAYS_INLINE Value
StringValue(JSString *str)
{
    Value v;
    v.setString(str);
    return v;
}

static JS_ALWAYS_INLINE Value
BooleanValue(bool boo)
{
    Value v;
    v.setBoolean(boo);
    return v;
}

static JS_ALWAYS_INLINE Value
ObjectValue(JSObject &obj)
{
    Value v;
    v.setObject(obj);
    return v;
}

static JS_ALWAYS_INLINE Value
ObjectValueCrashOnTouch()
{
    Value v;
    v.setObject(*reinterpret_cast<JSObject *>(0x42));
    return v;
}

static JS_ALWAYS_INLINE Value
MagicValue(JSWhyMagic why)
{
    Value v;
    v.setMagic(why);
    return v;
}

static JS_ALWAYS_INLINE Value
NumberValue(float f)
{
    Value v;
    v.setNumber(f);
    return v;
}

static JS_ALWAYS_INLINE Value
NumberValue(double dbl)
{
    Value v;
    v.setNumber(dbl);
    return v;
}

static JS_ALWAYS_INLINE Value
NumberValue(int8_t i)
{
    return Int32Value(i);
}

static JS_ALWAYS_INLINE Value
NumberValue(uint8_t i)
{
    return Int32Value(i);
}

static JS_ALWAYS_INLINE Value
NumberValue(int16_t i)
{
    return Int32Value(i);
}

static JS_ALWAYS_INLINE Value
NumberValue(uint16_t i)
{
    return Int32Value(i);
}

static JS_ALWAYS_INLINE Value
NumberValue(int32_t i)
{
    return Int32Value(i);
}

static JS_ALWAYS_INLINE Value
NumberValue(uint32_t i)
{
    Value v;
    v.setNumber(i);
    return v;
}

namespace detail {

template <bool Signed>
class MakeNumberValue
{
  public:
    template<typename T>
    static inline Value create(const T t)
    {
        Value v;
        if (JSVAL_INT_MIN <= t && t <= JSVAL_INT_MAX)
            v.setInt32(int32_t(t));
        else
            v.setDouble(double(t));
        return v;
    }
};

template <>
class MakeNumberValue<false>
{
  public:
    template<typename T>
    static inline Value create(const T t)
    {
        Value v;
        if (t <= JSVAL_INT_MAX)
            v.setInt32(int32_t(t));
        else
            v.setDouble(double(t));
        return v;
    }
};

} /* namespace detail */

template <typename T>
static JS_ALWAYS_INLINE Value
NumberValue(const T t)
{
    MOZ_ASSERT(T(double(t)) == t, "value creation would be lossy");
    return detail::MakeNumberValue<std::numeric_limits<T>::is_signed>::create(t);
}

static JS_ALWAYS_INLINE Value
ObjectOrNullValue(JSObject *obj)
{
    Value v;
    v.setObjectOrNull(obj);
    return v;
}

static JS_ALWAYS_INLINE Value
PrivateValue(void *ptr)
{
    Value v;
    v.setPrivate(ptr);
    return v;
}

static JS_ALWAYS_INLINE Value
PrivateUint32Value(uint32_t ui)
{
    Value v;
    v.setPrivateUint32(ui);
    return v;
}

JS_ALWAYS_INLINE bool
SameType(const Value &lhs, const Value &rhs)
{
    return JSVAL_SAME_TYPE_IMPL(lhs.data, rhs.data);
}

template <> struct RootMethods<const Value>
{
    static Value initial() { return UndefinedValue(); }
    static ThingRootKind kind() { return THING_ROOT_VALUE; }
    static bool poisoned(const Value &v) { return IsPoisonedValue(v); }
};

template <> struct RootMethods<Value>
{
    static Value initial() { return UndefinedValue(); }
    static ThingRootKind kind() { return THING_ROOT_VALUE; }
    static bool poisoned(const Value &v) { return IsPoisonedValue(v); }
};

/************************************************************************/

#ifndef __GNUC__

/*
 * The default assignment operator for |struct C| has the signature:
 *
 *   C& C::operator=(const C&)
 *
 * And in particular requires implicit conversion of |this| to type |C| for the
 * return value. But |volatile C| cannot thus be converted to |C|, so just
 * doing |sink = hold| as in the non-specialized version would fail to compile.
 * Do the assignment on asBits instead, since I don't think we want to give
 * jsval_layout an assignment operator returning |volatile jsval_layout|.
 */
template<>
inline Anchor<Value>::~Anchor()
{
    volatile uint64_t bits;
    bits = JSVAL_TO_IMPL(hold).asBits;
}

#endif

#if defined JS_THREADSAFE && defined DEBUG

class JS_PUBLIC_API(AutoCheckRequestDepth)
{
    JSContext *cx;
  public:
    AutoCheckRequestDepth(JSContext *cx);
    ~AutoCheckRequestDepth();
};

# define CHECK_REQUEST(cx) \
    JS::AutoCheckRequestDepth _autoCheckRequestDepth(cx)

#else

# define CHECK_REQUEST(cx) \
    ((void) 0)

#endif /* JS_THREADSAFE && DEBUG */

#ifdef DEBUG
/* Assert that we're not doing GC on cx, that we're in a request as
   needed, and that the compartments for cx and v are correct. */
JS_PUBLIC_API(void)
AssertArgumentsAreSane(JSContext *cx, const Value &v);
#else
inline void AssertArgumentsAreSane(JSContext *cx, const Value &v) {
    /* Do nothing */
}
#endif /* DEBUG */

class JS_PUBLIC_API(AutoGCRooter) {
  public:
    AutoGCRooter(JSContext *cx, ptrdiff_t tag);

    ~AutoGCRooter() {
        JS_ASSERT(this == *stackTop);
        *stackTop = down;
    }

    /* Implemented in jsgc.cpp. */
    inline void trace(JSTracer *trc);
    static void traceAll(JSTracer *trc);

  protected:
    AutoGCRooter * const down;

    /*
     * Discriminates actual subclass of this being used.  If non-negative, the
     * subclass roots an array of values of the length stored in this field.
     * If negative, meaning is indicated by the corresponding value in the enum
     * below.  Any other negative value indicates some deeper problem such as
     * memory corruption.
     */
    ptrdiff_t tag;

    enum {
        JSVAL =        -1, /* js::AutoValueRooter */
        VALARRAY =     -2, /* js::AutoValueArrayRooter */
        PARSER =       -3, /* js::Parser */
        SHAPEVECTOR =  -4, /* js::AutoShapeVector */
        ENUMERATOR =   -5, /* js::AutoEnumStateRooter */
        IDARRAY =      -6, /* js::AutoIdArray */
        DESCRIPTORS =  -7, /* js::AutoPropDescArrayRooter */
        NAMESPACES =   -8, /* js::AutoNamespaceArray */
        XML =          -9, /* js::AutoXMLRooter */
        OBJECT =      -10, /* js::AutoObjectRooter */
        ID =          -11, /* js::AutoIdRooter */
        VALVECTOR =   -12, /* js::AutoValueVector */
        DESCRIPTOR =  -13, /* js::AutoPropertyDescriptorRooter */
        STRING =      -14, /* js::AutoStringRooter */
        IDVECTOR =    -15, /* js::AutoIdVector */
        OBJVECTOR =   -16, /* js::AutoObjectVector */
        SCRIPTVECTOR =-17, /* js::AutoScriptVector */
        PROPDESC =    -18, /* js::PropDesc::AutoRooter */
        SHAPERANGE =  -19, /* js::Shape::Range::AutoRooter */
        STACKSHAPE =  -20, /* js::StackShape::AutoRooter */
        STACKBASESHAPE=-21,/* js::StackBaseShape::AutoRooter */
        BINDINGS =    -22, /* js::Bindings::AutoRooter */
        GETTERSETTER =-23, /* js::AutoRooterGetterSetter */
        REGEXPSTATICS=-24, /* js::RegExpStatics::AutoRooter */
        HASHABLEVALUE=-25
    };

  private:
    AutoGCRooter ** const stackTop;

    /* No copy or assignment semantics. */
    AutoGCRooter(AutoGCRooter &ida) MOZ_DELETE;
    void operator=(AutoGCRooter &ida) MOZ_DELETE;
};

class AutoValueRooter : private AutoGCRooter
{
  public:
    explicit AutoValueRooter(JSContext *cx
                             JS_GUARD_OBJECT_NOTIFIER_PARAM)
      : AutoGCRooter(cx, JSVAL), val(NullValue())
    {
        JS_GUARD_OBJECT_NOTIFIER_INIT;
    }

    AutoValueRooter(JSContext *cx, const Value &v
                    JS_GUARD_OBJECT_NOTIFIER_PARAM)
      : AutoGCRooter(cx, JSVAL), val(v)
    {
        JS_GUARD_OBJECT_NOTIFIER_INIT;
    }

    /*
     * If you are looking for Object* overloads, use AutoObjectRooter instead;
     * rooting Object*s as a js::Value requires discerning whether or not it is
     * a function object. Also, AutoObjectRooter is smaller.
     */

    void set(Value v) {
        JS_ASSERT(tag == JSVAL);
        val = v;
    }

    const Value &value() const {
        JS_ASSERT(tag == JSVAL);
        return val;
    }

    Value *addr() {
        JS_ASSERT(tag == JSVAL);
        return &val;
    }

    const Value &jsval_value() const {
        JS_ASSERT(tag == JSVAL);
        return val;
    }

    Value *jsval_addr() {
        JS_ASSERT(tag == JSVAL);
        return &val;
    }

    friend void AutoGCRooter::trace(JSTracer *trc);

  private:
    Value val;
    JS_DECL_USE_GUARD_OBJECT_NOTIFIER
};

class AutoObjectRooter : private AutoGCRooter {
  public:
    AutoObjectRooter(JSContext *cx, JSObject *obj = NULL
                     JS_GUARD_OBJECT_NOTIFIER_PARAM)
      : AutoGCRooter(cx, OBJECT), obj(obj)
    {
        JS_GUARD_OBJECT_NOTIFIER_INIT;
    }

    void setObject(JSObject *obj) {
        this->obj = obj;
    }

    JSObject * object() const {
        return obj;
    }

    JSObject ** addr() {
        return &obj;
    }

    friend void AutoGCRooter::trace(JSTracer *trc);

  private:
    JSObject *obj;
    JS_DECL_USE_GUARD_OBJECT_NOTIFIER
};

class AutoStringRooter : private AutoGCRooter {
  public:
    AutoStringRooter(JSContext *cx, JSString *str = NULL
                     JS_GUARD_OBJECT_NOTIFIER_PARAM)
      : AutoGCRooter(cx, STRING), str(str)
    {
        JS_GUARD_OBJECT_NOTIFIER_INIT;
    }

    void setString(JSString *str) {
        this->str = str;
    }

    JSString * string() const {
        return str;
    }

    JSString ** addr() {
        return &str;
    }

    friend void AutoGCRooter::trace(JSTracer *trc);

  private:
    JSString *str;
    JS_DECL_USE_GUARD_OBJECT_NOTIFIER
};

class AutoArrayRooter : private AutoGCRooter {
  public:
    AutoArrayRooter(JSContext *cx, size_t len, Value *vec
                    JS_GUARD_OBJECT_NOTIFIER_PARAM)
      : AutoGCRooter(cx, len), array(vec), skip(cx, array, len)
    {
        JS_GUARD_OBJECT_NOTIFIER_INIT;
        JS_ASSERT(tag >= 0);
    }

    void changeLength(size_t newLength) {
        tag = ptrdiff_t(newLength);
        JS_ASSERT(tag >= 0);
    }

    void changeArray(Value *newArray, size_t newLength) {
        changeLength(newLength);
        array = newArray;
    }

    Value *array;

    friend void AutoGCRooter::trace(JSTracer *trc);

  private:
    JS_DECL_USE_GUARD_OBJECT_NOTIFIER

    SkipRoot skip;
};

/* The auto-root for enumeration object and its state. */
class AutoEnumStateRooter : private AutoGCRooter
{
  public:
    AutoEnumStateRooter(JSContext *cx, JSObject *obj
                        JS_GUARD_OBJECT_NOTIFIER_PARAM)
      : AutoGCRooter(cx, ENUMERATOR), obj(obj), stateValue(), context(cx)
    {
        JS_GUARD_OBJECT_NOTIFIER_INIT;
        JS_ASSERT(obj);
    }

    ~AutoEnumStateRooter();

    friend void AutoGCRooter::trace(JSTracer *trc);

    const Value &state() const { return stateValue; }
    Value *addr() { return &stateValue; }

  protected:
    void trace(JSTracer *trc);

    JSObject *obj;

  private:
    Value stateValue;
    JSContext *context;
    JS_DECL_USE_GUARD_OBJECT_NOTIFIER
};

template<class T>
class AutoVectorRooter : protected AutoGCRooter
{
  public:
    explicit AutoVectorRooter(JSContext *cx, ptrdiff_t tag
                              JS_GUARD_OBJECT_NOTIFIER_PARAM)
      : AutoGCRooter(cx, tag), vector(cx), vectorRoot(cx, &vector)
    {
        JS_GUARD_OBJECT_NOTIFIER_INIT;
    }

    size_t length() const { return vector.length(); }

    bool append(const T &v) { return vector.append(v); }

    /* For use when space has already been reserved. */
    void infallibleAppend(const T &v) { vector.infallibleAppend(v); }

    void popBack() { vector.popBack(); }
    T popCopy() { return vector.popCopy(); }

    bool growBy(size_t inc) {
        size_t oldLength = vector.length();
        if (!vector.growByUninitialized(inc))
            return false;
        makeRangeGCSafe(oldLength);
        return true;
    }

    bool resize(size_t newLength) {
        size_t oldLength = vector.length();
        if (newLength <= oldLength) {
            vector.shrinkBy(oldLength - newLength);
            return true;
        }
        if (!vector.growByUninitialized(newLength - oldLength))
            return false;
        makeRangeGCSafe(oldLength);
        return true;
    }

    void clear() { vector.clear(); }

    bool reserve(size_t newLength) {
        return vector.reserve(newLength);
    }

    T &operator[](size_t i) { return vector[i]; }
    const T &operator[](size_t i) const { return vector[i]; }

    JS::Handle<T> handleAt(size_t i) const { return JS::Handle<T>::fromMarkedLocation(&vector[i]); }

    const T *begin() const { return vector.begin(); }
    T *begin() { return vector.begin(); }

    const T *end() const { return vector.end(); }
    T *end() { return vector.end(); }

    const T &back() const { return vector.back(); }

    friend void AutoGCRooter::trace(JSTracer *trc);

  private:
    void makeRangeGCSafe(size_t oldLength) {
        T *t = vector.begin() + oldLength;
        for (size_t i = oldLength; i < vector.length(); ++i, ++t)
            memset(t, 0, sizeof(T));
    }

    typedef js::Vector<T, 8> VectorImpl;
    VectorImpl vector;

    /* Prevent overwriting of inline elements in vector. */
    SkipRoot vectorRoot;

    JS_DECL_USE_GUARD_OBJECT_NOTIFIER
};

class AutoValueVector : public AutoVectorRooter<Value>
{
  public:
    explicit AutoValueVector(JSContext *cx
                             JS_GUARD_OBJECT_NOTIFIER_PARAM)
        : AutoVectorRooter<Value>(cx, VALVECTOR)
    {
        JS_GUARD_OBJECT_NOTIFIER_INIT;
    }

    JS_DECL_USE_GUARD_OBJECT_NOTIFIER
};

class AutoIdVector : public AutoVectorRooter<jsid>
{
  public:
    explicit AutoIdVector(JSContext *cx
                          JS_GUARD_OBJECT_NOTIFIER_PARAM)
        : AutoVectorRooter<jsid>(cx, IDVECTOR)
    {
        JS_GUARD_OBJECT_NOTIFIER_INIT;
    }

    JS_DECL_USE_GUARD_OBJECT_NOTIFIER
};

class AutoScriptVector : public AutoVectorRooter<JSScript *>
{
  public:
    explicit AutoScriptVector(JSContext *cx
                              JS_GUARD_OBJECT_NOTIFIER_PARAM)
        : AutoVectorRooter<JSScript *>(cx, SCRIPTVECTOR)
    {
        JS_GUARD_OBJECT_NOTIFIER_INIT;
    }

    JS_DECL_USE_GUARD_OBJECT_NOTIFIER
};

class CallReceiver
{
  protected:
#ifdef DEBUG
    mutable bool usedRval_;
    void setUsedRval() const { usedRval_ = true; }
    void clearUsedRval() const { usedRval_ = false; }
#else
    void setUsedRval() const {}
    void clearUsedRval() const {}
#endif
    Value *argv_;
  public:
    friend CallReceiver CallReceiverFromVp(Value *);
    friend CallReceiver CallReceiverFromArgv(Value *);
    Value *base() const { return argv_ - 2; }
    JSObject &callee() const { JS_ASSERT(!usedRval_); return argv_[-2].toObject(); }
    Value &calleev() const { JS_ASSERT(!usedRval_); return argv_[-2]; }
    Value &thisv() const { return argv_[-1]; }

    Value &rval() const {
        setUsedRval();
        return argv_[-2];
    }

    Value *spAfterCall() const {
        setUsedRval();
        return argv_ - 1;
    }

    void setCallee(Value calleev) {
        clearUsedRval();
        this->calleev() = calleev;
    }
};

JS_ALWAYS_INLINE CallReceiver
CallReceiverFromArgv(Value *argv)
{
    CallReceiver receiver;
    receiver.clearUsedRval();
    receiver.argv_ = argv;
    return receiver;
}

JS_ALWAYS_INLINE CallReceiver
CallReceiverFromVp(Value *vp)
{
    return CallReceiverFromArgv(vp + 2);
}

/*****************************************************************************/

class CallArgs : public CallReceiver
{
  protected:
    unsigned argc_;
  public:
    friend CallArgs CallArgsFromVp(unsigned, Value *);
    friend CallArgs CallArgsFromArgv(unsigned, Value *);
    friend CallArgs CallArgsFromSp(unsigned, Value *);
    Value &operator[](unsigned i) const { JS_ASSERT(i < argc_); return argv_[i]; }
    Value *array() const { return argv_; }
    unsigned length() const { return argc_; }
    Value *end() const { return argv_ + argc_; }
    bool hasDefined(unsigned i) const { return i < argc_ && !argv_[i].isUndefined(); }
};

JS_ALWAYS_INLINE CallArgs
CallArgsFromArgv(unsigned argc, Value *argv)
{
    CallArgs args;
    args.clearUsedRval();
    args.argv_ = argv;
    args.argc_ = argc;
    return args;
}

JS_ALWAYS_INLINE CallArgs
CallArgsFromVp(unsigned argc, Value *vp)
{
    return CallArgsFromArgv(argc, vp + 2);
}

JS_ALWAYS_INLINE CallArgs
CallArgsFromSp(unsigned argc, Value *sp)
{
    return CallArgsFromArgv(argc, sp - argc);
}

}  /* namespace JS */

/************************************************************************/

/*
 * JS::Value and jsval are the same type; jsval is the old name, kept around
 * for backwards compatibility along with all the JSVAL_* operations below.
 * jsval_layout is an implementation detail and should not be used externally.
 */
typedef JS::Value jsval;

static JS_ALWAYS_INLINE jsval_layout
JSVAL_TO_IMPL(jsval v)
{
    return v.data;
}

static JS_ALWAYS_INLINE jsval
IMPL_TO_JSVAL(jsval_layout l)
{
    JS::Value v;
    v.data = l;
    return v;
}

#ifdef DEBUG
struct JSValueAlignmentTester { char c; JS::Value v; };
JS_STATIC_ASSERT(sizeof(JSValueAlignmentTester) == 16);
#endif /* DEBUG */

#else  /* defined(__cplusplus) */

/*
 * For SpiderMonkey C clients, there is no JS::Value class, only the
 * traditional jsval with the traditional JSVAL_* operations. Since
 * SpiderMonkey itself is always compiled as C++, this relies on the binary
 * compatibility of jsval_layout and JS::Value (statically asserted below).
 */
typedef union jsval_layout jsval;

static JS_ALWAYS_INLINE jsval_layout
JSVAL_TO_IMPL(jsval v)
{
    return v;
}

static JS_ALWAYS_INLINE jsval
IMPL_TO_JSVAL(jsval_layout l)
{
    return l;
}

#endif  /* defined(__cplusplus) */

#ifdef DEBUG
typedef struct { char c; jsval_layout l; } JSLayoutAlignmentTester;
JS_STATIC_ASSERT(sizeof(JSLayoutAlignmentTester) == 16);
#endif /* DEBUG */

JS_STATIC_ASSERT(sizeof(jsval_layout) == sizeof(jsval));

/************************************************************************/

#ifdef __cplusplus

typedef JS::Handle<JSObject*> JSHandleObject;
typedef JS::Handle<jsid> JSHandleId;
typedef JS::MutableHandle<JSObject*> JSMutableHandleObject;

#else

/*
 * Handle support for C API users. Handles must be destroyed in the reverse
 * order that they were created (as in a stack).
 */

typedef struct { JSObject **_; } JSHandleObject;
typedef struct { JSObject **_; } JSMutableHandleObject;
typedef struct { jsid *_; } JSHandleId;

JSBool JS_CreateHandleObject(JSContext *cx, JSObject *obj, JSHandleObject *phandle);
void JS_DestroyHandleObject(JSContext *cx, JSHandleObject handle);

JSBool JS_CreateMutableHandleObject(JSContext *cx, JSObject *obj, JSMutableHandleObject *phandle);
void JS_DestroyMutableHandleObject(JSContext *cx, JSMutableHandleObject handle);

JSBool JS_CreateHandleId(JSContext *cx, jsid id, JSHandleId *phandle);
void JS_DestroyHandleId(JSContext *cx, JSHandleId handle);

#endif

/* JSClass operation signatures. */

/*
 * Add, delete, or get a property named by id in obj.  Note the jsid id
 * type -- id may be a string (Unicode property identifier) or an int (element
 * index).  The *vp out parameter, on success, is the new property value after
 * an add or get.  After a successful delete, *vp is JSVAL_FALSE iff
 * obj[id] can't be deleted (because it's permanent).
 */
typedef JSBool
(* JSPropertyOp)(JSContext *cx, JSHandleObject obj, JSHandleId id, jsval *vp);

/*
 * Set a property named by id in obj, treating the assignment as strict
 * mode code if strict is true. Note the jsid id type -- id may be a string
 * (Unicode property identifier) or an int (element index). The *vp out
 * parameter, on success, is the new property value after the
 * set.
 */
typedef JSBool
(* JSStrictPropertyOp)(JSContext *cx, JSHandleObject obj, JSHandleId id, JSBool strict, jsval *vp);

/*
 * This function type is used for callbacks that enumerate the properties of
 * a JSObject.  The behavior depends on the value of enum_op:
 *
 *  JSENUMERATE_INIT
 *    A new, opaque iterator state should be allocated and stored in *statep.
 *    (You can use PRIVATE_TO_JSVAL() to tag the pointer to be stored).
 *
 *    The number of properties that will be enumerated should be returned as
 *    an integer jsval in *idp, if idp is non-null, and provided the number of
 *    enumerable properties is known.  If idp is non-null and the number of
 *    enumerable properties can't be computed in advance, *idp should be set
 *    to JSVAL_ZERO.
 *
 *  JSENUMERATE_INIT_ALL
 *    Used identically to JSENUMERATE_INIT, but exposes all properties of the
 *    object regardless of enumerability.
 *
 *  JSENUMERATE_NEXT
 *    A previously allocated opaque iterator state is passed in via statep.
 *    Return the next jsid in the iteration using *idp.  The opaque iterator
 *    state pointed at by statep is destroyed and *statep is set to JSVAL_NULL
 *    if there are no properties left to enumerate.
 *
 *  JSENUMERATE_DESTROY
 *    Destroy the opaque iterator state previously allocated in *statep by a
 *    call to this function when enum_op was JSENUMERATE_INIT or
 *    JSENUMERATE_INIT_ALL.
 *
 * The return value is used to indicate success, with a value of JS_FALSE
 * indicating failure.
 */
typedef JSBool
(* JSNewEnumerateOp)(JSContext *cx, JSHandleObject obj, JSIterateOp enum_op,
                     jsval *statep, jsid *idp);

/*
 * The old-style JSClass.enumerate op should define all lazy properties not
 * yet reflected in obj.
 */
typedef JSBool
(* JSEnumerateOp)(JSContext *cx, JSHandleObject obj);

/*
 * Resolve a lazy property named by id in obj by defining it directly in obj.
 * Lazy properties are those reflected from some peer native property space
 * (e.g., the DOM attributes for a given node reflected as obj) on demand.
 *
 * JS looks for a property in an object, and if not found, tries to resolve
 * the given id.  If resolve succeeds, the engine looks again in case resolve
 * defined obj[id].  If no such property exists directly in obj, the process
 * is repeated with obj's prototype, etc.
 *
 * NB: JSNewResolveOp provides a cheaper way to resolve lazy properties.
 */
typedef JSBool
(* JSResolveOp)(JSContext *cx, JSHandleObject obj, JSHandleId id);

/*
 * Like JSResolveOp, but flags provide contextual information as follows:
 *
 *  JSRESOLVE_QUALIFIED   a qualified property id: obj.id or obj[id], not id
 *  JSRESOLVE_ASSIGNING   obj[id] is on the left-hand side of an assignment
 *  JSRESOLVE_DETECTING   'if (o.p)...' or similar detection opcode sequence
 *
 * The *objp out parameter, on success, should be null to indicate that id
 * was not resolved; and non-null, referring to obj or one of its prototypes,
 * if id was resolved.  The hook may assume *objp is null on entry.
 *
 * This hook instead of JSResolveOp is called via the JSClass.resolve member
 * if JSCLASS_NEW_RESOLVE is set in JSClass.flags.
 */
typedef JSBool
(* JSNewResolveOp)(JSContext *cx, JSHandleObject obj, JSHandleId id, unsigned flags,
                   JSMutableHandleObject objp);

/*
 * Convert obj to the given type, returning true with the resulting value in
 * *vp on success, and returning false on error or exception.
 */
typedef JSBool
(* JSConvertOp)(JSContext *cx, JSHandleObject obj, JSType type, jsval *vp);

/*
 * Delegate typeof to an object so it can cloak a primitive or another object.
 */
typedef JSType
(* JSTypeOfOp)(JSContext *cx, JSObject *obj);

typedef struct JSFreeOp JSFreeOp;

struct JSFreeOp {
#ifndef __cplusplus
    JSRuntime   *runtime;
#else
  private:
    JSRuntime   *runtime_;

  protected:
    JSFreeOp(JSRuntime *rt)
      : runtime_(rt) { }

  public:
    JSRuntime *runtime() const {
        return runtime_;
    }
#endif
};

/*
 * Finalize obj, which the garbage collector has determined to be unreachable
 * from other live objects or from GC roots.  Obviously, finalizers must never
 * store a reference to obj.
 */
typedef void
(* JSFinalizeOp)(JSFreeOp *fop, JSObject *obj);

/*
 * Finalizes external strings created by JS_NewExternalString.
 */
typedef struct JSStringFinalizer JSStringFinalizer;

struct JSStringFinalizer {
    void (*finalize)(const JSStringFinalizer *fin, jschar *chars);
};

/*
 * JSClass.checkAccess type: check whether obj[id] may be accessed per mode,
 * returning false on error/exception, true on success with obj[id]'s last-got
 * value in *vp, and its attributes in *attrsp.  As for JSPropertyOp above, id
 * is either a string or an int jsval.
 */
typedef JSBool
(* JSCheckAccessOp)(JSContext *cx, JSHandleObject obj, JSHandleId id, JSAccessMode mode,
                    jsval *vp);

/*
 * Check whether v is an instance of obj.  Return false on error or exception,
 * true on success with JS_TRUE in *bp if v is an instance of obj, JS_FALSE in
 * *bp otherwise.
 */
typedef JSBool
(* JSHasInstanceOp)(JSContext *cx, JSHandleObject obj, const jsval *v, JSBool *bp);

/*
 * Function type for trace operation of the class called to enumerate all
 * traceable things reachable from obj's private data structure. For each such
 * thing, a trace implementation must call
 *
 *    JS_CallTracer(trc, thing, kind);
 *
 * or one of its convenience macros as described in jsapi.h.
 *
 * JSTraceOp implementation can assume that no other threads mutates object
 * state. It must not change state of the object or corresponding native
 * structures. The only exception for this rule is the case when the embedding
 * needs a tight integration with GC. In that case the embedding can check if
 * the traversal is a part of the marking phase through calling
 * JS_IsGCMarkingTracer and apply a special code like emptying caches or
 * marking its native structures.
 */
typedef void
(* JSTraceOp)(JSTracer *trc, JSObject *obj);

/*
 * DEBUG only callback that JSTraceOp implementation can provide to return
 * a string describing the reference traced with JS_CallTracer.
 */
typedef void
(* JSTraceNamePrinter)(JSTracer *trc, char *buf, size_t bufsize);

typedef JSBool
(* JSEqualityOp)(JSContext *cx, JSHandleObject obj, const jsval *v, JSBool *bp);

/*
 * Typedef for native functions called by the JS VM.
 *
 * See jsapi.h, the JS_CALLEE, JS_THIS, etc. macros.
 */

typedef JSBool
(* JSNative)(JSContext *cx, unsigned argc, jsval *vp);

/* Callbacks and their arguments. */

typedef enum JSContextOp {
    JSCONTEXT_NEW,
    JSCONTEXT_DESTROY
} JSContextOp;

/*
 * The possible values for contextOp when the runtime calls the callback are:
 *   JSCONTEXT_NEW      JS_NewContext successfully created a new JSContext
 *                      instance. The callback can initialize the instance as
 *                      required. If the callback returns false, the instance
 *                      will be destroyed and JS_NewContext returns null. In
 *                      this case the callback is not called again.
 *   JSCONTEXT_DESTROY  One of JS_DestroyContext* methods is called. The
 *                      callback may perform its own cleanup and must always
 *                      return true.
 *   Any other value    For future compatibility the callback must do nothing
 *                      and return true in this case.
 */
typedef JSBool
(* JSContextCallback)(JSContext *cx, unsigned contextOp);

typedef enum JSGCStatus {
    JSGC_BEGIN,
    JSGC_END
} JSGCStatus;

typedef void
(* JSGCCallback)(JSRuntime *rt, JSGCStatus status);

typedef enum JSFinalizeStatus {
    JSFINALIZE_START,
    JSFINALIZE_END
} JSFinalizeStatus;

typedef void
(* JSFinalizeCallback)(JSFreeOp *fop, JSFinalizeStatus status, JSBool isCompartment);

/*
 * Generic trace operation that calls JS_CallTracer on each traceable thing
 * stored in data.
 */
typedef void
(* JSTraceDataOp)(JSTracer *trc, void *data);

typedef JSBool
(* JSOperationCallback)(JSContext *cx);

typedef void
(* JSErrorReporter)(JSContext *cx, const char *message, JSErrorReport *report);

#ifdef MOZ_TRACE_JSCALLS
typedef void
(* JSFunctionCallback)(const JSFunction *fun,
                       const JSScript *scr,
                       const JSContext *cx,
                       int entering);
#endif

/*
 * Possible exception types. These types are part of a JSErrorFormatString
 * structure. They define which error to throw in case of a runtime error.
 * JSEXN_NONE marks an unthrowable error.
 */
typedef enum JSExnType {
    JSEXN_NONE = -1,
      JSEXN_ERR,
        JSEXN_INTERNALERR,
        JSEXN_EVALERR,
        JSEXN_RANGEERR,
        JSEXN_REFERENCEERR,
        JSEXN_SYNTAXERR,
        JSEXN_TYPEERR,
        JSEXN_URIERR,
        JSEXN_LIMIT
} JSExnType;

typedef struct JSErrorFormatString {
    /* The error format string (UTF-8 if js_CStringsAreUTF8). */
    const char *format;

    /* The number of arguments to expand in the formatted error message. */
    uint16_t argCount;

    /* One of the JSExnType constants above. */
    int16_t exnType;
} JSErrorFormatString;

typedef const JSErrorFormatString *
(* JSErrorCallback)(void *userRef, const char *locale,
                    const unsigned errorNumber);

#ifdef va_start
#define JS_ARGUMENT_FORMATTER_DEFINED 1

typedef JSBool
(* JSArgumentFormatter)(JSContext *cx, const char *format, JSBool fromJS,
                        jsval **vpp, va_list *app);
#endif

typedef JSBool
(* JSLocaleToUpperCase)(JSContext *cx, JSString *src, jsval *rval);

typedef JSBool
(* JSLocaleToLowerCase)(JSContext *cx, JSString *src, jsval *rval);

typedef JSBool
(* JSLocaleCompare)(JSContext *cx, JSString *src1, JSString *src2,
                    jsval *rval);

typedef JSBool
(* JSLocaleToUnicode)(JSContext *cx, const char *src, jsval *rval);

/*
 * Security protocol types.
 */

typedef void
(* JSDestroyPrincipalsOp)(JSPrincipals *principals);

typedef JSBool
(* JSSubsumePrincipalsOp)(JSPrincipals *principals1, JSPrincipals *principals2);

/*
 * Return a weak reference to the principals associated with obj, possibly via
 * the immutable parent chain leading from obj to a top-level container (e.g.,
 * a window object in the DOM level 0).  If there are no principals associated
 * with obj, return null.  Therefore null does not mean an error was reported;
 * in no event should an error be reported or an exception be thrown by this
 * callback's implementation.
 */
typedef JSPrincipals *
(* JSObjectPrincipalsFinder)(JSObject *obj);

/*
 * Used to check if a CSP instance wants to disable eval() and friends.
 * See js_CheckCSPPermitsJSAction() in jsobj.
 */
typedef JSBool
(* JSCSPEvalChecker)(JSContext *cx);

/*
 * Callback used to ask the embedding for the cross compartment wrapper handler
 * that implements the desired prolicy for this kind of object in the
 * destination compartment.
 */
typedef JSObject *
(* JSWrapObjectCallback)(JSContext *cx, JSObject *obj, JSObject *proto, JSObject *parent,
                         unsigned flags);

/*
 * Callback used by the wrap hook to ask the embedding to prepare an object
 * for wrapping in a context. This might include unwrapping other wrappers
 * or even finding a more suitable object for the new compartment.
 */
typedef JSObject *
(* JSPreWrapCallback)(JSContext *cx, JSObject *scope, JSObject *obj, unsigned flags);

/*
 * Callback used when wrapping determines that the underlying object is already
 * in the compartment for which it is being wrapped. This allows consumers to
 * maintain same-compartment wrapping invariants.
 *
 * |obj| is guaranteed to be same-compartment as |cx|, but it may (or may not)
 * be a security or cross-compartment wrapper. This is an unfortunate contract,
 * but is important for to avoid unnecessarily recomputing every cross-
 * compartment wrapper that gets passed to wrap.
 */
typedef JSObject *
(* JSSameCompartmentWrapObjectCallback)(JSContext *cx, JSObject *obj);

typedef void
(* JSDestroyCompartmentCallback)(JSFreeOp *fop, JSCompartment *compartment);

/*
 * Read structured data from the reader r. This hook is used to read a value
 * previously serialized by a call to the WriteStructuredCloneOp hook.
 *
 * tag and data are the pair of uint32_t values from the header. The callback
 * may use the JS_Read* APIs to read any other relevant parts of the object
 * from the reader r. closure is any value passed to the JS_ReadStructuredClone
 * function. Return the new object on success, NULL on error/exception.
 */
typedef JSObject *(*ReadStructuredCloneOp)(JSContext *cx, JSStructuredCloneReader *r,
                                           uint32_t tag, uint32_t data, void *closure);

/*
 * Structured data serialization hook. The engine can write primitive values,
 * Objects, Arrays, Dates, RegExps, TypedArrays, and ArrayBuffers. Any other
 * type of object requires application support. This callback must first use
 * the JS_WriteUint32Pair API to write an object header, passing a value
 * greater than JS_SCTAG_USER to the tag parameter. Then it can use the
 * JS_Write* APIs to write any other relevant parts of the value v to the
 * writer w. closure is any value passed to the JS_WriteStructuredCLone function.
 *
 * Return true on success, false on error/exception.
 */
typedef JSBool (*WriteStructuredCloneOp)(JSContext *cx, JSStructuredCloneWriter *w,
                                         JSObject *obj, void *closure);

/*
 * This is called when JS_WriteStructuredClone finds that the object to be
 * written is recursive. To follow HTML5, the application must throw a
 * DATA_CLONE_ERR DOMException. errorid is always JS_SCERR_RECURSION.
 */
typedef void (*StructuredCloneErrorOp)(JSContext *cx, uint32_t errorid);

/************************************************************************/

JS_BEGIN_EXTERN_C

/*
 * Silence warning about returning JS::Value (aka jsval) from functions with C
 * linkage. For C JSAPI clients, jsval will be jsval_layout, which should be
 * ABI compatible.
 */
#ifdef _MSC_VER
# pragma warning(disable:4190)
#endif

/************************************************************************/

/*
 * JS constants. For efficiency, prefer predicates (e.g., JSVAL_IS_NULL).
 * N.B. These constants are initialized at startup.
 */
extern JS_PUBLIC_DATA(const jsval) JSVAL_NULL;
extern JS_PUBLIC_DATA(const jsval) JSVAL_ZERO;
extern JS_PUBLIC_DATA(const jsval) JSVAL_ONE;
extern JS_PUBLIC_DATA(const jsval) JSVAL_FALSE;
extern JS_PUBLIC_DATA(const jsval) JSVAL_TRUE;
extern JS_PUBLIC_DATA(const jsval) JSVAL_VOID;

/************************************************************************/

static JS_ALWAYS_INLINE JSBool
JSVAL_IS_NULL(jsval v)
{
    return JSVAL_IS_NULL_IMPL(JSVAL_TO_IMPL(v));
}

static JS_ALWAYS_INLINE JSBool
JSVAL_IS_VOID(jsval v)
{
    return JSVAL_IS_UNDEFINED_IMPL(JSVAL_TO_IMPL(v));
}

static JS_ALWAYS_INLINE JSBool
JSVAL_IS_INT(jsval v)
{
    return JSVAL_IS_INT32_IMPL(JSVAL_TO_IMPL(v));
}

static JS_ALWAYS_INLINE int32_t
JSVAL_TO_INT(jsval v)
{
    JS_ASSERT(JSVAL_IS_INT(v));
    return JSVAL_TO_INT32_IMPL(JSVAL_TO_IMPL(v));
}

static JS_ALWAYS_INLINE jsval
INT_TO_JSVAL(int32_t i)
{
    return IMPL_TO_JSVAL(INT32_TO_JSVAL_IMPL(i));
}

static JS_ALWAYS_INLINE JSBool
JSVAL_IS_DOUBLE(jsval v)
{
    return JSVAL_IS_DOUBLE_IMPL(JSVAL_TO_IMPL(v));
}

static JS_ALWAYS_INLINE double
JSVAL_TO_DOUBLE(jsval v)
{
    jsval_layout l;
    JS_ASSERT(JSVAL_IS_DOUBLE(v));
    l = JSVAL_TO_IMPL(v);
    return l.asDouble;
}

static JS_ALWAYS_INLINE jsval
DOUBLE_TO_JSVAL(double d)
{
    /* This is a manually inlined version of:
     *    d = JS_CANONICALIZE_NAN(d);
     *    return IMPL_TO_JSVAL(DOUBLE_TO_JSVAL_IMPL(d));
     * because GCC from XCode 3.1.4 miscompiles the above code. */
    jsval_layout l;
    if (JS_UNLIKELY(d != d)) {
        l.asBits = 0x7FF8000000000000LL;
    } else {
        l.asDouble = d;
    }
    return IMPL_TO_JSVAL(l);
}

static JS_ALWAYS_INLINE jsval
UINT_TO_JSVAL(uint32_t i)
{
    if (i <= JSVAL_INT_MAX)
        return INT_TO_JSVAL((int32_t)i);
    return DOUBLE_TO_JSVAL((double)i);
}

static JS_ALWAYS_INLINE JSBool
JSVAL_IS_NUMBER(jsval v)
{
    return JSVAL_IS_NUMBER_IMPL(JSVAL_TO_IMPL(v));
}

static JS_ALWAYS_INLINE JSBool
JSVAL_IS_STRING(jsval v)
{
    return JSVAL_IS_STRING_IMPL(JSVAL_TO_IMPL(v));
}

static JS_ALWAYS_INLINE JSString *
JSVAL_TO_STRING(jsval v)
{
    JS_ASSERT(JSVAL_IS_STRING(v));
    return JSVAL_TO_STRING_IMPL(JSVAL_TO_IMPL(v));
}

static JS_ALWAYS_INLINE jsval
STRING_TO_JSVAL(JSString *str)
{
    return IMPL_TO_JSVAL(STRING_TO_JSVAL_IMPL(str));
}

static JS_ALWAYS_INLINE JSObject *
JSVAL_TO_OBJECT(jsval v)
{
    JS_ASSERT(JSVAL_IS_OBJECT_OR_NULL_IMPL(JSVAL_TO_IMPL(v)));
    return JSVAL_TO_OBJECT_IMPL(JSVAL_TO_IMPL(v));
}

static JS_ALWAYS_INLINE jsval
OBJECT_TO_JSVAL(JSObject *obj)
{
    if (obj)
        return IMPL_TO_JSVAL(OBJECT_TO_JSVAL_IMPL(obj));
    return JSVAL_NULL;
}

static JS_ALWAYS_INLINE JSBool
JSVAL_IS_BOOLEAN(jsval v)
{
    return JSVAL_IS_BOOLEAN_IMPL(JSVAL_TO_IMPL(v));
}

static JS_ALWAYS_INLINE JSBool
JSVAL_TO_BOOLEAN(jsval v)
{
    JS_ASSERT(JSVAL_IS_BOOLEAN(v));
    return JSVAL_TO_BOOLEAN_IMPL(JSVAL_TO_IMPL(v));
}

static JS_ALWAYS_INLINE jsval
BOOLEAN_TO_JSVAL(JSBool b)
{
    return IMPL_TO_JSVAL(BOOLEAN_TO_JSVAL_IMPL(b));
}

static JS_ALWAYS_INLINE JSBool
JSVAL_IS_PRIMITIVE(jsval v)
{
    return JSVAL_IS_PRIMITIVE_IMPL(JSVAL_TO_IMPL(v));
}

static JS_ALWAYS_INLINE JSBool
JSVAL_IS_GCTHING(jsval v)
{
    return JSVAL_IS_GCTHING_IMPL(JSVAL_TO_IMPL(v));
}

static JS_ALWAYS_INLINE void *
JSVAL_TO_GCTHING(jsval v)
{
    JS_ASSERT(JSVAL_IS_GCTHING(v));
    return JSVAL_TO_GCTHING_IMPL(JSVAL_TO_IMPL(v));
}

/* To be GC-safe, privates are tagged as doubles. */

static JS_ALWAYS_INLINE jsval
PRIVATE_TO_JSVAL(void *ptr)
{
    return IMPL_TO_JSVAL(PRIVATE_PTR_TO_JSVAL_IMPL(ptr));
}

static JS_ALWAYS_INLINE void *
JSVAL_TO_PRIVATE(jsval v)
{
    JS_ASSERT(JSVAL_IS_DOUBLE(v));
    return JSVAL_TO_PRIVATE_PTR_IMPL(JSVAL_TO_IMPL(v));
}

/************************************************************************/

/*
 * A jsid is an identifier for a property or method of an object which is
 * either a 31-bit signed integer, interned string or object. If XML is
 * enabled, there is an additional singleton jsid value; see
 * JS_DEFAULT_XML_NAMESPACE_ID below. Finally, there is an additional jsid
 * value, JSID_VOID, which does not occur in JS scripts but may be used to
 * indicate the absence of a valid jsid.
 *
 * A jsid is not implicitly convertible to or from a jsval; JS_ValueToId or
 * JS_IdToValue must be used instead.
 */

#define JSID_TYPE_STRING                 0x0
#define JSID_TYPE_INT                    0x1
#define JSID_TYPE_VOID                   0x2
#define JSID_TYPE_OBJECT                 0x4
#define JSID_TYPE_DEFAULT_XML_NAMESPACE  0x6
#define JSID_TYPE_MASK                   0x7

/*
 * Avoid using canonical 'id' for jsid parameters since this is a magic word in
 * Objective-C++ which, apparently, wants to be able to #include jsapi.h.
 */
#define id iden

static JS_ALWAYS_INLINE JSBool
JSID_IS_STRING(jsid id)
{
    return (JSID_BITS(id) & JSID_TYPE_MASK) == 0;
}

static JS_ALWAYS_INLINE JSString *
JSID_TO_STRING(jsid id)
{
    JS_ASSERT(JSID_IS_STRING(id));
    return (JSString *)JSID_BITS(id);
}

static JS_ALWAYS_INLINE JSBool
JSID_IS_ZERO(jsid id)
{
    return JSID_BITS(id) == 0;
}

JS_PUBLIC_API(JSBool)
JS_StringHasBeenInterned(JSContext *cx, JSString *str);

/*
 * Only JSStrings that have been interned via the JSAPI can be turned into
 * jsids by API clients.
 *
 * N.B. if a jsid is backed by a string which has not been interned, that
 * string must be appropriately rooted to avoid being collected by the GC.
 */
JS_PUBLIC_API(jsid)
INTERNED_STRING_TO_JSID(JSContext *cx, JSString *str);

static JS_ALWAYS_INLINE JSBool
JSID_IS_INT(jsid id)
{
    return !!(JSID_BITS(id) & JSID_TYPE_INT);
}

static JS_ALWAYS_INLINE int32_t
JSID_TO_INT(jsid id)
{
    JS_ASSERT(JSID_IS_INT(id));
    return ((uint32_t)JSID_BITS(id)) >> 1;
}

#define JSID_INT_MIN  0
#define JSID_INT_MAX  INT32_MAX

static JS_ALWAYS_INLINE JSBool
INT_FITS_IN_JSID(int32_t i)
{
    return i >= 0;
}

static JS_ALWAYS_INLINE jsid
INT_TO_JSID(int32_t i)
{
    jsid id;
    JS_ASSERT(INT_FITS_IN_JSID(i));
    JSID_BITS(id) = ((i << 1) | JSID_TYPE_INT);
    return id;
}

static JS_ALWAYS_INLINE JSBool
JSID_IS_OBJECT(jsid id)
{
    return (JSID_BITS(id) & JSID_TYPE_MASK) == JSID_TYPE_OBJECT &&
           (size_t)JSID_BITS(id) != JSID_TYPE_OBJECT;
}

static JS_ALWAYS_INLINE JSObject *
JSID_TO_OBJECT(jsid id)
{
    JS_ASSERT(JSID_IS_OBJECT(id));
    return (JSObject *)(JSID_BITS(id) & ~(size_t)JSID_TYPE_MASK);
}

static JS_ALWAYS_INLINE jsid
OBJECT_TO_JSID(JSObject *obj)
{
    jsid id;
    JS_ASSERT(obj != NULL);
    JS_ASSERT(((size_t)obj & JSID_TYPE_MASK) == 0);
    JSID_BITS(id) = ((size_t)obj | JSID_TYPE_OBJECT);
    return id;
}

static JS_ALWAYS_INLINE JSBool
JSID_IS_GCTHING(jsid id)
{
    return JSID_IS_STRING(id) || JSID_IS_OBJECT(id);
}

static JS_ALWAYS_INLINE void *
JSID_TO_GCTHING(jsid id)
{
    return (void *)(JSID_BITS(id) & ~(size_t)JSID_TYPE_MASK);
}

/*
 * The magic XML namespace id is not a valid jsid. Global object classes in
 * embeddings that enable JS_HAS_XML_SUPPORT (E4X) should handle this id.
 */

static JS_ALWAYS_INLINE JSBool
JSID_IS_DEFAULT_XML_NAMESPACE(jsid id)
{
    JS_ASSERT_IF(((size_t)JSID_BITS(id) & JSID_TYPE_MASK) == JSID_TYPE_DEFAULT_XML_NAMESPACE,
                 JSID_BITS(id) == JSID_TYPE_DEFAULT_XML_NAMESPACE);
    return ((size_t)JSID_BITS(id) == JSID_TYPE_DEFAULT_XML_NAMESPACE);
}

#ifdef JS_USE_JSID_STRUCT_TYPES
extern JS_PUBLIC_DATA(jsid) JS_DEFAULT_XML_NAMESPACE_ID;
#else
# define JS_DEFAULT_XML_NAMESPACE_ID ((jsid)JSID_TYPE_DEFAULT_XML_NAMESPACE)
#endif

/*
 * A void jsid is not a valid id and only arises as an exceptional API return
 * value, such as in JS_NextProperty. Embeddings must not pass JSID_VOID into
 * JSAPI entry points expecting a jsid and do not need to handle JSID_VOID in
 * hooks receiving a jsid except when explicitly noted in the API contract.
 */

static JS_ALWAYS_INLINE JSBool
JSID_IS_VOID(jsid id)
{
    JS_ASSERT_IF(((size_t)JSID_BITS(id) & JSID_TYPE_MASK) == JSID_TYPE_VOID,
                 JSID_BITS(id) == JSID_TYPE_VOID);
    return ((size_t)JSID_BITS(id) == JSID_TYPE_VOID);
}

static JS_ALWAYS_INLINE JSBool
JSID_IS_EMPTY(jsid id)
{
    return ((size_t)JSID_BITS(id) == JSID_TYPE_OBJECT);
}

#undef id

#ifdef JS_USE_JSID_STRUCT_TYPES
extern JS_PUBLIC_DATA(jsid) JSID_VOID;
extern JS_PUBLIC_DATA(jsid) JSID_EMPTY;
#else
# define JSID_VOID ((jsid)JSID_TYPE_VOID)
# define JSID_EMPTY ((jsid)JSID_TYPE_OBJECT)
#endif

/*
 * Returns true iff the given jsval is immune to GC and can be used across
 * multiple JSRuntimes without requiring any conversion API.
 */
static JS_ALWAYS_INLINE JSBool
JSVAL_IS_UNIVERSAL(jsval v)
{
    return !JSVAL_IS_GCTHING(v);
}

#ifdef __cplusplus

namespace JS {

class AutoIdRooter : private AutoGCRooter
{
  public:
    explicit AutoIdRooter(JSContext *cx, jsid id = INT_TO_JSID(0)
                          JS_GUARD_OBJECT_NOTIFIER_PARAM)
      : AutoGCRooter(cx, ID), id_(id)
    {
        JS_GUARD_OBJECT_NOTIFIER_INIT;
    }

    jsid id() {
        return id_;
    }

    jsid * addr() {
        return &id_;
    }

    friend void AutoGCRooter::trace(JSTracer *trc);

  private:
    jsid id_;
    JS_DECL_USE_GUARD_OBJECT_NOTIFIER
};

} /* namespace JS */

#endif /* __cplusplus */

/************************************************************************/

/* Lock and unlock the GC thing held by a jsval. */
#define JSVAL_LOCK(cx,v)        (JSVAL_IS_GCTHING(v)                          \
                                 ? JS_LockGCThing(cx, JSVAL_TO_GCTHING(v))    \
                                 : JS_TRUE)
#define JSVAL_UNLOCK(cx,v)      (JSVAL_IS_GCTHING(v)                          \
                                 ? JS_UnlockGCThing(cx, JSVAL_TO_GCTHING(v))  \
                                 : JS_TRUE)

/* Property attributes, set in JSPropertySpec and passed to API functions. */
#define JSPROP_ENUMERATE        0x01    /* property is visible to for/in loop */
#define JSPROP_READONLY         0x02    /* not settable: assignment is no-op.
                                           This flag is only valid when neither
                                           JSPROP_GETTER nor JSPROP_SETTER is
                                           set. */
#define JSPROP_PERMANENT        0x04    /* property cannot be deleted */
#define JSPROP_GETTER           0x10    /* property holds getter function */
#define JSPROP_SETTER           0x20    /* property holds setter function */
#define JSPROP_SHARED           0x40    /* don't allocate a value slot for this
                                           property; don't copy the property on
                                           set of the same-named property in an
                                           object that delegates to a prototype
                                           containing this property */
#define JSPROP_INDEX            0x80    /* name is actually (int) index */
#define JSPROP_SHORTID          0x100   /* set in JS_DefineProperty attrs
                                           if getters/setters use a shortid */
#define JSPROP_NATIVE_ACCESSORS 0x08    /* set in JSPropertyDescriptor.flags
                                           if getters/setters are JSNatives */

/* Function flags, internal use only, returned by JS_GetFunctionFlags. */
#define JSFUN_LAMBDA            0x08    /* expressed, not declared, function */
#define JSFUN_HEAVYWEIGHT       0x80    /* activation requires a Call object */

#define JSFUN_HEAVYWEIGHT_TEST(f)  ((f) & JSFUN_HEAVYWEIGHT)

#define JSFUN_HAS_REST          0x0100  /* function has a rest (...) parameter */
#define JSFUN_CONSTRUCTOR       0x0200  /* native that can be called as a ctor
                                           without creating a this object */
#define JSFUN_HAS_DEFAULTS      0x0400  /* function has at least one default
                                           parameter */

#define JSFUN_FLAGS_MASK      0x07f8    /* overlay JSFUN_* attributes --
                                           bits 12-15 are used internally to
                                           flag interpreted functions */

#define JSFUN_STUB_GSOPS      0x1000    /* use JS_PropertyStub getter/setter
                                           instead of defaulting to class gsops
                                           for property holding function */

/*
 * Re-use JSFUN_LAMBDA, which applies only to scripted functions, for use in
 * JSFunctionSpec arrays that specify generic native prototype methods, i.e.,
 * methods of a class prototype that are exposed as static methods taking an
 * extra leading argument: the generic |this| parameter.
 *
 * If you set this flag in a JSFunctionSpec struct's flags initializer, then
 * that struct must live at least as long as the native static method object
 * created due to this flag by JS_DefineFunctions or JS_InitClass.  Typically
 * JSFunctionSpec structs are allocated in static arrays.
 */
#define JSFUN_GENERIC_NATIVE    JSFUN_LAMBDA

/*
 * The first call to JS_CallOnce by any thread in a process will call 'func'.
 * Later calls to JS_CallOnce with the same JSCallOnceType object will be
 * suppressed.
 *
 * Equivalently: each distinct JSCallOnceType object will allow one JS_CallOnce
 * to invoke its JSInitCallback.
 */
extern JS_PUBLIC_API(JSBool)
JS_CallOnce(JSCallOnceType *once, JSInitCallback func);

/* Microseconds since the epoch, midnight, January 1, 1970 UTC. */
extern JS_PUBLIC_API(int64_t)
JS_Now(void);

/* Don't want to export data, so provide accessors for non-inline jsvals. */
extern JS_PUBLIC_API(jsval)
JS_GetNaNValue(JSContext *cx);

extern JS_PUBLIC_API(jsval)
JS_GetNegativeInfinityValue(JSContext *cx);

extern JS_PUBLIC_API(jsval)
JS_GetPositiveInfinityValue(JSContext *cx);

extern JS_PUBLIC_API(jsval)
JS_GetEmptyStringValue(JSContext *cx);

extern JS_PUBLIC_API(JSString *)
JS_GetEmptyString(JSRuntime *rt);

/*
 * Format is a string of the following characters (spaces are insignificant),
 * specifying the tabulated type conversions:
 *
 *   b      JSBool          Boolean
 *   c      uint16_t/jschar ECMA uint16_t, Unicode char
 *   i      int32_t         ECMA int32_t
 *   u      uint32_t        ECMA uint32_t
 *   j      int32_t         Rounded int32_t (coordinate)
 *   d      double          IEEE double
 *   I      double          Integral IEEE double
 *   S      JSString *      Unicode string, accessed by a JSString pointer
 *   W      jschar *        Unicode character vector, 0-terminated (W for wide)
 *   o      JSObject *      Object reference
 *   f      JSFunction *    Function private
 *   v      jsval           Argument value (no conversion)
 *   *      N/A             Skip this argument (no vararg)
 *   /      N/A             End of required arguments
 *
 * The variable argument list after format must consist of &b, &c, &s, e.g.,
 * where those variables have the types given above.  For the pointer types
 * char *, JSString *, and JSObject *, the pointed-at memory returned belongs
 * to the JS runtime, not to the calling native code.  The runtime promises
 * to keep this memory valid so long as argv refers to allocated stack space
 * (so long as the native function is active).
 *
 * Fewer arguments than format specifies may be passed only if there is a /
 * in format after the last required argument specifier and argc is at least
 * the number of required arguments.  More arguments than format specifies
 * may be passed without error; it is up to the caller to deal with trailing
 * unconverted arguments.
 */
extern JS_PUBLIC_API(JSBool)
JS_ConvertArguments(JSContext *cx, unsigned argc, jsval *argv, const char *format,
                    ...);

#ifdef va_start
extern JS_PUBLIC_API(JSBool)
JS_ConvertArgumentsVA(JSContext *cx, unsigned argc, jsval *argv,
                      const char *format, va_list ap);
#endif

#ifdef JS_ARGUMENT_FORMATTER_DEFINED

/*
 * Add and remove a format string handler for JS_{Convert,Push}Arguments{,VA}.
 * The handler function has this signature:
 *
 *   JSBool MyArgumentFormatter(JSContext *cx, const char *format,
 *                              JSBool fromJS, jsval **vpp, va_list *app);
 *
 * It should return true on success, and return false after reporting an error
 * or detecting an already-reported error.
 *
 * For a given format string, for example "AA", the formatter is called from
 * JS_ConvertArgumentsVA like so:
 *
 *   formatter(cx, "AA...", JS_TRUE, &sp, &ap);
 *
 * sp points into the arguments array on the JS stack, while ap points into
 * the stdarg.h va_list on the C stack.  The JS_TRUE passed for fromJS tells
 * the formatter to convert zero or more jsvals at sp to zero or more C values
 * accessed via pointers-to-values at ap, updating both sp (via *vpp) and ap
 * (via *app) to point past the converted arguments and their result pointers
 * on the C stack.
 *
 * When called from JS_PushArgumentsVA, the formatter is invoked thus:
 *
 *   formatter(cx, "AA...", JS_FALSE, &sp, &ap);
 *
 * where JS_FALSE for fromJS means to wrap the C values at ap according to the
 * format specifier and store them at sp, updating ap and sp appropriately.
 *
 * The "..." after "AA" is the rest of the format string that was passed into
 * JS_{Convert,Push}Arguments{,VA}.  The actual format trailing substring used
 * in each Convert or PushArguments call is passed to the formatter, so that
 * one such function may implement several formats, in order to share code.
 *
 * Remove just forgets about any handler associated with format.  Add does not
 * copy format, it points at the string storage allocated by the caller, which
 * is typically a string constant.  If format is in dynamic storage, it is up
 * to the caller to keep the string alive until Remove is called.
 */
extern JS_PUBLIC_API(JSBool)
JS_AddArgumentFormatter(JSContext *cx, const char *format,
                        JSArgumentFormatter formatter);

extern JS_PUBLIC_API(void)
JS_RemoveArgumentFormatter(JSContext *cx, const char *format);

#endif /* JS_ARGUMENT_FORMATTER_DEFINED */

extern JS_PUBLIC_API(JSBool)
JS_ConvertValue(JSContext *cx, jsval v, JSType type, jsval *vp);

extern JS_PUBLIC_API(JSBool)
JS_ValueToObject(JSContext *cx, jsval v, JSObject **objp);

extern JS_PUBLIC_API(JSFunction *)
JS_ValueToFunction(JSContext *cx, jsval v);

extern JS_PUBLIC_API(JSFunction *)
JS_ValueToConstructor(JSContext *cx, jsval v);

extern JS_PUBLIC_API(JSString *)
JS_ValueToString(JSContext *cx, jsval v);

extern JS_PUBLIC_API(JSString *)
JS_ValueToSource(JSContext *cx, jsval v);

extern JS_PUBLIC_API(JSBool)
JS_ValueToNumber(JSContext *cx, jsval v, double *dp);

#ifdef __cplusplus
namespace js {
/*
 * DO NOT CALL THIS.  Use JS::ToNumber
 */
extern JS_PUBLIC_API(bool)
ToNumberSlow(JSContext *cx, JS::Value v, double *dp);
} /* namespace js */

namespace JS {

/* ES5 9.3 ToNumber. */
JS_ALWAYS_INLINE bool
ToNumber(JSContext *cx, const Value &v, double *out)
{
    AssertArgumentsAreSane(cx, v);

    if (v.isNumber()) {
        *out = v.toNumber();
        MaybeCheckStackRoots(cx);
        return true;
    }
    return js::ToNumberSlow(cx, v, out);
}

} /* namespace JS */
#endif /* __cplusplus */

extern JS_PUBLIC_API(JSBool)
JS_DoubleIsInt32(double d, int32_t *ip);

extern JS_PUBLIC_API(int32_t)
JS_DoubleToInt32(double d);

extern JS_PUBLIC_API(uint32_t)
JS_DoubleToUint32(double d);

/*
 * Convert a value to a number, then to an int32_t, according to the ECMA rules
 * for ToInt32.
 */
extern JS_PUBLIC_API(JSBool)
JS_ValueToECMAInt32(JSContext *cx, jsval v, int32_t *ip);

#ifdef __cplusplus
namespace js {
/*
 * DO NOT CALL THIS.  Use JS::ToInt32
 */
extern JS_PUBLIC_API(bool)
ToInt32Slow(JSContext *cx, const JS::Value &v, int32_t *out);
} /* namespace js */

namespace JS {

JS_ALWAYS_INLINE bool
ToInt32(JSContext *cx, const js::Value &v, int32_t *out)
{
    AssertArgumentsAreSane(cx, v);
    if (v.isInt32()) {
        *out = v.toInt32();
        return true;
    }
    return js::ToInt32Slow(cx, v, out);
}

} /* namespace JS */
#endif /* __cplusplus */

/*
 * Convert a value to a number, then to a uint32_t, according to the ECMA rules
 * for ToUint32.
 */
extern JS_PUBLIC_API(JSBool)
JS_ValueToECMAUint32(JSContext *cx, jsval v, uint32_t *ip);

/*
 * Convert a value to a number, then to an int32_t if it fits by rounding to
 * nearest; but failing with an error report if the double is out of range
 * or unordered.
 */
extern JS_PUBLIC_API(JSBool)
JS_ValueToInt32(JSContext *cx, jsval v, int32_t *ip);

/*
 * ECMA ToUint16, for mapping a jsval to a Unicode point.
 */
extern JS_PUBLIC_API(JSBool)
JS_ValueToUint16(JSContext *cx, jsval v, uint16_t *ip);

extern JS_PUBLIC_API(JSBool)
JS_ValueToBoolean(JSContext *cx, jsval v, JSBool *bp);

extern JS_PUBLIC_API(JSType)
JS_TypeOfValue(JSContext *cx, jsval v);

extern JS_PUBLIC_API(const char *)
JS_GetTypeName(JSContext *cx, JSType type);

extern JS_PUBLIC_API(JSBool)
JS_StrictlyEqual(JSContext *cx, jsval v1, jsval v2, JSBool *equal);

extern JS_PUBLIC_API(JSBool)
JS_LooselyEqual(JSContext *cx, jsval v1, jsval v2, JSBool *equal);

extern JS_PUBLIC_API(JSBool)
JS_SameValue(JSContext *cx, jsval v1, jsval v2, JSBool *same);

/* True iff fun is the global eval function. */
extern JS_PUBLIC_API(JSBool)
JS_IsBuiltinEvalFunction(JSFunction *fun);

/* True iff fun is the Function constructor. */
extern JS_PUBLIC_API(JSBool)
JS_IsBuiltinFunctionConstructor(JSFunction *fun);

/************************************************************************/

/*
 * Initialization, locking, contexts, and memory allocation.
 *
 * It is important that the first runtime and first context be created in a
 * single-threaded fashion, otherwise the behavior of the library is undefined.
 * See: http://developer.mozilla.org/en/docs/Category:JSAPI_Reference
 */
#define JS_NewRuntime       JS_Init
#define JS_DestroyRuntime   JS_Finish
#define JS_LockRuntime      JS_Lock
#define JS_UnlockRuntime    JS_Unlock

extern JS_PUBLIC_API(JSRuntime *)
JS_NewRuntime(uint32_t maxbytes);

/* Deprecated. */
#define JS_CommenceRuntimeShutDown(rt) ((void) 0)

extern JS_PUBLIC_API(void)
JS_DestroyRuntime(JSRuntime *rt);

extern JS_PUBLIC_API(void)
JS_ShutDown(void);

JS_PUBLIC_API(void *)
JS_GetRuntimePrivate(JSRuntime *rt);

extern JS_PUBLIC_API(JSRuntime *)
JS_GetRuntime(JSContext *cx);

JS_PUBLIC_API(void)
JS_SetRuntimePrivate(JSRuntime *rt, void *data);

extern JS_PUBLIC_API(void)
JS_BeginRequest(JSContext *cx);

extern JS_PUBLIC_API(void)
JS_EndRequest(JSContext *cx);

/* Yield to pending GC operations, regardless of request depth */
extern JS_PUBLIC_API(void)
JS_YieldRequest(JSContext *cx);

extern JS_PUBLIC_API(unsigned)
JS_SuspendRequest(JSContext *cx);

extern JS_PUBLIC_API(void)
JS_ResumeRequest(JSContext *cx, unsigned saveDepth);

extern JS_PUBLIC_API(JSBool)
JS_IsInRequest(JSRuntime *rt);

extern JS_PUBLIC_API(JSBool)
JS_IsInSuspendedRequest(JSRuntime *rt);

#ifdef __cplusplus
JS_END_EXTERN_C

namespace JS {

inline bool
IsPoisonedId(jsid iden)
{
    if (JSID_IS_STRING(iden))
        return JS::IsPoisonedPtr(JSID_TO_STRING(iden));
    if (JSID_IS_OBJECT(iden))
        return JS::IsPoisonedPtr(JSID_TO_OBJECT(iden));
    return false;
}

template <> struct RootMethods<const jsid>
{
    static jsid initial() { return JSID_VOID; }
    static ThingRootKind kind() { return THING_ROOT_ID; }
    static bool poisoned(jsid id) { return IsPoisonedId(id); }
};

template <> struct RootMethods<jsid>
{
    static jsid initial() { return JSID_VOID; }
    static ThingRootKind kind() { return THING_ROOT_ID; }
    static bool poisoned(jsid id) { return IsPoisonedId(id); }
};

} /* namespace JS */

class JSAutoRequest {
  public:
    JSAutoRequest(JSContext *cx JS_GUARD_OBJECT_NOTIFIER_PARAM)
        : mContext(cx), mSaveDepth(0) {
        JS_GUARD_OBJECT_NOTIFIER_INIT;
        JS_BeginRequest(mContext);
    }
    ~JSAutoRequest() {
        JS_EndRequest(mContext);
    }

    void suspend() {
        mSaveDepth = JS_SuspendRequest(mContext);
    }
    void resume() {
        JS_ResumeRequest(mContext, mSaveDepth);
    }

  protected:
    JSContext *mContext;
    unsigned  mSaveDepth;
    JS_DECL_USE_GUARD_OBJECT_NOTIFIER

#if 0
  private:
    static void *operator new(size_t) CPP_THROW_NEW { return 0; };
    static void operator delete(void *, size_t) { };
#endif
};

class JSAutoSuspendRequest {
  public:
    JSAutoSuspendRequest(JSContext *cx JS_GUARD_OBJECT_NOTIFIER_PARAM)
        : mContext(cx), mSaveDepth(0) {
        JS_GUARD_OBJECT_NOTIFIER_INIT;
        if (mContext) {
            mSaveDepth = JS_SuspendRequest(mContext);
        }
    }
    ~JSAutoSuspendRequest() {
        resume();
    }

    void resume() {
        if (mContext) {
            JS_ResumeRequest(mContext, mSaveDepth);
            mContext = 0;
        }
    }

  protected:
    JSContext *mContext;
    unsigned mSaveDepth;
    JS_DECL_USE_GUARD_OBJECT_NOTIFIER

#if 0
  private:
    static void *operator new(size_t) CPP_THROW_NEW { return 0; };
    static void operator delete(void *, size_t) { };
#endif
};

class JSAutoCheckRequest {
  public:
    JSAutoCheckRequest(JSContext *cx JS_GUARD_OBJECT_NOTIFIER_PARAM) {
#if defined JS_THREADSAFE && defined DEBUG
        mContext = cx;
        JS_ASSERT(JS_IsInRequest(JS_GetRuntime(cx)));
#endif
        JS_GUARD_OBJECT_NOTIFIER_INIT;
    }

    ~JSAutoCheckRequest() {
#if defined JS_THREADSAFE && defined DEBUG
        JS_ASSERT(JS_IsInRequest(JS_GetRuntime(mContext)));
#endif
    }


  private:
#if defined JS_THREADSAFE && defined DEBUG
    JSContext *mContext;
#endif
    JS_DECL_USE_GUARD_OBJECT_NOTIFIER
};

JS_BEGIN_EXTERN_C
#endif

extern JS_PUBLIC_API(JSContextCallback)
JS_SetContextCallback(JSRuntime *rt, JSContextCallback cxCallback);

extern JS_PUBLIC_API(JSContext *)
JS_NewContext(JSRuntime *rt, size_t stackChunkSize);

extern JS_PUBLIC_API(void)
JS_DestroyContext(JSContext *cx);

extern JS_PUBLIC_API(void)
JS_DestroyContextNoGC(JSContext *cx);

extern JS_PUBLIC_API(void *)
JS_GetContextPrivate(JSContext *cx);

extern JS_PUBLIC_API(void)
JS_SetContextPrivate(JSContext *cx, void *data);

extern JS_PUBLIC_API(void *)
JS_GetSecondContextPrivate(JSContext *cx);

extern JS_PUBLIC_API(void)
JS_SetSecondContextPrivate(JSContext *cx, void *data);

extern JS_PUBLIC_API(JSRuntime *)
JS_GetRuntime(JSContext *cx);

extern JS_PUBLIC_API(JSContext *)
JS_ContextIterator(JSRuntime *rt, JSContext **iterp);

extern JS_PUBLIC_API(JSVersion)
JS_GetVersion(JSContext *cx);

extern JS_PUBLIC_API(JSVersion)
JS_SetVersion(JSContext *cx, JSVersion version);

extern JS_PUBLIC_API(const char *)
JS_VersionToString(JSVersion version);

extern JS_PUBLIC_API(JSVersion)
JS_StringToVersion(const char *string);

/*
 * JS options are orthogonal to version, and may be freely composed with one
 * another as well as with version.
 *
 * JSOPTION_VAROBJFIX is recommended -- see the comments associated with the
 * prototypes for JS_ExecuteScript, JS_EvaluateScript, etc.
 */
#define JSOPTION_STRICT         JS_BIT(0)       /* warn on dubious practice */
#define JSOPTION_WERROR         JS_BIT(1)       /* convert warning to error */
#define JSOPTION_VAROBJFIX      JS_BIT(2)       /* make JS_EvaluateScript use
                                                   the last object on its 'obj'
                                                   param's scope chain as the
                                                   ECMA 'variables object' */
#define JSOPTION_PRIVATE_IS_NSISUPPORTS \
                                JS_BIT(3)       /* context private data points
                                                   to an nsISupports subclass */
#define JSOPTION_COMPILE_N_GO   JS_BIT(4)       /* caller of JS_Compile*Script
                                                   promises to execute compiled
                                                   script once only; enables
                                                   compile-time scope chain
                                                   resolution of consts. */
#define JSOPTION_ATLINE         JS_BIT(5)       /* //@line number ["filename"]
                                                   option supported for the
                                                   XUL preprocessor and kindred
                                                   beasts. */
#define JSOPTION_ALLOW_XML      JS_BIT(6)       /* enable E4X syntax (deprecated)
                                                   and define the E4X-related
                                                   globals: XML, XMLList,
                                                   Namespace, etc. */
#define JSOPTION_MOAR_XML       JS_BIT(7)       /* enable E4X even in versions
                                                   that don't normally get it;
                                                   parse <!-- --> as a token,
                                                   not backward compatible with
                                                   the comment-hiding hack used
                                                   in HTML script tags. */
#define JSOPTION_DONT_REPORT_UNCAUGHT                                   \
                                JS_BIT(8)       /* When returning from the
                                                   outermost API call, prevent
                                                   uncaught exceptions from
                                                   being converted to error
                                                   reports */

#define JSOPTION_RELIMIT        JS_BIT(9)       /* Throw exception on any
                                                   regular expression which
                                                   backtracks more than n^3
                                                   times, where n is length
                                                   of the input string */
/* JS_BIT(10) is currently unused. */

/* JS_BIT(11) is currently unused. */

#define JSOPTION_NO_SCRIPT_RVAL JS_BIT(12)      /* A promise to the compiler
                                                   that a null rval out-param
                                                   will be passed to each call
                                                   to JS_ExecuteScript. */
#define JSOPTION_UNROOTED_GLOBAL JS_BIT(13)     /* The GC will not root the
                                                   contexts' global objects
                                                   (see JS_GetGlobalObject),
                                                   leaving that up to the
                                                   embedding. */

#define JSOPTION_METHODJIT      JS_BIT(14)      /* Whole-method JIT. */

/* JS_BIT(15) is currently unused. */

#define JSOPTION_METHODJIT_ALWAYS \
                                JS_BIT(16)      /* Always whole-method JIT,
                                                   don't tune at run-time. */
#define JSOPTION_PCCOUNT        JS_BIT(17)      /* Collect per-op execution counts */

#define JSOPTION_TYPE_INFERENCE JS_BIT(18)      /* Perform type inference. */
#define JSOPTION_STRICT_MODE    JS_BIT(19)      /* Provides a way to force
                                                   strict mode for all code
                                                   without requiring
                                                   "use strict" annotations. */

/* Options which reflect compile-time properties of scripts. */
#define JSCOMPILEOPTION_MASK    (JSOPTION_ALLOW_XML | JSOPTION_MOAR_XML)

#define JSRUNOPTION_MASK        (JS_BITMASK(20) & ~JSCOMPILEOPTION_MASK)
#define JSALLOPTION_MASK        (JSCOMPILEOPTION_MASK | JSRUNOPTION_MASK)

extern JS_PUBLIC_API(uint32_t)
JS_GetOptions(JSContext *cx);

extern JS_PUBLIC_API(uint32_t)
JS_SetOptions(JSContext *cx, uint32_t options);

extern JS_PUBLIC_API(uint32_t)
JS_ToggleOptions(JSContext *cx, uint32_t options);

extern JS_PUBLIC_API(void)
JS_SetJitHardening(JSRuntime *rt, JSBool enabled);

extern JS_PUBLIC_API(const char *)
JS_GetImplementationVersion(void);

extern JS_PUBLIC_API(void)
JS_SetDestroyCompartmentCallback(JSRuntime *rt, JSDestroyCompartmentCallback callback);

extern JS_PUBLIC_API(JSWrapObjectCallback)
JS_SetWrapObjectCallbacks(JSRuntime *rt,
                          JSWrapObjectCallback callback,
                          JSSameCompartmentWrapObjectCallback sccallback,
                          JSPreWrapCallback precallback);

extern JS_PUBLIC_API(JSCrossCompartmentCall *)
JS_EnterCrossCompartmentCall(JSContext *cx, JSObject *target);

extern JS_PUBLIC_API(void)
JS_LeaveCrossCompartmentCall(JSCrossCompartmentCall *call);

extern JS_PUBLIC_API(void)
JS_SetCompartmentPrivate(JSCompartment *compartment, void *data);

extern JS_PUBLIC_API(void *)
JS_GetCompartmentPrivate(JSCompartment *compartment);

extern JS_PUBLIC_API(JSBool)
JS_WrapObject(JSContext *cx, JSObject **objp);

extern JS_PUBLIC_API(JSBool)
JS_WrapValue(JSContext *cx, jsval *vp);

extern JS_PUBLIC_API(JSObject *)
JS_TransplantObject(JSContext *cx, JSObject *origobj, JSObject *target);

extern JS_FRIEND_API(JSObject *)
js_TransplantObjectWithWrapper(JSContext *cx,
                               JSObject *origobj,
                               JSObject *origwrapper,
                               JSObject *targetobj,
                               JSObject *targetwrapper);

extern JS_PUBLIC_API(JSBool)
JS_RefreshCrossCompartmentWrappers(JSContext *cx, JSObject *ob);

#ifdef __cplusplus
JS_END_EXTERN_C

namespace js {
class AutoCompartment;
}

class JS_PUBLIC_API(JSAutoEnterCompartment)
{
    /*
     * This is a poor man's Maybe<AutoCompartment>, because we don't have
     * access to the AutoCompartment definition here.  We statically assert in
     * jsapi.cpp that we have the right size here.
     *
     * In practice, 32-bit Windows and Android get 16-word |bytes|, while
     * other platforms get 13-word |bytes|.
     */
    void* bytes[sizeof(void*) == 4 && MOZ_ALIGNOF(uint64_t) == 8 ? 16 : 13];

  protected:
    js::AutoCompartment *getAutoCompartment() {
        JS_ASSERT(state == STATE_OTHER_COMPARTMENT);
        return reinterpret_cast<js::AutoCompartment*>(bytes);
    }

    /*
     * This object may be in one of three states.  If enter() or
     * enterAndIgnoreErrors() hasn't been called, it's in STATE_UNENTERED.
     * Otherwise, if we were asked to enter into the current compartment, our
     * state is STATE_SAME_COMPARTMENT.  If we actually created an
     * AutoCompartment and entered another compartment, our state is
     * STATE_OTHER_COMPARTMENT.
     */
    enum State {
        STATE_UNENTERED,
        STATE_SAME_COMPARTMENT,
        STATE_OTHER_COMPARTMENT
    } state;

  public:
    JSAutoEnterCompartment() : state(STATE_UNENTERED) {}

    bool enter(JSContext *cx, JSObject *target);

    void enterAndIgnoreErrors(JSContext *cx, JSObject *target);

    bool entered() const { return state != STATE_UNENTERED; }

    /*
     * In general, consumers should try to avoid calling leave() explicitly,
     * and defer to the destructor by scoping the JSAutoEnterCompartment
     * appropriately. Sometimes, though, it's unavoidable.
     */
    void leave();

    ~JSAutoEnterCompartment();
};

JS_BEGIN_EXTERN_C
#endif

typedef void (*JSIterateCompartmentCallback)(JSRuntime *rt, void *data, JSCompartment *compartment);

/*
 * This function calls |compartmentCallback| on every compartment.  Beware that
 * there is no guarantee that the compartment will survive after the callback
 * returns.
 */
extern JS_PUBLIC_API(void)
JS_IterateCompartments(JSRuntime *rt, void *data,
                       JSIterateCompartmentCallback compartmentCallback);

extern JS_PUBLIC_API(JSObject *)
JS_GetGlobalObject(JSContext *cx);

extern JS_PUBLIC_API(void)
JS_SetGlobalObject(JSContext *cx, JSObject *obj);

/*
 * Initialize standard JS class constructors, prototypes, and any top-level
 * functions and constants associated with the standard classes (e.g. isNaN
 * for Number).
 *
 * NB: This sets cx's global object to obj if it was null.
 */
extern JS_PUBLIC_API(JSBool)
JS_InitStandardClasses(JSContext *cx, JSObject *obj);

/*
 * Resolve id, which must contain either a string or an int, to a standard
 * class name in obj if possible, defining the class's constructor and/or
 * prototype and storing true in *resolved.  If id does not name a standard
 * class or a top-level property induced by initializing a standard class,
 * store false in *resolved and just return true.  Return false on error,
 * as usual for JSBool result-typed API entry points.
 *
 * This API can be called directly from a global object class's resolve op,
 * to define standard classes lazily.  The class's enumerate op should call
 * JS_EnumerateStandardClasses(cx, obj), to define eagerly during for..in
 * loops any classes not yet resolved lazily.
 */
extern JS_PUBLIC_API(JSBool)
JS_ResolveStandardClass(JSContext *cx, JSObject *obj, jsid id,
                        JSBool *resolved);

extern JS_PUBLIC_API(JSBool)
JS_EnumerateStandardClasses(JSContext *cx, JSObject *obj);

/*
 * Enumerate any already-resolved standard class ids into ida, or into a new
 * JSIdArray if ida is null.  Return the augmented array on success, null on
 * failure with ida (if it was non-null on entry) destroyed.
 */
extern JS_PUBLIC_API(JSIdArray *)
JS_EnumerateResolvedStandardClasses(JSContext *cx, JSObject *obj,
                                    JSIdArray *ida);

extern JS_PUBLIC_API(JSBool)
JS_GetClassObject(JSContext *cx, JSObject *obj, JSProtoKey key,
                  JSObject **objp);

/*
 * Returns the original value of |Function.prototype| from the global object in
 * which |forObj| was created.
 */
extern JS_PUBLIC_API(JSObject *)
JS_GetFunctionPrototype(JSContext *cx, JSObject *forObj);

/*
 * Returns the original value of |Object.prototype| from the global object in
 * which |forObj| was created.
 */
extern JS_PUBLIC_API(JSObject *)
JS_GetObjectPrototype(JSContext *cx, JSObject *forObj);

extern JS_PUBLIC_API(JSObject *)
JS_GetGlobalForObject(JSContext *cx, JSObject *obj);

extern JS_PUBLIC_API(JSObject *)
JS_GetGlobalForScopeChain(JSContext *cx);

extern JS_PUBLIC_API(JSObject *)
JS_GetScriptedGlobal(JSContext *cx);

/*
 * Initialize the 'Reflect' object on a global object.
 */
extern JS_PUBLIC_API(JSObject *)
JS_InitReflect(JSContext *cx, JSObject *global);

#ifdef JS_HAS_CTYPES
/*
 * Initialize the 'ctypes' object on a global variable 'obj'. The 'ctypes'
 * object will be sealed.
 */
extern JS_PUBLIC_API(JSBool)
JS_InitCTypesClass(JSContext *cx, JSObject *global);

/*
 * Convert a unicode string 'source' of length 'slen' to the platform native
 * charset, returning a null-terminated string allocated with JS_malloc. On
 * failure, this function should report an error.
 */
typedef char *
(* JSCTypesUnicodeToNativeFun)(JSContext *cx, const jschar *source, size_t slen);

/*
 * Set of function pointers that ctypes can use for various internal functions.
 * See JS_SetCTypesCallbacks below. Providing NULL for a function is safe,
 * and will result in the applicable ctypes functionality not being available.
 */
struct JSCTypesCallbacks {
    JSCTypesUnicodeToNativeFun unicodeToNative;
};

typedef struct JSCTypesCallbacks JSCTypesCallbacks;

/*
 * Set the callbacks on the provided 'ctypesObj' object. 'callbacks' should be a
 * pointer to static data that exists for the lifetime of 'ctypesObj', but it
 * may safely be altered after calling this function and without having
 * to call this function again.
 */
extern JS_PUBLIC_API(void)
JS_SetCTypesCallbacks(JSObject *ctypesObj, JSCTypesCallbacks *callbacks);
#endif

typedef JSBool
(* JSEnumerateDiagnosticMemoryCallback)(void *ptr, size_t length);

/*
 * Enumerate memory regions that contain diagnostic information
 * intended to be included in crash report minidumps.
 */
extern JS_PUBLIC_API(void)
JS_EnumerateDiagnosticMemoryRegions(JSEnumerateDiagnosticMemoryCallback callback);

/*
 * Macros to hide interpreter stack layout details from a JSFastNative using
 * its jsval *vp parameter. The stack layout underlying invocation can't change
 * without breaking source and binary compatibility (argv[-2] is well-known to
 * be the callee jsval, and argv[-1] is as well known to be |this|).
 *
 * Note well: However, argv[-1] may be JSVAL_NULL where with slow natives it
 * is the global object, so embeddings implementing fast natives *must* call
 * JS_THIS or JS_THIS_OBJECT and test for failure indicated by a null return,
 * which should propagate as a false return from native functions and hooks.
 *
 * To reduce boilerplace checks, JS_InstanceOf and JS_GetInstancePrivate now
 * handle a null obj parameter by returning false (throwing a TypeError if
 * given non-null argv), so most native functions that type-check their |this|
 * parameter need not add null checking.
 *
 * NB: there is an anti-dependency between JS_CALLEE and JS_SET_RVAL: native
 * methods that may inspect their callee must defer setting their return value
 * until after any such possible inspection. Otherwise the return value will be
 * inspected instead of the callee function object.
 *
 * WARNING: These are not (yet) mandatory macros, but new code outside of the
 * engine should use them. In the Mozilla 2.0 milestone their definitions may
 * change incompatibly.
 *
 * N.B. constructors must not use JS_THIS, as no 'this' object has been created.
 */

#define JS_CALLEE(cx,vp)        ((vp)[0])
#define JS_THIS(cx,vp)          JS_ComputeThis(cx, vp)
#define JS_THIS_OBJECT(cx,vp)   (JSVAL_TO_OBJECT(JS_THIS(cx,vp)))
#define JS_ARGV(cx,vp)          ((vp) + 2)
#define JS_RVAL(cx,vp)          (*(vp))
#define JS_SET_RVAL(cx,vp,v)    (*(vp) = (v))

extern JS_PUBLIC_API(jsval)
JS_ComputeThis(JSContext *cx, jsval *vp);

#ifdef __cplusplus
#undef JS_THIS
static inline jsval
JS_THIS(JSContext *cx, jsval *vp)
{
    return JSVAL_IS_PRIMITIVE(vp[1]) ? JS_ComputeThis(cx, vp) : vp[1];
}
#endif

/*
 * |this| is passed to functions in ES5 without change.  Functions themselves
 * do any post-processing they desire to box |this|, compute the global object,
 * &c.  Use this macro to retrieve a function's unboxed |this| value.
 *
 * This macro must not be used in conjunction with JS_THIS or JS_THIS_OBJECT,
 * or vice versa.  Either use the provided this value with this macro, or
 * compute the boxed this value using those.
 *
 * N.B. constructors must not use JS_THIS_VALUE, as no 'this' object has been
 * created.
 */
#define JS_THIS_VALUE(cx,vp)    ((vp)[1])

extern JS_PUBLIC_API(void)
JS_MallocInCompartment(JSCompartment *comp, size_t nbytes);

extern JS_PUBLIC_API(void)
JS_FreeInCompartment(JSCompartment *comp, size_t nbytes);

extern JS_PUBLIC_API(void *)
JS_malloc(JSContext *cx, size_t nbytes);

extern JS_PUBLIC_API(void *)
JS_realloc(JSContext *cx, void *p, size_t nbytes);

/*
 * A wrapper for js_free(p) that may delay js_free(p) invocation as a
 * performance optimization.
 */
extern JS_PUBLIC_API(void)
JS_free(JSContext *cx, void *p);

/*
 * A wrapper for js_free(p) that may delay js_free(p) invocation as a
 * performance optimization as specified by the given JSFreeOp instance.
 */
extern JS_PUBLIC_API(void)
JS_freeop(JSFreeOp *fop, void *p);

extern JS_PUBLIC_API(JSFreeOp *)
JS_GetDefaultFreeOp(JSRuntime *rt);

extern JS_PUBLIC_API(void)
JS_updateMallocCounter(JSContext *cx, size_t nbytes);

extern JS_PUBLIC_API(char *)
JS_strdup(JSContext *cx, const char *s);

extern JS_PUBLIC_API(JSBool)
JS_NewNumberValue(JSContext *cx, double d, jsval *rval);

/*
 * A GC root is a pointer to a jsval, JSObject * or JSString * that itself
 * points into the GC heap. JS_AddValueRoot takes a pointer to a jsval and
 * JS_AddGCThingRoot takes a pointer to a JSObject * or JString *.
 *
 * Note that, since JS_Add*Root stores the address of a variable (of type
 * jsval, JSString *, or JSObject *), that variable must live until
 * JS_Remove*Root is called to remove that variable. For example, after:
 *
 *   void some_function() {
 *     jsval v;
 *     JS_AddNamedRootedValue(cx, &v, "name");
 *
 * the caller must perform
 *
 *     JS_RemoveRootedValue(cx, &v);
 *
 * before some_function() returns.
 *
 * Also, use JS_AddNamed*Root(cx, &structPtr->memberObj, "structPtr->memberObj")
 * in preference to JS_Add*Root(cx, &structPtr->memberObj), in order to identify
 * roots by their source callsites.  This way, you can find the callsite while
 * debugging if you should fail to do JS_Remove*Root(cx, &structPtr->memberObj)
 * before freeing structPtr's memory.
 */
extern JS_PUBLIC_API(JSBool)
JS_AddValueRoot(JSContext *cx, jsval *vp);

extern JS_PUBLIC_API(JSBool)
JS_AddStringRoot(JSContext *cx, JSString **rp);

extern JS_PUBLIC_API(JSBool)
JS_AddObjectRoot(JSContext *cx, JSObject **rp);

extern JS_PUBLIC_API(JSBool)
JS_AddGCThingRoot(JSContext *cx, void **rp);

#ifdef NAME_ALL_GC_ROOTS
#define JS_DEFINE_TO_TOKEN(def) #def
#define JS_DEFINE_TO_STRING(def) JS_DEFINE_TO_TOKEN(def)
#define JS_AddValueRoot(cx,vp) JS_AddNamedValueRoot((cx), (vp), (__FILE__ ":" JS_TOKEN_TO_STRING(__LINE__))
#define JS_AddStringRoot(cx,rp) JS_AddNamedStringRoot((cx), (rp), (__FILE__ ":" JS_TOKEN_TO_STRING(__LINE__))
#define JS_AddObjectRoot(cx,rp) JS_AddNamedObjectRoot((cx), (rp), (__FILE__ ":" JS_TOKEN_TO_STRING(__LINE__))
#define JS_AddGCThingRoot(cx,rp) JS_AddNamedGCThingRoot((cx), (rp), (__FILE__ ":" JS_TOKEN_TO_STRING(__LINE__))
#endif

extern JS_PUBLIC_API(JSBool)
JS_AddNamedValueRoot(JSContext *cx, jsval *vp, const char *name);

extern JS_PUBLIC_API(JSBool)
JS_AddNamedStringRoot(JSContext *cx, JSString **rp, const char *name);

extern JS_PUBLIC_API(JSBool)
JS_AddNamedObjectRoot(JSContext *cx, JSObject **rp, const char *name);

extern JS_PUBLIC_API(JSBool)
JS_AddNamedScriptRoot(JSContext *cx, JSScript **rp, const char *name);

extern JS_PUBLIC_API(JSBool)
JS_AddNamedGCThingRoot(JSContext *cx, void **rp, const char *name);

extern JS_PUBLIC_API(void)
JS_RemoveValueRoot(JSContext *cx, jsval *vp);

extern JS_PUBLIC_API(void)
JS_RemoveStringRoot(JSContext *cx, JSString **rp);

extern JS_PUBLIC_API(void)
JS_RemoveObjectRoot(JSContext *cx, JSObject **rp);

extern JS_PUBLIC_API(void)
JS_RemoveScriptRoot(JSContext *cx, JSScript **rp);

extern JS_PUBLIC_API(void)
JS_RemoveGCThingRoot(JSContext *cx, void **rp);

extern JS_PUBLIC_API(void)
JS_RemoveValueRootRT(JSRuntime *rt, jsval *vp);

extern JS_PUBLIC_API(void)
JS_RemoveStringRootRT(JSRuntime *rt, JSString **rp);

extern JS_PUBLIC_API(void)
JS_RemoveObjectRootRT(JSRuntime *rt, JSObject **rp);

extern JS_PUBLIC_API(void)
JS_RemoveScriptRootRT(JSRuntime *rt, JSScript **rp);

/* TODO: remove these APIs */

extern JS_FRIEND_API(JSBool)
js_AddRootRT(JSRuntime *rt, jsval *vp, const char *name);

extern JS_FRIEND_API(JSBool)
js_AddGCThingRootRT(JSRuntime *rt, void **rp, const char *name);

extern JS_FRIEND_API(void)
js_RemoveRoot(JSRuntime *rt, void *rp);

/*
 * C-compatible version of the Anchor class. It should be called after the last
 * use of the variable it protects.
 */
extern JS_NEVER_INLINE JS_PUBLIC_API(void)
JS_AnchorPtr(void *p);

/*
 * This symbol may be used by embedders to detect the change from the old
 * JS_AddRoot(JSContext *, void *) APIs to the new ones above.
 */
#define JS_TYPED_ROOTING_API

/* Obsolete rooting APIs. */
#define JS_EnterLocalRootScope(cx) (JS_TRUE)
#define JS_LeaveLocalRootScope(cx) ((void) 0)
#define JS_LeaveLocalRootScopeWithResult(cx, rval) ((void) 0)
#define JS_ForgetLocalRoot(cx, thing) ((void) 0)

typedef enum JSGCRootType {
    JS_GC_ROOT_VALUE_PTR,
    JS_GC_ROOT_GCTHING_PTR
} JSGCRootType;

#ifdef DEBUG
extern JS_PUBLIC_API(void)
JS_DumpNamedRoots(JSRuntime *rt,
                  void (*dump)(const char *name, void *rp, JSGCRootType type, void *data),
                  void *data);
#endif

/*
 * Call JS_MapGCRoots to map the GC's roots table using map(rp, name, data).
 * The root is pointed at by rp; if the root is unnamed, name is null; data is
 * supplied from the third parameter to JS_MapGCRoots.
 *
 * The map function should return JS_MAP_GCROOT_REMOVE to cause the currently
 * enumerated root to be removed.  To stop enumeration, set JS_MAP_GCROOT_STOP
 * in the return value.  To keep on mapping, return JS_MAP_GCROOT_NEXT.  These
 * constants are flags; you can OR them together.
 *
 * The JSGCRootType parameter indicates whether rp is a pointer to a Value
 * (which is obtained by '(Value *)rp') or a pointer to a GC-thing pointer
 * (which is obtained by '(void **)rp').
 *
 * JS_MapGCRoots returns the count of roots that were successfully mapped.
 */
#define JS_MAP_GCROOT_NEXT      0       /* continue mapping entries */
#define JS_MAP_GCROOT_STOP      1       /* stop mapping entries */
#define JS_MAP_GCROOT_REMOVE    2       /* remove and free the current entry */

typedef int
(* JSGCRootMapFun)(void *rp, JSGCRootType type, const char *name, void *data);

extern JS_PUBLIC_API(uint32_t)
JS_MapGCRoots(JSRuntime *rt, JSGCRootMapFun map, void *data);

extern JS_PUBLIC_API(JSBool)
JS_LockGCThing(JSContext *cx, void *thing);

extern JS_PUBLIC_API(JSBool)
JS_LockGCThingRT(JSRuntime *rt, void *thing);

extern JS_PUBLIC_API(JSBool)
JS_UnlockGCThing(JSContext *cx, void *thing);

extern JS_PUBLIC_API(JSBool)
JS_UnlockGCThingRT(JSRuntime *rt, void *thing);

/*
 * Register externally maintained GC roots.
 *
 * traceOp: the trace operation. For each root the implementation should call
 *          JS_CallTracer whenever the root contains a traceable thing.
 * data:    the data argument to pass to each invocation of traceOp.
 */
extern JS_PUBLIC_API(void)
JS_SetExtraGCRootsTracer(JSRuntime *rt, JSTraceDataOp traceOp, void *data);

/*
 * JS_CallTracer API and related macros for implementors of JSTraceOp, to
 * enumerate all references to traceable things reachable via a property or
 * other strong ref identified for debugging purposes by name or index or
 * a naming callback.
 *
 * See the JSTraceOp typedef.
 */

/*
 * Use the following macros to check if a particular jsval is a traceable
 * thing and to extract the thing and its kind to pass to JS_CallTracer.
 */
static JS_ALWAYS_INLINE JSBool
JSVAL_IS_TRACEABLE(jsval v)
{
    return JSVAL_IS_TRACEABLE_IMPL(JSVAL_TO_IMPL(v));
}

static JS_ALWAYS_INLINE void *
JSVAL_TO_TRACEABLE(jsval v)
{
    return JSVAL_TO_GCTHING(v);
}

static JS_ALWAYS_INLINE JSGCTraceKind
JSVAL_TRACE_KIND(jsval v)
{
    JS_ASSERT(JSVAL_IS_GCTHING(v));
    return (JSGCTraceKind) JSVAL_TRACE_KIND_IMPL(JSVAL_TO_IMPL(v));
}

/*
 * Tracer callback, called for each traceable thing directly referenced by a
 * particular object or runtime structure. It is the callback responsibility
 * to ensure the traversal of the full object graph via calling eventually
 * JS_TraceChildren on the passed thing. In this case the callback must be
 * prepared to deal with cycles in the traversal graph.
 *
 * kind argument is one of JSTRACE_OBJECT, JSTRACE_STRING or a tag denoting
 * internal implementation-specific traversal kind. In the latter case the only
 * operations on thing that the callback can do is to call JS_TraceChildren or
 * JS_GetTraceThingInfo.
 *
 * If eagerlyTraceWeakMaps is true, when we trace a WeakMap visit all
 * of its mappings.  This should be used in cases where the tracer
 * wants to use the existing liveness of entries.
 */
typedef void
(* JSTraceCallback)(JSTracer *trc, void **thingp, JSGCTraceKind kind);

struct JSTracer {
    JSRuntime           *runtime;
    JSTraceCallback     callback;
    JSTraceNamePrinter  debugPrinter;
    const void          *debugPrintArg;
    size_t              debugPrintIndex;
    JSBool              eagerlyTraceWeakMaps;
#ifdef DEBUG
    void                *realLocation;
#endif
};

/*
 * The method to call on each reference to a traceable thing stored in a
 * particular JSObject or other runtime structure. With DEBUG defined the
 * caller before calling JS_CallTracer must initialize JSTracer fields
 * describing the reference using the macros below.
 */
extern JS_PUBLIC_API(void)
JS_CallTracer(JSTracer *trc, void *thing, JSGCTraceKind kind);

/*
 * Set debugging information about a reference to a traceable thing to prepare
 * for the following call to JS_CallTracer.
 *
 * When printer is null, arg must be const char * or char * C string naming
 * the reference and index must be either (size_t)-1 indicating that the name
 * alone describes the reference or it must be an index into some array vector
 * that stores the reference.
 *
 * When printer callback is not null, the arg and index arguments are
 * available to the callback as debugPrintArg and debugPrintIndex fields
 * of JSTracer.
 *
 * The storage for name or callback's arguments needs to live only until
 * the following call to JS_CallTracer returns.
 */
# define JS_SET_TRACING_DETAILS(trc, printer, arg, index)                     \
    JS_BEGIN_MACRO                                                            \
        (trc)->debugPrinter = (printer);                                      \
        (trc)->debugPrintArg = (arg);                                         \
        (trc)->debugPrintIndex = (index);                                     \
    JS_END_MACRO

/*
 * Sets the real location for a marked reference, when passing the address
 * directly is not feasable.
 */
#ifdef DEBUG
# define JS_SET_TRACING_LOCATION(trc, location)                               \
    JS_BEGIN_MACRO                                                            \
        (trc)->realLocation = (location);                                     \
    JS_END_MACRO
#else
# define JS_SET_TRACING_LOCATION(trc, location)                               \
    JS_BEGIN_MACRO                                                            \
    JS_END_MACRO
#endif


/*
 * Convenience macro to describe the argument of JS_CallTracer using C string
 * and index.
 */
# define JS_SET_TRACING_INDEX(trc, name, index)                               \
    JS_SET_TRACING_DETAILS(trc, NULL, name, index)

/*
 * Convenience macro to describe the argument of JS_CallTracer using C string.
 */
# define JS_SET_TRACING_NAME(trc, name)                                       \
    JS_SET_TRACING_DETAILS(trc, NULL, name, (size_t)-1)

/*
 * Convenience macro to invoke JS_CallTracer using C string as the name for
 * the reference to a traceable thing.
 */
# define JS_CALL_TRACER(trc, thing, kind, name)                               \
    JS_BEGIN_MACRO                                                            \
        JS_SET_TRACING_NAME(trc, name);                                       \
        JS_CallTracer((trc), (thing), (kind));                                \
    JS_END_MACRO

/*
 * Convenience macros to invoke JS_CallTracer when jsval represents a
 * reference to a traceable thing.
 */
#define JS_CALL_VALUE_TRACER(trc, val, name)                                  \
    JS_BEGIN_MACRO                                                            \
        if (JSVAL_IS_TRACEABLE(val)) {                                        \
            JS_CALL_TRACER((trc), JSVAL_TO_GCTHING(val),                      \
                           JSVAL_TRACE_KIND(val), name);                      \
        }                                                                     \
    JS_END_MACRO

#define JS_CALL_OBJECT_TRACER(trc, object, name)                              \
    JS_BEGIN_MACRO                                                            \
        JSObject *obj_ = (object);                                            \
        JS_ASSERT(obj_);                                                      \
        JS_CALL_TRACER((trc), obj_, JSTRACE_OBJECT, name);                    \
    JS_END_MACRO

#define JS_CALL_STRING_TRACER(trc, string, name)                              \
    JS_BEGIN_MACRO                                                            \
        JSString *str_ = (string);                                            \
        JS_ASSERT(str_);                                                      \
        JS_CALL_TRACER((trc), str_, JSTRACE_STRING, name);                    \
    JS_END_MACRO

/*
 * API for JSTraceCallback implementations.
 */
extern JS_PUBLIC_API(void)
JS_TracerInit(JSTracer *trc, JSRuntime *rt, JSTraceCallback callback);

extern JS_PUBLIC_API(void)
JS_TraceChildren(JSTracer *trc, void *thing, JSGCTraceKind kind);

extern JS_PUBLIC_API(void)
JS_TraceRuntime(JSTracer *trc);

extern JS_PUBLIC_API(void)
JS_GetTraceThingInfo(char *buf, size_t bufsize, JSTracer *trc,
                     void *thing, JSGCTraceKind kind, JSBool includeDetails);

extern JS_PUBLIC_API(const char *)
JS_GetTraceEdgeName(JSTracer *trc, char *buffer, int bufferSize);

#ifdef DEBUG

/*
 * DEBUG-only method to dump the object graph of heap-allocated things.
 *
 * fp:              file for the dump output.
 * start:           when non-null, dump only things reachable from start
 *                  thing. Otherwise dump all things reachable from the
 *                  runtime roots.
 * startKind:       trace kind of start if start is not null. Must be
 *                  JSTRACE_OBJECT when start is null.
 * thingToFind:     dump only paths in the object graph leading to thingToFind
 *                  when non-null.
 * maxDepth:        the upper bound on the number of edges to descend from the
 *                  graph roots.
 * thingToIgnore:   thing to ignore during the graph traversal when non-null.
 */
extern JS_PUBLIC_API(JSBool)
JS_DumpHeap(JSRuntime *rt, FILE *fp, void* startThing, JSGCTraceKind kind,
            void *thingToFind, size_t maxDepth, void *thingToIgnore);

#endif

/*
 * Garbage collector API.
 */
extern JS_PUBLIC_API(void)
JS_GC(JSRuntime *rt);

extern JS_PUBLIC_API(void)
JS_MaybeGC(JSContext *cx);

extern JS_PUBLIC_API(void)
JS_SetGCCallback(JSRuntime *rt, JSGCCallback cb);

extern JS_PUBLIC_API(void)
JS_SetFinalizeCallback(JSRuntime *rt, JSFinalizeCallback cb);

extern JS_PUBLIC_API(JSBool)
JS_IsGCMarkingTracer(JSTracer *trc);

extern JS_PUBLIC_API(JSBool)
JS_IsAboutToBeFinalized(void *thing);

typedef enum JSGCParamKey {
    /* Maximum nominal heap before last ditch GC. */
    JSGC_MAX_BYTES          = 0,

    /* Number of JS_malloc bytes before last ditch GC. */
    JSGC_MAX_MALLOC_BYTES   = 1,

    /* Amount of bytes allocated by the GC. */
    JSGC_BYTES = 3,

    /* Number of times when GC was invoked. */
    JSGC_NUMBER = 4,

    /* Max size of the code cache in bytes. */
    JSGC_MAX_CODE_CACHE_BYTES = 5,

    /* Select GC mode. */
    JSGC_MODE = 6,

    /* Number of cached empty GC chunks. */
    JSGC_UNUSED_CHUNKS = 7,

    /* Total number of allocated GC chunks. */
    JSGC_TOTAL_CHUNKS = 8,

    /* Max milliseconds to spend in an incremental GC slice. */
    JSGC_SLICE_TIME_BUDGET = 9,

    /* Maximum size the GC mark stack can grow to. */
    JSGC_MARK_STACK_LIMIT = 10
} JSGCParamKey;

typedef enum JSGCMode {
    /* Perform only global GCs. */
    JSGC_MODE_GLOBAL = 0,

    /* Perform per-compartment GCs until too much garbage has accumulated. */
    JSGC_MODE_COMPARTMENT = 1,

    /*
     * Collect in short time slices rather than all at once. Implies
     * JSGC_MODE_COMPARTMENT.
     */
    JSGC_MODE_INCREMENTAL = 2
} JSGCMode;

extern JS_PUBLIC_API(void)
JS_SetGCParameter(JSRuntime *rt, JSGCParamKey key, uint32_t value);

extern JS_PUBLIC_API(uint32_t)
JS_GetGCParameter(JSRuntime *rt, JSGCParamKey key);

extern JS_PUBLIC_API(void)
JS_SetGCParameterForThread(JSContext *cx, JSGCParamKey key, uint32_t value);

extern JS_PUBLIC_API(uint32_t)
JS_GetGCParameterForThread(JSContext *cx, JSGCParamKey key);

/*
 * Create a new JSString whose chars member refers to external memory, i.e.,
 * memory requiring application-specific finalization.
 */
extern JS_PUBLIC_API(JSString *)
JS_NewExternalString(JSContext *cx, const jschar *chars, size_t length,
                     const JSStringFinalizer *fin);

/*
 * Return whether 'str' was created with JS_NewExternalString or
 * JS_NewExternalStringWithClosure.
 */
extern JS_PUBLIC_API(JSBool)
JS_IsExternalString(JSString *str);

/*
 * Return the 'closure' arg passed to JS_NewExternalStringWithClosure or NULL
 * if the external string was created via JS_NewExternalString.
 */
extern JS_PUBLIC_API(const JSStringFinalizer *)
JS_GetExternalStringFinalizer(JSString *str);

/*
 * Set the size of the native stack that should not be exceed. To disable
 * stack size checking pass 0.
 */
extern JS_PUBLIC_API(void)
JS_SetNativeStackQuota(JSRuntime *cx, size_t stackSize);

/************************************************************************/

/*
 * Classes, objects, and properties.
 */
typedef void (*JSClassInternal)();

struct JSClass {
    const char          *name;
    uint32_t            flags;

    /* Mandatory non-null function pointer members. */
    JSPropertyOp        addProperty;
    JSPropertyOp        delProperty;
    JSPropertyOp        getProperty;
    JSStrictPropertyOp  setProperty;
    JSEnumerateOp       enumerate;
    JSResolveOp         resolve;
    JSConvertOp         convert;
    JSFinalizeOp        finalize;

    /* Optionally non-null members start here. */
    JSCheckAccessOp     checkAccess;
    JSNative            call;
    JSHasInstanceOp     hasInstance;
    JSNative            construct;
    JSTraceOp           trace;

    void                *reserved[40];
};

#define JSCLASS_HAS_PRIVATE             (1<<0)  /* objects have private slot */
#define JSCLASS_NEW_ENUMERATE           (1<<1)  /* has JSNewEnumerateOp hook */
#define JSCLASS_NEW_RESOLVE             (1<<2)  /* has JSNewResolveOp hook */
#define JSCLASS_PRIVATE_IS_NSISUPPORTS  (1<<3)  /* private is (nsISupports *) */
/* (1<<4) is unused */
#define JSCLASS_IMPLEMENTS_BARRIERS     (1<<5)  /* Correctly implements GC read
                                                   and write barriers */
#define JSCLASS_DOCUMENT_OBSERVER       (1<<6)  /* DOM document observer */
#define JSCLASS_USERBIT1                (1<<7)  /* Reserved for embeddings. */

/*
 * To reserve slots fetched and stored via JS_Get/SetReservedSlot, bitwise-or
 * JSCLASS_HAS_RESERVED_SLOTS(n) into the initializer for JSClass.flags, where
 * n is a constant in [1, 255].  Reserved slots are indexed from 0 to n-1.
 */
#define JSCLASS_RESERVED_SLOTS_SHIFT    8       /* room for 8 flags below */
#define JSCLASS_RESERVED_SLOTS_WIDTH    8       /* and 16 above this field */
#define JSCLASS_RESERVED_SLOTS_MASK     JS_BITMASK(JSCLASS_RESERVED_SLOTS_WIDTH)
#define JSCLASS_HAS_RESERVED_SLOTS(n)   (((n) & JSCLASS_RESERVED_SLOTS_MASK)  \
                                         << JSCLASS_RESERVED_SLOTS_SHIFT)
#define JSCLASS_RESERVED_SLOTS(clasp)   (((clasp)->flags                      \
                                          >> JSCLASS_RESERVED_SLOTS_SHIFT)    \
                                         & JSCLASS_RESERVED_SLOTS_MASK)

#define JSCLASS_HIGH_FLAGS_SHIFT        (JSCLASS_RESERVED_SLOTS_SHIFT +       \
                                         JSCLASS_RESERVED_SLOTS_WIDTH)

/*
 * Call the iteratorObject hook only to iterate over contents (for-of), not to
 * enumerate properties (for-in, for-each, Object.keys, etc.)
 */
#define JSCLASS_FOR_OF_ITERATION        (1<<(JSCLASS_HIGH_FLAGS_SHIFT+0))

#define JSCLASS_IS_ANONYMOUS            (1<<(JSCLASS_HIGH_FLAGS_SHIFT+1))
#define JSCLASS_IS_GLOBAL               (1<<(JSCLASS_HIGH_FLAGS_SHIFT+2))
#define JSCLASS_INTERNAL_FLAG2          (1<<(JSCLASS_HIGH_FLAGS_SHIFT+3))
#define JSCLASS_INTERNAL_FLAG3          (1<<(JSCLASS_HIGH_FLAGS_SHIFT+4))

/* Indicate whether the proto or ctor should be frozen. */
#define JSCLASS_FREEZE_PROTO            (1<<(JSCLASS_HIGH_FLAGS_SHIFT+5))
#define JSCLASS_FREEZE_CTOR             (1<<(JSCLASS_HIGH_FLAGS_SHIFT+6))

#define JSCLASS_XPCONNECT_GLOBAL        (1<<(JSCLASS_HIGH_FLAGS_SHIFT+7))

/* Reserved for embeddings. */
#define JSCLASS_USERBIT2                (1<<(JSCLASS_HIGH_FLAGS_SHIFT+8))
#define JSCLASS_USERBIT3                (1<<(JSCLASS_HIGH_FLAGS_SHIFT+9))

/*
 * Bits 26 through 31 are reserved for the CACHED_PROTO_KEY mechanism, see
 * below.
 */

/* Global flags. */
#define JSGLOBAL_FLAGS_CLEARED          0x1

/*
 * ECMA-262 requires that most constructors used internally create objects
 * with "the original Foo.prototype value" as their [[Prototype]] (__proto__)
 * member initial value.  The "original ... value" verbiage is there because
 * in ECMA-262, global properties naming class objects are read/write and
 * deleteable, for the most part.
 *
 * Implementing this efficiently requires that global objects have classes
 * with the following flags. Failure to use JSCLASS_GLOBAL_FLAGS was
 * prevously allowed, but is now an ES5 violation and thus unsupported.
 */
<<<<<<< HEAD
#define JSCLASS_GLOBAL_SLOT_COUNT      (JSProto_LIMIT * 3 + 11)
=======
#define JSCLASS_GLOBAL_SLOT_COUNT      (JSProto_LIMIT * 3 + 8)
>>>>>>> 00cef1ef
#define JSCLASS_GLOBAL_FLAGS_WITH_SLOTS(n)                                    \
    (JSCLASS_IS_GLOBAL | JSCLASS_HAS_RESERVED_SLOTS(JSCLASS_GLOBAL_SLOT_COUNT + (n)))
#define JSCLASS_GLOBAL_FLAGS                                                  \
    JSCLASS_GLOBAL_FLAGS_WITH_SLOTS(0)
#define JSCLASS_HAS_GLOBAL_FLAG_AND_SLOTS(clasp)                              \
  (((clasp)->flags & JSCLASS_IS_GLOBAL)                                       \
   && JSCLASS_RESERVED_SLOTS(clasp) >= JSCLASS_GLOBAL_SLOT_COUNT)

/* Fast access to the original value of each standard class's prototype. */
#define JSCLASS_CACHED_PROTO_SHIFT      (JSCLASS_HIGH_FLAGS_SHIFT + 10)
#define JSCLASS_CACHED_PROTO_WIDTH      6
#define JSCLASS_CACHED_PROTO_MASK       JS_BITMASK(JSCLASS_CACHED_PROTO_WIDTH)
#define JSCLASS_HAS_CACHED_PROTO(key)   (uint32_t(key) << JSCLASS_CACHED_PROTO_SHIFT)
#define JSCLASS_CACHED_PROTO_KEY(clasp) ((JSProtoKey)                         \
                                         (((clasp)->flags                     \
                                           >> JSCLASS_CACHED_PROTO_SHIFT)     \
                                          & JSCLASS_CACHED_PROTO_MASK))

/* Initializer for unused members of statically initialized JSClass structs. */
#define JSCLASS_NO_INTERNAL_MEMBERS     {0,0,0,0,0,0,0,0,0,0,0,0,0,0,0,0,0,0}
#define JSCLASS_NO_OPTIONAL_MEMBERS     0,0,0,0,0,JSCLASS_NO_INTERNAL_MEMBERS

extern JS_PUBLIC_API(int)
JS_IdArrayLength(JSContext *cx, JSIdArray *ida);

extern JS_PUBLIC_API(jsid)
JS_IdArrayGet(JSContext *cx, JSIdArray *ida, int index);

extern JS_PUBLIC_API(void)
JS_DestroyIdArray(JSContext *cx, JSIdArray *ida);

#ifdef __cplusplus

namespace JS {

class AutoIdArray : private AutoGCRooter {
  public:
    AutoIdArray(JSContext *cx, JSIdArray *ida JS_GUARD_OBJECT_NOTIFIER_PARAM)
      : AutoGCRooter(cx, IDARRAY), context(cx), idArray(ida)
    {
        JS_GUARD_OBJECT_NOTIFIER_INIT;
    }
    ~AutoIdArray() {
        if (idArray)
            JS_DestroyIdArray(context, idArray);
    }
    bool operator!() {
        return !idArray;
    }
    jsid operator[](size_t i) const {
        JS_ASSERT(idArray);
        JS_ASSERT(i < length());
        return JS_IdArrayGet(context, idArray, i);
    }
    size_t length() const {
        return JS_IdArrayLength(context, idArray);
    }

    friend void AutoGCRooter::trace(JSTracer *trc);

    JSIdArray *steal() {
        JSIdArray *copy = idArray;
        idArray = NULL;
        return copy;
    }

  protected:
    inline void trace(JSTracer *trc);

  private:
    JSContext *context;
    JSIdArray *idArray;
    JS_DECL_USE_GUARD_OBJECT_NOTIFIER

    /* No copy or assignment semantics. */
    AutoIdArray(AutoIdArray &ida) MOZ_DELETE;
    void operator=(AutoIdArray &ida) MOZ_DELETE;
};

} /* namespace JS */

#endif /* __cplusplus */

extern JS_PUBLIC_API(JSBool)
JS_ValueToId(JSContext *cx, jsval v, jsid *idp);

extern JS_PUBLIC_API(JSBool)
JS_IdToValue(JSContext *cx, jsid id, jsval *vp);

/*
 * JSNewResolveOp flag bits.
 */
#define JSRESOLVE_QUALIFIED     0x01    /* resolve a qualified property id */
#define JSRESOLVE_ASSIGNING     0x02    /* resolve on the left of assignment */
#define JSRESOLVE_DETECTING     0x04    /* 'if (o.p)...' or '(o.p) ?...:...' */

/*
 * Invoke the [[DefaultValue]] hook (see ES5 8.6.2) with the provided hint on
 * the specified object, computing a primitive default value for the object.
 * The hint must be JSTYPE_STRING, JSTYPE_NUMBER, or JSTYPE_VOID (no hint).  On
 * success the resulting value is stored in *vp.
 */
extern JS_PUBLIC_API(JSBool)
JS_DefaultValue(JSContext *cx, JSObject *obj, JSType hint, jsval *vp);

extern JS_PUBLIC_API(JSBool)
JS_PropertyStub(JSContext *cx, JSHandleObject obj, JSHandleId id, jsval *vp);

extern JS_PUBLIC_API(JSBool)
JS_StrictPropertyStub(JSContext *cx, JSHandleObject obj, JSHandleId id, JSBool strict, jsval *vp);

extern JS_PUBLIC_API(JSBool)
JS_EnumerateStub(JSContext *cx, JSHandleObject obj);

extern JS_PUBLIC_API(JSBool)
JS_ResolveStub(JSContext *cx, JSHandleObject obj, JSHandleId id);

extern JS_PUBLIC_API(JSBool)
JS_ConvertStub(JSContext *cx, JSHandleObject obj, JSType type, jsval *vp);

struct JSConstDoubleSpec {
    double          dval;
    const char      *name;
    uint8_t         flags;
    uint8_t         spare[3];
};

/*
 * To define an array element rather than a named property member, cast the
 * element's index to (const char *) and initialize name with it, and set the
 * JSPROP_INDEX bit in flags.
 */
struct JSPropertySpec {
    const char            *name;
    int8_t                tinyid;
    uint8_t               flags;
    JSPropertyOp          getter;
    JSStrictPropertyOp    setter;
};

struct JSFunctionSpec {
    const char      *name;
    JSNative        call;
    uint16_t        nargs;
    uint16_t        flags;
};

/*
 * Terminating sentinel initializer to put at the end of a JSFunctionSpec array
 * that's passed to JS_DefineFunctions or JS_InitClass.
 */
#define JS_FS_END JS_FS(NULL,NULL,0,0)

/*
 * Initializer macros for a JSFunctionSpec array element. JS_FN (whose name
 * pays homage to the old JSNative/JSFastNative split) simply adds the flag
 * JSFUN_STUB_GSOPS.
 */
#define JS_FS(name,call,nargs,flags)                                          \
    {name, call, nargs, flags}
#define JS_FN(name,call,nargs,flags)                                          \
    {name, call, nargs, (flags) | JSFUN_STUB_GSOPS}

extern JS_PUBLIC_API(JSObject *)
JS_InitClass(JSContext *cx, JSObject *obj, JSObject *parent_proto,
             JSClass *clasp, JSNative constructor, unsigned nargs,
             JSPropertySpec *ps, JSFunctionSpec *fs,
             JSPropertySpec *static_ps, JSFunctionSpec *static_fs);

/*
 * Set up ctor.prototype = proto and proto.constructor = ctor with the
 * right property flags.
 */
extern JS_PUBLIC_API(JSBool)
JS_LinkConstructorAndPrototype(JSContext *cx, JSObject *ctor, JSObject *proto);

extern JS_PUBLIC_API(JSClass *)
JS_GetClass(JSObject *obj);

extern JS_PUBLIC_API(JSBool)
JS_InstanceOf(JSContext *cx, JSObject *obj, JSClass *clasp, jsval *argv);

extern JS_PUBLIC_API(JSBool)
JS_HasInstance(JSContext *cx, JSObject *obj, jsval v, JSBool *bp);

extern JS_PUBLIC_API(void *)
JS_GetPrivate(JSObject *obj);

extern JS_PUBLIC_API(void)
JS_SetPrivate(JSObject *obj, void *data);

extern JS_PUBLIC_API(void *)
JS_GetInstancePrivate(JSContext *cx, JSObject *obj, JSClass *clasp,
                      jsval *argv);

extern JS_PUBLIC_API(JSObject *)
JS_GetPrototype(JSObject *obj);

extern JS_PUBLIC_API(JSBool)
JS_SetPrototype(JSContext *cx, JSObject *obj, JSObject *proto);

extern JS_PUBLIC_API(JSObject *)
JS_GetParent(JSObject *obj);

extern JS_PUBLIC_API(JSBool)
JS_SetParent(JSContext *cx, JSObject *obj, JSObject *parent);

extern JS_PUBLIC_API(JSObject *)
JS_GetConstructor(JSContext *cx, JSObject *proto);

/*
 * Get a unique identifier for obj, good for the lifetime of obj (even if it
 * is moved by a copying GC).  Return false on failure (likely out of memory),
 * and true with *idp containing the unique id on success.
 */
extern JS_PUBLIC_API(JSBool)
JS_GetObjectId(JSContext *cx, JSObject *obj, jsid *idp);

extern JS_PUBLIC_API(JSObject *)
JS_NewGlobalObject(JSContext *cx, JSClass *clasp, JSPrincipals *principals);

extern JS_PUBLIC_API(JSObject *)
JS_NewObject(JSContext *cx, JSClass *clasp, JSObject *proto, JSObject *parent);

/* Queries the [[Extensible]] property of the object. */
extern JS_PUBLIC_API(JSBool)
JS_IsExtensible(JSObject *obj);

extern JS_PUBLIC_API(JSBool)
JS_IsNative(JSObject *obj);

extern JS_PUBLIC_API(JSRuntime *)
JS_GetObjectRuntime(JSObject *obj);

/*
 * Unlike JS_NewObject, JS_NewObjectWithGivenProto does not compute a default
 * proto if proto's actual parameter value is null.
 */
extern JS_PUBLIC_API(JSObject *)
JS_NewObjectWithGivenProto(JSContext *cx, JSClass *clasp, JSObject *proto,
                           JSObject *parent);

/*
 * Freeze obj, and all objects it refers to, recursively. This will not recurse
 * through non-extensible objects, on the assumption that those are already
 * deep-frozen.
 */
extern JS_PUBLIC_API(JSBool)
JS_DeepFreezeObject(JSContext *cx, JSObject *obj);

/*
 * Freezes an object; see ES5's Object.freeze(obj) method.
 */
extern JS_PUBLIC_API(JSBool)
JS_FreezeObject(JSContext *cx, JSObject *obj);

extern JS_PUBLIC_API(JSObject *)
JS_New(JSContext *cx, JSObject *ctor, unsigned argc, jsval *argv);

extern JS_PUBLIC_API(JSObject *)
JS_DefineObject(JSContext *cx, JSObject *obj, const char *name, JSClass *clasp,
                JSObject *proto, unsigned attrs);

extern JS_PUBLIC_API(JSBool)
JS_DefineConstDoubles(JSContext *cx, JSObject *obj, JSConstDoubleSpec *cds);

extern JS_PUBLIC_API(JSBool)
JS_DefineProperties(JSContext *cx, JSObject *obj, JSPropertySpec *ps);

extern JS_PUBLIC_API(JSBool)
JS_DefineProperty(JSContext *cx, JSObject *obj, const char *name, jsval value,
                  JSPropertyOp getter, JSStrictPropertyOp setter, unsigned attrs);

extern JS_PUBLIC_API(JSBool)
JS_DefinePropertyById(JSContext *cx, JSObject *obj, jsid id, jsval value,
                      JSPropertyOp getter, JSStrictPropertyOp setter, unsigned attrs);

extern JS_PUBLIC_API(JSBool)
JS_DefineOwnProperty(JSContext *cx, JSObject *obj, jsid id, jsval descriptor, JSBool *bp);

/*
 * Determine the attributes (JSPROP_* flags) of a property on a given object.
 *
 * If the object does not have a property by that name, *foundp will be
 * JS_FALSE and the value of *attrsp is undefined.
 */
extern JS_PUBLIC_API(JSBool)
JS_GetPropertyAttributes(JSContext *cx, JSObject *obj, const char *name,
                         unsigned *attrsp, JSBool *foundp);

/*
 * The same, but if the property is native, return its getter and setter via
 * *getterp and *setterp, respectively (and only if the out parameter pointer
 * is not null).
 */
extern JS_PUBLIC_API(JSBool)
JS_GetPropertyAttrsGetterAndSetter(JSContext *cx, JSObject *obj,
                                   const char *name,
                                   unsigned *attrsp, JSBool *foundp,
                                   JSPropertyOp *getterp,
                                   JSStrictPropertyOp *setterp);

extern JS_PUBLIC_API(JSBool)
JS_GetPropertyAttrsGetterAndSetterById(JSContext *cx, JSObject *obj,
                                       jsid id,
                                       unsigned *attrsp, JSBool *foundp,
                                       JSPropertyOp *getterp,
                                       JSStrictPropertyOp *setterp);

/*
 * Set the attributes of a property on a given object.
 *
 * If the object does not have a property by that name, *foundp will be
 * JS_FALSE and nothing will be altered.
 */
extern JS_PUBLIC_API(JSBool)
JS_SetPropertyAttributes(JSContext *cx, JSObject *obj, const char *name,
                         unsigned attrs, JSBool *foundp);

extern JS_PUBLIC_API(JSBool)
JS_DefinePropertyWithTinyId(JSContext *cx, JSObject *obj, const char *name,
                            int8_t tinyid, jsval value,
                            JSPropertyOp getter, JSStrictPropertyOp setter,
                            unsigned attrs);

extern JS_PUBLIC_API(JSBool)
JS_AlreadyHasOwnProperty(JSContext *cx, JSObject *obj, const char *name,
                         JSBool *foundp);

extern JS_PUBLIC_API(JSBool)
JS_AlreadyHasOwnPropertyById(JSContext *cx, JSObject *obj, jsid id,
                             JSBool *foundp);

extern JS_PUBLIC_API(JSBool)
JS_HasProperty(JSContext *cx, JSObject *obj, const char *name, JSBool *foundp);

extern JS_PUBLIC_API(JSBool)
JS_HasPropertyById(JSContext *cx, JSObject *obj, jsid id, JSBool *foundp);

extern JS_PUBLIC_API(JSBool)
JS_LookupProperty(JSContext *cx, JSObject *obj, const char *name, jsval *vp);

extern JS_PUBLIC_API(JSBool)
JS_LookupPropertyById(JSContext *cx, JSObject *obj, jsid id, jsval *vp);

extern JS_PUBLIC_API(JSBool)
JS_LookupPropertyWithFlags(JSContext *cx, JSObject *obj, const char *name,
                           unsigned flags, jsval *vp);

extern JS_PUBLIC_API(JSBool)
JS_LookupPropertyWithFlagsById(JSContext *cx, JSObject *obj, jsid id,
                               unsigned flags, JSObject **objp, jsval *vp);

struct JSPropertyDescriptor {
    JSObject           *obj;
    unsigned           attrs;
    unsigned           shortid;
    JSPropertyOp       getter;
    JSStrictPropertyOp setter;
    jsval              value;
};

/*
 * Like JS_GetPropertyAttrsGetterAndSetterById but will return a property on
 * an object on the prototype chain (returned in objp). If data->obj is null,
 * then this property was not found on the prototype chain.
 */
extern JS_PUBLIC_API(JSBool)
JS_GetPropertyDescriptorById(JSContext *cx, JSObject *obj, jsid id, unsigned flags,
                             JSPropertyDescriptor *desc);

extern JS_PUBLIC_API(JSBool)
JS_GetOwnPropertyDescriptor(JSContext *cx, JSObject *obj, jsid id, jsval *vp);

extern JS_PUBLIC_API(JSBool)
JS_GetProperty(JSContext *cx, JSObject *obj, const char *name, jsval *vp);

extern JS_PUBLIC_API(JSBool)
JS_GetPropertyDefault(JSContext *cx, JSObject *obj, const char *name, jsval def, jsval *vp);

extern JS_PUBLIC_API(JSBool)
JS_GetPropertyById(JSContext *cx, JSObject *obj, jsid id, jsval *vp);

extern JS_PUBLIC_API(JSBool)
JS_GetPropertyByIdDefault(JSContext *cx, JSObject *obj, jsid id, jsval def, jsval *vp);

extern JS_PUBLIC_API(JSBool)
JS_ForwardGetPropertyTo(JSContext *cx, JSObject *obj, jsid id, JSObject *onBehalfOf, jsval *vp);

extern JS_PUBLIC_API(JSBool)
JS_GetMethodById(JSContext *cx, JSObject *obj, jsid id, JSObject **objp,
                 jsval *vp);

extern JS_PUBLIC_API(JSBool)
JS_GetMethod(JSContext *cx, JSObject *obj, const char *name, JSObject **objp,
             jsval *vp);

extern JS_PUBLIC_API(JSBool)
JS_SetProperty(JSContext *cx, JSObject *obj, const char *name, jsval *vp);

extern JS_PUBLIC_API(JSBool)
JS_SetPropertyById(JSContext *cx, JSObject *obj, jsid id, jsval *vp);

extern JS_PUBLIC_API(JSBool)
JS_DeleteProperty(JSContext *cx, JSObject *obj, const char *name);

extern JS_PUBLIC_API(JSBool)
JS_DeleteProperty2(JSContext *cx, JSObject *obj, const char *name,
                   jsval *rval);

extern JS_PUBLIC_API(JSBool)
JS_DeletePropertyById(JSContext *cx, JSObject *obj, jsid id);

extern JS_PUBLIC_API(JSBool)
JS_DeletePropertyById2(JSContext *cx, JSObject *obj, jsid id, jsval *rval);

extern JS_PUBLIC_API(JSBool)
JS_DefineUCProperty(JSContext *cx, JSObject *obj,
                    const jschar *name, size_t namelen, jsval value,
                    JSPropertyOp getter, JSStrictPropertyOp setter,
                    unsigned attrs);

/*
 * Determine the attributes (JSPROP_* flags) of a property on a given object.
 *
 * If the object does not have a property by that name, *foundp will be
 * JS_FALSE and the value of *attrsp is undefined.
 */
extern JS_PUBLIC_API(JSBool)
JS_GetUCPropertyAttributes(JSContext *cx, JSObject *obj,
                           const jschar *name, size_t namelen,
                           unsigned *attrsp, JSBool *foundp);

/*
 * The same, but if the property is native, return its getter and setter via
 * *getterp and *setterp, respectively (and only if the out parameter pointer
 * is not null).
 */
extern JS_PUBLIC_API(JSBool)
JS_GetUCPropertyAttrsGetterAndSetter(JSContext *cx, JSObject *obj,
                                     const jschar *name, size_t namelen,
                                     unsigned *attrsp, JSBool *foundp,
                                     JSPropertyOp *getterp,
                                     JSStrictPropertyOp *setterp);

/*
 * Set the attributes of a property on a given object.
 *
 * If the object does not have a property by that name, *foundp will be
 * JS_FALSE and nothing will be altered.
 */
extern JS_PUBLIC_API(JSBool)
JS_SetUCPropertyAttributes(JSContext *cx, JSObject *obj,
                           const jschar *name, size_t namelen,
                           unsigned attrs, JSBool *foundp);


extern JS_PUBLIC_API(JSBool)
JS_DefineUCPropertyWithTinyId(JSContext *cx, JSObject *obj,
                              const jschar *name, size_t namelen,
                              int8_t tinyid, jsval value,
                              JSPropertyOp getter, JSStrictPropertyOp setter,
                              unsigned attrs);

extern JS_PUBLIC_API(JSBool)
JS_AlreadyHasOwnUCProperty(JSContext *cx, JSObject *obj, const jschar *name,
                           size_t namelen, JSBool *foundp);

extern JS_PUBLIC_API(JSBool)
JS_HasUCProperty(JSContext *cx, JSObject *obj,
                 const jschar *name, size_t namelen,
                 JSBool *vp);

extern JS_PUBLIC_API(JSBool)
JS_LookupUCProperty(JSContext *cx, JSObject *obj,
                    const jschar *name, size_t namelen,
                    jsval *vp);

extern JS_PUBLIC_API(JSBool)
JS_GetUCProperty(JSContext *cx, JSObject *obj,
                 const jschar *name, size_t namelen,
                 jsval *vp);

extern JS_PUBLIC_API(JSBool)
JS_SetUCProperty(JSContext *cx, JSObject *obj,
                 const jschar *name, size_t namelen,
                 jsval *vp);

extern JS_PUBLIC_API(JSBool)
JS_DeleteUCProperty2(JSContext *cx, JSObject *obj,
                     const jschar *name, size_t namelen,
                     jsval *rval);

extern JS_PUBLIC_API(JSObject *)
JS_NewArrayObject(JSContext *cx, int length, jsval *vector);

extern JS_PUBLIC_API(JSBool)
JS_IsArrayObject(JSContext *cx, JSObject *obj);

extern JS_PUBLIC_API(JSBool)
JS_GetArrayLength(JSContext *cx, JSObject *obj, uint32_t *lengthp);

extern JS_PUBLIC_API(JSBool)
JS_SetArrayLength(JSContext *cx, JSObject *obj, uint32_t length);

extern JS_PUBLIC_API(JSBool)
JS_DefineElement(JSContext *cx, JSObject *obj, uint32_t index, jsval value,
                 JSPropertyOp getter, JSStrictPropertyOp setter, unsigned attrs);

extern JS_PUBLIC_API(JSBool)
JS_AlreadyHasOwnElement(JSContext *cx, JSObject *obj, uint32_t index, JSBool *foundp);

extern JS_PUBLIC_API(JSBool)
JS_HasElement(JSContext *cx, JSObject *obj, uint32_t index, JSBool *foundp);

extern JS_PUBLIC_API(JSBool)
JS_LookupElement(JSContext *cx, JSObject *obj, uint32_t index, jsval *vp);

extern JS_PUBLIC_API(JSBool)
JS_GetElement(JSContext *cx, JSObject *obj, uint32_t index, jsval *vp);

extern JS_PUBLIC_API(JSBool)
JS_ForwardGetElementTo(JSContext *cx, JSObject *obj, uint32_t index, JSObject *onBehalfOf,
                       jsval *vp);

/*
 * Get the property with name given by |index|, if it has one.  If
 * not, |*present| will be set to false and the value of |vp| must not
 * be relied on.
 */
extern JS_PUBLIC_API(JSBool)
JS_GetElementIfPresent(JSContext *cx, JSObject *obj, uint32_t index, JSObject *onBehalfOf,
                       jsval *vp, JSBool* present);

extern JS_PUBLIC_API(JSBool)
JS_SetElement(JSContext *cx, JSObject *obj, uint32_t index, jsval *vp);

extern JS_PUBLIC_API(JSBool)
JS_DeleteElement(JSContext *cx, JSObject *obj, uint32_t index);

extern JS_PUBLIC_API(JSBool)
JS_DeleteElement2(JSContext *cx, JSObject *obj, uint32_t index, jsval *rval);

extern JS_PUBLIC_API(void)
JS_ClearScope(JSContext *cx, JSObject *obj);

extern JS_PUBLIC_API(JSIdArray *)
JS_Enumerate(JSContext *cx, JSObject *obj);

/*
 * Create an object to iterate over enumerable properties of obj, in arbitrary
 * property definition order.  NB: This differs from longstanding for..in loop
 * order, which uses order of property definition in obj.
 */
extern JS_PUBLIC_API(JSObject *)
JS_NewPropertyIterator(JSContext *cx, JSObject *obj);

/*
 * Return true on success with *idp containing the id of the next enumerable
 * property to visit using iterobj, or JSID_IS_VOID if there is no such property
 * left to visit.  Return false on error.
 */
extern JS_PUBLIC_API(JSBool)
JS_NextProperty(JSContext *cx, JSObject *iterobj, jsid *idp);

/*
 * Create an object to iterate over the elements of obj in for-of order. This
 * can be used to implement the iteratorObject hook for an array-like Class.
 */
extern JS_PUBLIC_API(JSObject *)
JS_NewElementIterator(JSContext *cx, JSObject *obj);

/*
 * To make your array-like class iterable using the for-of loop, set the
 * JSCLASS_FOR_OF_ITERATION bit in the class's flags field and set its
 * .ext.iteratorObject hook to this function.
 */
extern JS_PUBLIC_API(JSObject *)
JS_ElementIteratorStub(JSContext *cx, JSHandleObject obj, JSBool keysonly);

extern JS_PUBLIC_API(JSBool)
JS_CheckAccess(JSContext *cx, JSObject *obj, jsid id, JSAccessMode mode,
               jsval *vp, unsigned *attrsp);

extern JS_PUBLIC_API(jsval)
JS_GetReservedSlot(JSObject *obj, uint32_t index);

extern JS_PUBLIC_API(void)
JS_SetReservedSlot(JSObject *obj, uint32_t index, jsval v);

/************************************************************************/

/*
 * Security protocol.
 */
struct JSPrincipals {
    /* Don't call "destroy"; use reference counting macros below. */
    int refcount;

#ifdef DEBUG
    /* A helper to facilitate principals debugging. */
    uint32_t    debugToken;
#endif

#ifdef __cplusplus
    void setDebugToken(uint32_t token) {
# ifdef DEBUG
        debugToken = token;
# endif
    }

    /*
     * This is not defined by the JS engine but should be provided by the
     * embedding.
     */
    JS_PUBLIC_API(void) dump();
#endif
};

extern JS_PUBLIC_API(void)
JS_HoldPrincipals(JSPrincipals *principals);

extern JS_PUBLIC_API(void)
JS_DropPrincipals(JSRuntime *rt, JSPrincipals *principals);

struct JSSecurityCallbacks {
    JSCheckAccessOp            checkObjectAccess;
    JSSubsumePrincipalsOp      subsumePrincipals;
    JSObjectPrincipalsFinder   findObjectPrincipals;
    JSCSPEvalChecker           contentSecurityPolicyAllows;
};

extern JS_PUBLIC_API(void)
JS_SetSecurityCallbacks(JSRuntime *rt, const JSSecurityCallbacks *callbacks);

extern JS_PUBLIC_API(const JSSecurityCallbacks *)
JS_GetSecurityCallbacks(JSRuntime *rt);

/*
 * Code running with "trusted" principals will be given a deeper stack
 * allocation than ordinary scripts. This allows trusted script to run after
 * untrusted script has exhausted the stack. This function sets the
 * runtime-wide trusted principal.
 *
 * This principals is not held (via JS_HoldPrincipals/JS_DropPrincipals) since
 * there is no available JSContext. Instead, the caller must ensure that the
 * given principals stays valid for as long as 'rt' may point to it. If the
 * principals would be destroyed before 'rt', JS_SetTrustedPrincipals must be
 * called again, passing NULL for 'prin'.
 */
extern JS_PUBLIC_API(void)
JS_SetTrustedPrincipals(JSRuntime *rt, JSPrincipals *prin);

/*
 * Initialize the callback that is called to destroy JSPrincipals instance
 * when its reference counter drops to zero. The initialization can be done
 * only once per JS runtime.
 */
extern JS_PUBLIC_API(void)
JS_InitDestroyPrincipalsCallback(JSRuntime *rt, JSDestroyPrincipalsOp destroyPrincipals);

/************************************************************************/

/*
 * Functions and scripts.
 */
extern JS_PUBLIC_API(JSFunction *)
JS_NewFunction(JSContext *cx, JSNative call, unsigned nargs, unsigned flags,
               JSObject *parent, const char *name);

/*
 * Create the function with the name given by the id. JSID_IS_STRING(id) must
 * be true.
 */
extern JS_PUBLIC_API(JSFunction *)
JS_NewFunctionById(JSContext *cx, JSNative call, unsigned nargs, unsigned flags,
                   JSObject *parent, jsid id);

extern JS_PUBLIC_API(JSObject *)
JS_GetFunctionObject(JSFunction *fun);

/*
 * Return the function's identifier as a JSString, or null if fun is unnamed.
 * The returned string lives as long as fun, so you don't need to root a saved
 * reference to it if fun is well-connected or rooted, and provided you bound
 * the use of the saved reference by fun's lifetime.
 */
extern JS_PUBLIC_API(JSString *)
JS_GetFunctionId(JSFunction *fun);

/*
 * Return JSFUN_* flags for fun.
 */
extern JS_PUBLIC_API(unsigned)
JS_GetFunctionFlags(JSFunction *fun);

/*
 * Return the arity (length) of fun.
 */
extern JS_PUBLIC_API(uint16_t)
JS_GetFunctionArity(JSFunction *fun);

/*
 * Infallible predicate to test whether obj is a function object (faster than
 * comparing obj's class name to "Function", but equivalent unless someone has
 * overwritten the "Function" identifier with a different constructor and then
 * created instances using that constructor that might be passed in as obj).
 */
extern JS_PUBLIC_API(JSBool)
JS_ObjectIsFunction(JSContext *cx, JSObject *obj);

extern JS_PUBLIC_API(JSBool)
JS_ObjectIsCallable(JSContext *cx, JSObject *obj);

extern JS_PUBLIC_API(JSBool)
JS_IsNativeFunction(JSObject *funobj, JSNative call);

/*
 * Bind the given callable to use the given object as "this".
 *
 * If |callable| is not callable, will throw and return NULL.
 */
extern JS_PUBLIC_API(JSObject*)
JS_BindCallable(JSContext *cx, JSObject *callable, JSObject *newThis);

extern JS_PUBLIC_API(JSBool)
JS_DefineFunctions(JSContext *cx, JSObject *obj, JSFunctionSpec *fs);

extern JS_PUBLIC_API(JSFunction *)
JS_DefineFunction(JSContext *cx, JSObject *obj, const char *name, JSNative call,
                  unsigned nargs, unsigned attrs);

extern JS_PUBLIC_API(JSFunction *)
JS_DefineUCFunction(JSContext *cx, JSObject *obj,
                    const jschar *name, size_t namelen, JSNative call,
                    unsigned nargs, unsigned attrs);

extern JS_PUBLIC_API(JSFunction *)
JS_DefineFunctionById(JSContext *cx, JSObject *obj, jsid id, JSNative call,
                      unsigned nargs, unsigned attrs);

extern JS_PUBLIC_API(JSObject *)
JS_CloneFunctionObject(JSContext *cx, JSObject *funobj, JSObject *parent);

/*
 * Methods usually act upon |this| objects only from a single global object and
 * compartment.  Sometimes, however, a method must act upon |this| values from
 * multiple global objects or compartments.  In such cases the |this| value a
 * method might see will be wrapped, such that various access to the object --
 * to its class, its private data, its reserved slots, and so on -- will not
 * work properly without entering that object's compartment.  This method
 * implements a solution to this problem.
 *
 * When called, this method attempts to unwrap |this| and call |native| on the
 * underlying object with the provided arguments, entering |this|'s compartment
 * in the process.  It is critical that |this|-checking occur right at the
 * start of |native| so that reentrant invocation is idempotent!  If the call
 * fails because |this| isn't a proxy to another object, a TypeError is thrown.
 *
 * The following example demonstrates the most common way this method might be
 * used, to accept objects having only a particular class but which might be
 * found in another compartment/global object or might be a proxy of some sort:
 *
 *     static JSClass MyClass = { "MyClass", JSCLASS_HAS_PRIVATE, ... };
 *
 *     inline bool
 *     RequireMyClassThis(JSContext *cx, unsigned argc, JSObject **thisObj)
 *     {
 *         const Value &thisv = JS_THIS_VALUE(cx, vp);
 *         if (!thisv.isObject()) {
 *             JS_ReportError(cx, "this must be an object");
 *             return false;
 *         }
 *
 *         JSObject *obj = &thisv.toObject();
 *         if (JS_GetClass(obj) == &MyClass) {
 *             *thisObj = obj;
 *             return true;
 *         }
 *
 *         *thisObj = NULL; // prevent infinite recursion into calling method
 *         return JS_CallNonGenericMethodOnProxy(cx, argc, vp, method, &MyClass);
 *     }
 *
 *     static JSBool
 *     Method(JSContext *cx, unsigned argc, jsval *vp)
 *     {
 *         if (!RequireMyClassThis(cx, argc, vp, &thisObj))
 *             return false;
 *         if (!thisObj)
 *             return true; // method invocation was performed by nested call
 *
 *         // thisObj definitely has MyClass: implement the guts of the method.
 *         void *priv = JS_GetPrivate(thisObj);
 *         ...
 *     }
 *
 * This method doesn't do any checking of its own, except to throw a TypeError
 * if the |this| in the arguments isn't a proxy that can be unwrapped for the
 * recursive call.  The client is responsible for performing all type-checks!
 */
extern JS_PUBLIC_API(JSBool)
JS_CallNonGenericMethodOnProxy(JSContext *cx, unsigned argc, jsval *vp, JSNative native, JSClass *clasp);

/*
 * Given a buffer, return JS_FALSE if the buffer might become a valid
 * javascript statement with the addition of more lines.  Otherwise return
 * JS_TRUE.  The intent is to support interactive compilation - accumulate
 * lines in a buffer until JS_BufferIsCompilableUnit is true, then pass it to
 * the compiler.
 */
extern JS_PUBLIC_API(JSBool)
JS_BufferIsCompilableUnit(JSContext *cx, JSBool bytes_are_utf8,
                          JSObject *obj, const char *bytes, size_t length);

extern JS_PUBLIC_API(JSScript *)
JS_CompileScript(JSContext *cx, JSObject *obj,
                 const char *bytes, size_t length,
                 const char *filename, unsigned lineno);

extern JS_PUBLIC_API(JSScript *)
JS_CompileScriptForPrincipals(JSContext *cx, JSObject *obj,
                              JSPrincipals *principals,
                              const char *bytes, size_t length,
                              const char *filename, unsigned lineno);

extern JS_PUBLIC_API(JSScript *)
JS_CompileScriptForPrincipalsVersion(JSContext *cx, JSObject *obj,
                                     JSPrincipals *principals,
                                     const char *bytes, size_t length,
                                     const char *filename, unsigned lineno,
                                     JSVersion version);

extern JS_PUBLIC_API(JSScript *)
JS_CompileUCScript(JSContext *cx, JSObject *obj,
                   const jschar *chars, size_t length,
                   const char *filename, unsigned lineno);

extern JS_PUBLIC_API(JSScript *)
JS_CompileUCScriptForPrincipals(JSContext *cx, JSObject *obj,
                                JSPrincipals *principals,
                                const jschar *chars, size_t length,
                                const char *filename, unsigned lineno);

extern JS_PUBLIC_API(JSScript *)
JS_CompileUCScriptForPrincipalsVersion(JSContext *cx, JSObject *obj,
                                       JSPrincipals *principals,
                                       const jschar *chars, size_t length,
                                       const char *filename, unsigned lineno,
                                       JSVersion version);
/*
 * If originPrincipals is null, then the value of principals is used as origin
 * principals for the compiled script.
 */
extern JS_PUBLIC_API(JSScript *)
JS_CompileUCScriptForPrincipalsVersionOrigin(JSContext *cx, JSObject *obj,
                                             JSPrincipals *principals,
                                             JSPrincipals *originPrincipals,
                                             const jschar *chars, size_t length,
                                             const char *filename, unsigned lineno,
                                             JSVersion version);

extern JS_PUBLIC_API(JSScript *)
JS_CompileUTF8File(JSContext *cx, JSObject *obj, const char *filename);

extern JS_PUBLIC_API(JSScript *)
JS_CompileUTF8FileHandle(JSContext *cx, JSObject *obj, const char *filename,
                         FILE *fh);

extern JS_PUBLIC_API(JSScript *)
JS_CompileUTF8FileHandleForPrincipals(JSContext *cx, JSObject *obj,
                                      const char *filename, FILE *fh,
                                      JSPrincipals *principals);

extern JS_PUBLIC_API(JSScript *)
JS_CompileUTF8FileHandleForPrincipalsVersion(JSContext *cx, JSObject *obj,
                                             const char *filename, FILE *fh,
                                             JSPrincipals *principals,
                                             JSVersion version);

extern JS_PUBLIC_API(JSObject *)
JS_GetGlobalFromScript(JSScript *script);

extern JS_PUBLIC_API(JSFunction *)
JS_CompileFunction(JSContext *cx, JSObject *obj, const char *name,
                   unsigned nargs, const char **argnames,
                   const char *bytes, size_t length,
                   const char *filename, unsigned lineno);

extern JS_PUBLIC_API(JSFunction *)
JS_CompileFunctionForPrincipals(JSContext *cx, JSObject *obj,
                                JSPrincipals *principals, const char *name,
                                unsigned nargs, const char **argnames,
                                const char *bytes, size_t length,
                                const char *filename, unsigned lineno);

extern JS_PUBLIC_API(JSFunction *)
JS_CompileUCFunction(JSContext *cx, JSObject *obj, const char *name,
                     unsigned nargs, const char **argnames,
                     const jschar *chars, size_t length,
                     const char *filename, unsigned lineno);

extern JS_PUBLIC_API(JSFunction *)
JS_CompileUCFunctionForPrincipals(JSContext *cx, JSObject *obj,
                                  JSPrincipals *principals, const char *name,
                                  unsigned nargs, const char **argnames,
                                  const jschar *chars, size_t length,
                                  const char *filename, unsigned lineno);

extern JS_PUBLIC_API(JSFunction *)
JS_CompileUCFunctionForPrincipalsVersion(JSContext *cx, JSObject *obj,
                                         JSPrincipals *principals, const char *name,
                                         unsigned nargs, const char **argnames,
                                         const jschar *chars, size_t length,
                                         const char *filename, unsigned lineno,
                                         JSVersion version);

extern JS_PUBLIC_API(JSString *)
JS_DecompileScript(JSContext *cx, JSScript *script, const char *name, unsigned indent);

/*
 * API extension: OR this into indent to avoid pretty-printing the decompiled
 * source resulting from JS_DecompileFunction{,Body}.
 */
#define JS_DONT_PRETTY_PRINT    ((unsigned)0x8000)

extern JS_PUBLIC_API(JSString *)
JS_DecompileFunction(JSContext *cx, JSFunction *fun, unsigned indent);

extern JS_PUBLIC_API(JSString *)
JS_DecompileFunctionBody(JSContext *cx, JSFunction *fun, unsigned indent);

/*
 * NB: JS_ExecuteScript and the JS_Evaluate*Script* quadruplets use the obj
 * parameter as the initial scope chain header, the 'this' keyword value, and
 * the variables object (ECMA parlance for where 'var' and 'function' bind
 * names) of the execution context for script.
 *
 * Using obj as the variables object is problematic if obj's parent (which is
 * the scope chain link; see JS_SetParent and JS_NewObject) is not null: in
 * this case, variables created by 'var x = 0', e.g., go in obj, but variables
 * created by assignment to an unbound id, 'x = 0', go in the last object on
 * the scope chain linked by parent.
 *
 * ECMA calls that last scoping object the "global object", but note that many
 * embeddings have several such objects.  ECMA requires that "global code" be
 * executed with the variables object equal to this global object.  But these
 * JS API entry points provide freedom to execute code against a "sub-global",
 * i.e., a parented or scoped object, in which case the variables object will
 * differ from the last object on the scope chain, resulting in confusing and
 * non-ECMA explicit vs. implicit variable creation.
 *
 * Caveat embedders: unless you already depend on this buggy variables object
 * binding behavior, you should call JS_SetOptions(cx, JSOPTION_VAROBJFIX) or
 * JS_SetOptions(cx, JS_GetOptions(cx) | JSOPTION_VAROBJFIX) -- the latter if
 * someone may have set other options on cx already -- for each context in the
 * application, if you pass parented objects as the obj parameter, or may ever
 * pass such objects in the future.
 *
 * Why a runtime option?  The alternative is to add six or so new API entry
 * points with signatures matching the following six, and that doesn't seem
 * worth the code bloat cost.  Such new entry points would probably have less
 * obvious names, too, so would not tend to be used.  The JS_SetOption call,
 * OTOH, can be more easily hacked into existing code that does not depend on
 * the bug; such code can continue to use the familiar JS_EvaluateScript,
 * etc., entry points.
 */
extern JS_PUBLIC_API(JSBool)
JS_ExecuteScript(JSContext *cx, JSObject *obj, JSScript *script, jsval *rval);

extern JS_PUBLIC_API(JSBool)
JS_ExecuteScriptVersion(JSContext *cx, JSObject *obj, JSScript *script, jsval *rval,
                        JSVersion version);

/*
 * Execute either the function-defining prolog of a script, or the script's
 * main body, but not both.
 */
typedef enum JSExecPart { JSEXEC_PROLOG, JSEXEC_MAIN } JSExecPart;

extern JS_PUBLIC_API(JSBool)
JS_EvaluateScript(JSContext *cx, JSObject *obj,
                  const char *bytes, unsigned length,
                  const char *filename, unsigned lineno,
                  jsval *rval);

extern JS_PUBLIC_API(JSBool)
JS_EvaluateScriptForPrincipals(JSContext *cx, JSObject *obj,
                               JSPrincipals *principals,
                               const char *bytes, unsigned length,
                               const char *filename, unsigned lineno,
                               jsval *rval);

extern JS_PUBLIC_API(JSBool)
JS_EvaluateScriptForPrincipalsVersion(JSContext *cx, JSObject *obj,
                                      JSPrincipals *principals,
                                      const char *bytes, unsigned length,
                                      const char *filename, unsigned lineno,
                                      jsval *rval, JSVersion version);

extern JS_PUBLIC_API(JSBool)
JS_EvaluateUCScript(JSContext *cx, JSObject *obj,
                    const jschar *chars, unsigned length,
                    const char *filename, unsigned lineno,
                    jsval *rval);

extern JS_PUBLIC_API(JSBool)
JS_EvaluateUCScriptForPrincipals(JSContext *cx, JSObject *obj,
                                 JSPrincipals *principals,
                                 const jschar *chars, unsigned length,
                                 const char *filename, unsigned lineno,
                                 jsval *rval);

extern JS_PUBLIC_API(JSBool)
JS_EvaluateUCScriptForPrincipalsVersion(JSContext *cx, JSObject *obj,
                                        JSPrincipals *principals,
                                        const jschar *chars, unsigned length,
                                        const char *filename, unsigned lineno,
                                        jsval *rval, JSVersion version);

/*
 * JSAPI clients may optionally specify the 'originPrincipals' of a script.
 * A script's originPrincipals may be retrieved through the debug API (via
 * JS_GetScriptOriginPrincipals) and the originPrincipals are transitively
 * assigned to any nested scripts (including scripts dynamically created via
 * eval and the Function constructor). If originPrincipals is null, then the
 * value of principals is used as origin principals for the script.
 */
extern JS_PUBLIC_API(JSBool)
JS_EvaluateUCScriptForPrincipalsVersionOrigin(JSContext *cx, JSObject *obj,
                                              JSPrincipals *principals,
                                              JSPrincipals *originPrincipals,
                                              const jschar *chars, unsigned length,
                                              const char *filename, unsigned lineno,
                                              jsval *rval, JSVersion version);

extern JS_PUBLIC_API(JSBool)
JS_CallFunction(JSContext *cx, JSObject *obj, JSFunction *fun, unsigned argc,
                jsval *argv, jsval *rval);

extern JS_PUBLIC_API(JSBool)
JS_CallFunctionName(JSContext *cx, JSObject *obj, const char *name, unsigned argc,
                    jsval *argv, jsval *rval);

extern JS_PUBLIC_API(JSBool)
JS_CallFunctionValue(JSContext *cx, JSObject *obj, jsval fval, unsigned argc,
                     jsval *argv, jsval *rval);

#ifdef __cplusplus
JS_END_EXTERN_C

namespace JS {

static inline bool
Call(JSContext *cx, JSObject *thisObj, JSFunction *fun, unsigned argc, jsval *argv, jsval *rval) {
    return !!JS_CallFunction(cx, thisObj, fun, argc, argv, rval);
}

static inline bool
Call(JSContext *cx, JSObject *thisObj, const char *name, unsigned argc, jsval *argv, jsval *rval) {
    return !!JS_CallFunctionName(cx, thisObj, name, argc, argv, rval);
}

static inline bool
Call(JSContext *cx, JSObject *thisObj, jsval fun, unsigned argc, jsval *argv, jsval *rval) {
    return !!JS_CallFunctionValue(cx, thisObj, fun, argc, argv, rval);
}

extern JS_PUBLIC_API(bool)
Call(JSContext *cx, jsval thisv, jsval fun, unsigned argc, jsval *argv, jsval *rval);

static inline bool
Call(JSContext *cx, jsval thisv, JSObject *funObj, unsigned argc, jsval *argv, jsval *rval) {
    return Call(cx, thisv, OBJECT_TO_JSVAL(funObj), argc, argv, rval);
}

} /* namespace JS */

JS_BEGIN_EXTERN_C
#endif /* __cplusplus */

/*
 * These functions allow setting an operation callback that will be called
 * from the JS thread some time after any thread triggered the callback using
 * JS_TriggerOperationCallback(rt).
 *
 * To schedule the GC and for other activities the engine internally triggers
 * operation callbacks. The embedding should thus not rely on callbacks being
 * triggered through the external API only.
 *
 * Important note: Additional callbacks can occur inside the callback handler
 * if it re-enters the JS engine. The embedding must ensure that the callback
 * is disconnected before attempting such re-entry.
 */
extern JS_PUBLIC_API(JSOperationCallback)
JS_SetOperationCallback(JSContext *cx, JSOperationCallback callback);

extern JS_PUBLIC_API(JSOperationCallback)
JS_GetOperationCallback(JSContext *cx);

extern JS_PUBLIC_API(void)
JS_TriggerOperationCallback(JSRuntime *rt);

extern JS_PUBLIC_API(JSBool)
JS_IsRunning(JSContext *cx);

/*
 * Saving and restoring frame chains.
 *
 * These two functions are used to set aside cx's call stack while that stack
 * is inactive. After a call to JS_SaveFrameChain, it looks as if there is no
 * code running on cx. Before calling JS_RestoreFrameChain, cx's call stack
 * must be balanced and all nested calls to JS_SaveFrameChain must have had
 * matching JS_RestoreFrameChain calls.
 *
 * JS_SaveFrameChain deals with cx not having any code running on it.
 */
extern JS_PUBLIC_API(JSBool)
JS_SaveFrameChain(JSContext *cx);

extern JS_PUBLIC_API(void)
JS_RestoreFrameChain(JSContext *cx);

#ifdef MOZ_TRACE_JSCALLS
/*
 * The callback is expected to be quick and noninvasive. It should not
 * trigger interrupts, turn on debugging, or produce uncaught JS
 * exceptions. The state of the stack and registers in the context
 * cannot be relied upon, since this callback may be invoked directly
 * from either JIT. The 'entering' field means we are entering a
 * function if it is positive, leaving a function if it is zero or
 * negative.
 */
extern JS_PUBLIC_API(void)
JS_SetFunctionCallback(JSContext *cx, JSFunctionCallback fcb);

extern JS_PUBLIC_API(JSFunctionCallback)
JS_GetFunctionCallback(JSContext *cx);
#endif /* MOZ_TRACE_JSCALLS */

/************************************************************************/

/*
 * Strings.
 *
 * NB: JS_NewUCString takes ownership of bytes on success, avoiding a copy;
 * but on error (signified by null return), it leaves chars owned by the
 * caller. So the caller must free bytes in the error case, if it has no use
 * for them. In contrast, all the JS_New*StringCopy* functions do not take
 * ownership of the character memory passed to them -- they copy it.
 */
extern JS_PUBLIC_API(JSString *)
JS_NewStringCopyN(JSContext *cx, const char *s, size_t n);

extern JS_PUBLIC_API(JSString *)
JS_NewStringCopyZ(JSContext *cx, const char *s);

extern JS_PUBLIC_API(JSString *)
JS_InternJSString(JSContext *cx, JSString *str);

extern JS_PUBLIC_API(JSString *)
JS_InternString(JSContext *cx, const char *s);

extern JS_PUBLIC_API(JSString *)
JS_NewUCString(JSContext *cx, jschar *chars, size_t length);

extern JS_PUBLIC_API(JSString *)
JS_NewUCStringCopyN(JSContext *cx, const jschar *s, size_t n);

extern JS_PUBLIC_API(JSString *)
JS_NewUCStringCopyZ(JSContext *cx, const jschar *s);

extern JS_PUBLIC_API(JSString *)
JS_InternUCStringN(JSContext *cx, const jschar *s, size_t length);

extern JS_PUBLIC_API(JSString *)
JS_InternUCString(JSContext *cx, const jschar *s);

extern JS_PUBLIC_API(JSBool)
JS_CompareStrings(JSContext *cx, JSString *str1, JSString *str2, int32_t *result);

extern JS_PUBLIC_API(JSBool)
JS_StringEqualsAscii(JSContext *cx, JSString *str, const char *asciiBytes, JSBool *match);

extern JS_PUBLIC_API(size_t)
JS_PutEscapedString(JSContext *cx, char *buffer, size_t size, JSString *str, char quote);

extern JS_PUBLIC_API(JSBool)
JS_FileEscapedString(FILE *fp, JSString *str, char quote);

/*
 * Extracting string characters and length.
 *
 * While getting the length of a string is infallible, getting the chars can
 * fail. As indicated by the lack of a JSContext parameter, there are two
 * special cases where getting the chars is infallible:
 *
 * The first case is interned strings, i.e., strings from JS_InternString or
 * JSID_TO_STRING(id), using JS_GetInternedStringChars*.
 *
 * The second case is "flat" strings that have been explicitly prepared in a
 * fallible context by JS_FlattenString. To catch errors, a separate opaque
 * JSFlatString type is returned by JS_FlattenString and expected by
 * JS_GetFlatStringChars. Note, though, that this is purely a syntactic
 * distinction: the input and output of JS_FlattenString are the same actual
 * GC-thing so only one needs to be rooted. If a JSString is known to be flat,
 * JS_ASSERT_STRING_IS_FLAT can be used to make a debug-checked cast. Example:
 *
 *   // in a fallible context
 *   JSFlatString *fstr = JS_FlattenString(cx, str);
 *   if (!fstr)
 *     return JS_FALSE;
 *   JS_ASSERT(fstr == JS_ASSERT_STRING_IS_FLAT(str));
 *
 *   // in an infallible context, for the same 'str'
 *   const jschar *chars = JS_GetFlatStringChars(fstr)
 *   JS_ASSERT(chars);
 *
 * The CharsZ APIs guarantee that the returned array has a null character at
 * chars[length]. This can require additional copying so clients should prefer
 * APIs without CharsZ if possible. The infallible functions also return
 * null-terminated arrays. (There is no additional cost or non-Z alternative
 * for the infallible functions, so 'Z' is left out of the identifier.)
 */

extern JS_PUBLIC_API(size_t)
JS_GetStringLength(JSString *str);

extern JS_PUBLIC_API(const jschar *)
JS_GetStringCharsAndLength(JSContext *cx, JSString *str, size_t *length);

extern JS_PUBLIC_API(const jschar *)
JS_GetInternedStringChars(JSString *str);

extern JS_PUBLIC_API(const jschar *)
JS_GetInternedStringCharsAndLength(JSString *str, size_t *length);

extern JS_PUBLIC_API(const jschar *)
JS_GetStringCharsZ(JSContext *cx, JSString *str);

extern JS_PUBLIC_API(const jschar *)
JS_GetStringCharsZAndLength(JSContext *cx, JSString *str, size_t *length);

extern JS_PUBLIC_API(JSFlatString *)
JS_FlattenString(JSContext *cx, JSString *str);

extern JS_PUBLIC_API(const jschar *)
JS_GetFlatStringChars(JSFlatString *str);

static JS_ALWAYS_INLINE JSFlatString *
JSID_TO_FLAT_STRING(jsid id)
{
    JS_ASSERT(JSID_IS_STRING(id));
    return (JSFlatString *)(JSID_BITS(id));
}

static JS_ALWAYS_INLINE JSFlatString *
JS_ASSERT_STRING_IS_FLAT(JSString *str)
{
    JS_ASSERT(JS_GetFlatStringChars((JSFlatString *)str));
    return (JSFlatString *)str;
}

static JS_ALWAYS_INLINE JSString *
JS_FORGET_STRING_FLATNESS(JSFlatString *fstr)
{
    return (JSString *)fstr;
}

/*
 * Additional APIs that avoid fallibility when given a flat string.
 */

extern JS_PUBLIC_API(JSBool)
JS_FlatStringEqualsAscii(JSFlatString *str, const char *asciiBytes);

extern JS_PUBLIC_API(size_t)
JS_PutEscapedFlatString(char *buffer, size_t size, JSFlatString *str, char quote);

/*
 * This function is now obsolete and behaves the same as JS_NewUCString.  Use
 * JS_NewUCString instead.
 */
extern JS_PUBLIC_API(JSString *)
JS_NewGrowableString(JSContext *cx, jschar *chars, size_t length);

/*
 * Mutable string support.  A string's characters are never mutable in this JS
 * implementation, but a dependent string is a substring of another dependent
 * or immutable string, and a rope is a lazily concatenated string that creates
 * its underlying buffer the first time it is accessed.  Even after a rope
 * creates its underlying buffer, it still considered mutable.  The direct data
 * members of the (opaque to API clients) JSString struct may be changed in a
 * single-threaded way for dependent strings and ropes.
 *
 * Therefore mutable strings (ropes and dependent strings) cannot be used by
 * more than one thread at a time.  You may call JS_MakeStringImmutable to
 * convert the string from a mutable string to an immutable (and therefore
 * thread-safe) string.  The engine takes care of converting ropes and dependent
 * strings to immutable for you if you store strings in multi-threaded objects
 * using JS_SetProperty or kindred API entry points.
 *
 * If you store a JSString pointer in a native data structure that is (safely)
 * accessible to multiple threads, you must call JS_MakeStringImmutable before
 * retiring the store.
 */

/*
 * Create a dependent string, i.e., a string that owns no character storage,
 * but that refers to a slice of another string's chars.  Dependent strings
 * are mutable by definition, so the thread safety comments above apply.
 */
extern JS_PUBLIC_API(JSString *)
JS_NewDependentString(JSContext *cx, JSString *str, size_t start,
                      size_t length);

/*
 * Concatenate two strings, possibly resulting in a rope.
 * See above for thread safety comments.
 */
extern JS_PUBLIC_API(JSString *)
JS_ConcatStrings(JSContext *cx, JSString *left, JSString *right);

/*
 * Convert a dependent string into an independent one.  This function does not
 * change the string's mutability, so the thread safety comments above apply.
 */
extern JS_PUBLIC_API(const jschar *)
JS_UndependString(JSContext *cx, JSString *str);

/*
 * Convert a mutable string (either rope or dependent) into an immutable,
 * thread-safe one.
 */
extern JS_PUBLIC_API(JSBool)
JS_MakeStringImmutable(JSContext *cx, JSString *str);

/*
 * Return JS_TRUE if C (char []) strings passed via the API and internally
 * are UTF-8.
 */
JS_PUBLIC_API(JSBool)
JS_CStringsAreUTF8(void);

/*
 * Update the value to be returned by JS_CStringsAreUTF8(). Once set, it
 * can never be changed. This API must be called before the first call to
 * JS_NewRuntime.
 */
JS_PUBLIC_API(void)
JS_SetCStringsAreUTF8(void);

/*
 * Character encoding support.
 *
 * For both JS_EncodeCharacters and JS_DecodeBytes, set *dstlenp to the size
 * of the destination buffer before the call; on return, *dstlenp contains the
 * number of bytes (JS_EncodeCharacters) or jschars (JS_DecodeBytes) actually
 * stored.  To determine the necessary destination buffer size, make a sizing
 * call that passes NULL for dst.
 *
 * On errors, the functions report the error. In that case, *dstlenp contains
 * the number of characters or bytes transferred so far.  If cx is NULL, no
 * error is reported on failure, and the functions simply return JS_FALSE.
 *
 * NB: Neither function stores an additional zero byte or jschar after the
 * transcoded string.
 *
 * If JS_CStringsAreUTF8() is true then JS_EncodeCharacters encodes to
 * UTF-8, and JS_DecodeBytes decodes from UTF-8, which may create additional
 * errors if the character sequence is malformed.  If UTF-8 support is
 * disabled, the functions deflate and inflate, respectively.
 *
 * JS_DecodeUTF8() always behaves the same independently of JS_CStringsAreUTF8().
 */
JS_PUBLIC_API(JSBool)
JS_EncodeCharacters(JSContext *cx, const jschar *src, size_t srclen, char *dst,
                    size_t *dstlenp);

JS_PUBLIC_API(JSBool)
JS_DecodeBytes(JSContext *cx, const char *src, size_t srclen, jschar *dst,
               size_t *dstlenp);

JS_PUBLIC_API(JSBool)
JS_DecodeUTF8(JSContext *cx, const char *src, size_t srclen, jschar *dst,
              size_t *dstlenp);

/*
 * A variation on JS_EncodeCharacters where a null terminated string is
 * returned that you are expected to call JS_free on when done.
 */
JS_PUBLIC_API(char *)
JS_EncodeString(JSContext *cx, JSString *str);

/*
 * Get number of bytes in the string encoding (without accounting for a
 * terminating zero bytes. The function returns (size_t) -1 if the string
 * can not be encoded into bytes and reports an error using cx accordingly.
 */
JS_PUBLIC_API(size_t)
JS_GetStringEncodingLength(JSContext *cx, JSString *str);

/*
 * Encode string into a buffer. The function does not stores an additional
 * zero byte. The function returns (size_t) -1 if the string can not be
 * encoded into bytes with no error reported. Otherwise it returns the number
 * of bytes that are necessary to encode the string. If that exceeds the
 * length parameter, the string will be cut and only length bytes will be
 * written into the buffer.
 *
 * If JS_CStringsAreUTF8() is true, the string does not fit into the buffer
 * and the the first length bytes ends in the middle of utf-8 encoding for
 * some character, then such partial utf-8 encoding is replaced by zero bytes.
 * This way the result always represents the valid UTF-8 sequence.
 */
JS_PUBLIC_API(size_t)
JS_EncodeStringToBuffer(JSString *str, char *buffer, size_t length);

#ifdef __cplusplus

class JSAutoByteString {
  public:
    JSAutoByteString(JSContext *cx, JSString *str JS_GUARD_OBJECT_NOTIFIER_PARAM)
      : mBytes(JS_EncodeString(cx, str)) {
        JS_ASSERT(cx);
        JS_GUARD_OBJECT_NOTIFIER_INIT;
    }

    JSAutoByteString(JS_GUARD_OBJECT_NOTIFIER_PARAM0)
      : mBytes(NULL) {
        JS_GUARD_OBJECT_NOTIFIER_INIT;
    }

    ~JSAutoByteString() {
        js::UnwantedForeground::free_(mBytes);
    }

    /* Take ownership of the given byte array. */
    void initBytes(char *bytes) {
        JS_ASSERT(!mBytes);
        mBytes = bytes;
    }

    char *encode(JSContext *cx, JSString *str) {
        JS_ASSERT(!mBytes);
        JS_ASSERT(cx);
        mBytes = JS_EncodeString(cx, str);
        return mBytes;
    }

    void clear() {
        js::UnwantedForeground::free_(mBytes);
        mBytes = NULL;
    }

    char *ptr() const {
        return mBytes;
    }

    bool operator!() const {
        return !mBytes;
    }

  private:
    char        *mBytes;
    JS_DECL_USE_GUARD_OBJECT_NOTIFIER

    /* Copy and assignment are not supported. */
    JSAutoByteString(const JSAutoByteString &another);
    JSAutoByteString &operator=(const JSAutoByteString &another);
};

#endif

/************************************************************************/
/*
 * JSON functions
 */
typedef JSBool (* JSONWriteCallback)(const jschar *buf, uint32_t len, void *data);

/*
 * JSON.stringify as specified by ES5.
 */
JS_PUBLIC_API(JSBool)
JS_Stringify(JSContext *cx, jsval *vp, JSObject *replacer, jsval space,
             JSONWriteCallback callback, void *data);

/*
 * JSON.parse as specified by ES5.
 */
JS_PUBLIC_API(JSBool)
JS_ParseJSON(JSContext *cx, const jschar *chars, uint32_t len, jsval *vp);

JS_PUBLIC_API(JSBool)
JS_ParseJSONWithReviver(JSContext *cx, const jschar *chars, uint32_t len, jsval reviver,
                        jsval *vp);

/************************************************************************/

/* API for the HTML5 internal structured cloning algorithm. */

/* The maximum supported structured-clone serialization format version. */
#define JS_STRUCTURED_CLONE_VERSION 1

struct JSStructuredCloneCallbacks {
    ReadStructuredCloneOp read;
    WriteStructuredCloneOp write;
    StructuredCloneErrorOp reportError;
};

JS_PUBLIC_API(JSBool)
JS_ReadStructuredClone(JSContext *cx, const uint64_t *data, size_t nbytes,
                       uint32_t version, jsval *vp,
                       const JSStructuredCloneCallbacks *optionalCallbacks,
                       void *closure);

/* Note: On success, the caller is responsible for calling js::Foreground::free(*datap). */
JS_PUBLIC_API(JSBool)
JS_WriteStructuredClone(JSContext *cx, jsval v, uint64_t **datap, size_t *nbytesp,
                        const JSStructuredCloneCallbacks *optionalCallbacks,
                        void *closure);

JS_PUBLIC_API(JSBool)
JS_StructuredClone(JSContext *cx, jsval v, jsval *vp,
                   const JSStructuredCloneCallbacks *optionalCallbacks,
                   void *closure);

#ifdef __cplusplus
JS_END_EXTERN_C

/* RAII sugar for JS_WriteStructuredClone. */
class JS_PUBLIC_API(JSAutoStructuredCloneBuffer) {
    uint64_t *data_;
    size_t nbytes_;
    uint32_t version_;

  public:
    JSAutoStructuredCloneBuffer()
        : data_(NULL), nbytes_(0), version_(JS_STRUCTURED_CLONE_VERSION) {}

    ~JSAutoStructuredCloneBuffer() { clear(); }

    uint64_t *data() const { return data_; }
    size_t nbytes() const { return nbytes_; }

    void clear();

    /* Copy some memory. It will be automatically freed by the destructor. */
    bool copy(const uint64_t *data, size_t nbytes, uint32_t version=JS_STRUCTURED_CLONE_VERSION);

    /*
     * Adopt some memory. It will be automatically freed by the destructor.
     * data must have been allocated by the JS engine (e.g., extracted via
     * JSAutoStructuredCloneBuffer::steal).
     */
    void adopt(uint64_t *data, size_t nbytes, uint32_t version=JS_STRUCTURED_CLONE_VERSION);

    /*
     * Remove the buffer so that it will not be automatically freed.
     * After this, the caller is responsible for feeding the memory back to
     * JSAutoStructuredCloneBuffer::adopt.
     */
    void steal(uint64_t **datap, size_t *nbytesp, uint32_t *versionp=NULL);

    bool read(JSContext *cx, jsval *vp,
              const JSStructuredCloneCallbacks *optionalCallbacks=NULL,
              void *closure=NULL) const;

    bool write(JSContext *cx, jsval v,
               const JSStructuredCloneCallbacks *optionalCallbacks=NULL,
               void *closure=NULL);

    /**
     * Swap ownership with another JSAutoStructuredCloneBuffer.
     */
    void swap(JSAutoStructuredCloneBuffer &other);

  private:
    /* Copy and assignment are not supported. */
    JSAutoStructuredCloneBuffer(const JSAutoStructuredCloneBuffer &other);
    JSAutoStructuredCloneBuffer &operator=(const JSAutoStructuredCloneBuffer &other);
};

JS_BEGIN_EXTERN_C
#endif

/* API for implementing custom serialization behavior (for ImageData, File, etc.) */

/* The range of tag values the application may use for its own custom object types. */
#define JS_SCTAG_USER_MIN  ((uint32_t) 0xFFFF8000)
#define JS_SCTAG_USER_MAX  ((uint32_t) 0xFFFFFFFF)

#define JS_SCERR_RECURSION 0

JS_PUBLIC_API(void)
JS_SetStructuredCloneCallbacks(JSRuntime *rt, const JSStructuredCloneCallbacks *callbacks);

JS_PUBLIC_API(JSBool)
JS_ReadUint32Pair(JSStructuredCloneReader *r, uint32_t *p1, uint32_t *p2);

JS_PUBLIC_API(JSBool)
JS_ReadBytes(JSStructuredCloneReader *r, void *p, size_t len);

JS_PUBLIC_API(JSBool)
JS_ReadTypedArray(JSStructuredCloneReader *r, jsval *vp);

JS_PUBLIC_API(JSBool)
JS_WriteUint32Pair(JSStructuredCloneWriter *w, uint32_t tag, uint32_t data);

JS_PUBLIC_API(JSBool)
JS_WriteBytes(JSStructuredCloneWriter *w, const void *p, size_t len);

JS_PUBLIC_API(JSBool)
JS_WriteTypedArray(JSStructuredCloneWriter *w, jsval v);

/************************************************************************/

/*
 * Locale specific string conversion and error message callbacks.
 */
struct JSLocaleCallbacks {
    JSLocaleToUpperCase     localeToUpperCase;
    JSLocaleToLowerCase     localeToLowerCase;
    JSLocaleCompare         localeCompare;
    JSLocaleToUnicode       localeToUnicode;
    JSErrorCallback         localeGetErrorMessage;
};

/*
 * Establish locale callbacks. The pointer must persist as long as the
 * JSContext.  Passing NULL restores the default behaviour.
 */
extern JS_PUBLIC_API(void)
JS_SetLocaleCallbacks(JSContext *cx, JSLocaleCallbacks *callbacks);

/*
 * Return the address of the current locale callbacks struct, which may
 * be NULL.
 */
extern JS_PUBLIC_API(JSLocaleCallbacks *)
JS_GetLocaleCallbacks(JSContext *cx);

/************************************************************************/

/*
 * Error reporting.
 */

/*
 * Report an exception represented by the sprintf-like conversion of format
 * and its arguments.  This exception message string is passed to a pre-set
 * JSErrorReporter function (set by JS_SetErrorReporter).
 */
extern JS_PUBLIC_API(void)
JS_ReportError(JSContext *cx, const char *format, ...);

/*
 * Use an errorNumber to retrieve the format string, args are char *
 */
extern JS_PUBLIC_API(void)
JS_ReportErrorNumber(JSContext *cx, JSErrorCallback errorCallback,
                     void *userRef, const unsigned errorNumber, ...);

/*
 * Use an errorNumber to retrieve the format string, args are jschar *
 */
extern JS_PUBLIC_API(void)
JS_ReportErrorNumberUC(JSContext *cx, JSErrorCallback errorCallback,
                     void *userRef, const unsigned errorNumber, ...);

/*
 * As above, but report a warning instead (JSREPORT_IS_WARNING(report.flags)).
 * Return true if there was no error trying to issue the warning, and if the
 * warning was not converted into an error due to the JSOPTION_WERROR option
 * being set, false otherwise.
 */
extern JS_PUBLIC_API(JSBool)
JS_ReportWarning(JSContext *cx, const char *format, ...);

extern JS_PUBLIC_API(JSBool)
JS_ReportErrorFlagsAndNumber(JSContext *cx, unsigned flags,
                             JSErrorCallback errorCallback, void *userRef,
                             const unsigned errorNumber, ...);

extern JS_PUBLIC_API(JSBool)
JS_ReportErrorFlagsAndNumberUC(JSContext *cx, unsigned flags,
                               JSErrorCallback errorCallback, void *userRef,
                               const unsigned errorNumber, ...);

/*
 * Complain when out of memory.
 */
extern JS_PUBLIC_API(void)
JS_ReportOutOfMemory(JSContext *cx);

/*
 * Complain when an allocation size overflows the maximum supported limit.
 */
extern JS_PUBLIC_API(void)
JS_ReportAllocationOverflow(JSContext *cx);

struct JSErrorReport {
    const char      *filename;      /* source file name, URL, etc., or null */
    JSPrincipals    *originPrincipals; /* see 'originPrincipals' comment above */
    unsigned           lineno;         /* source line number */
    const char      *linebuf;       /* offending source line without final \n */
    const char      *tokenptr;      /* pointer to error token in linebuf */
    const jschar    *uclinebuf;     /* unicode (original) line buffer */
    const jschar    *uctokenptr;    /* unicode (original) token pointer */
    unsigned           flags;          /* error/warning, etc. */
    unsigned           errorNumber;    /* the error number, e.g. see js.msg */
    const jschar    *ucmessage;     /* the (default) error message */
    const jschar    **messageArgs;  /* arguments for the error message */
};

/*
 * JSErrorReport flag values.  These may be freely composed.
 */
#define JSREPORT_ERROR      0x0     /* pseudo-flag for default case */
#define JSREPORT_WARNING    0x1     /* reported via JS_ReportWarning */
#define JSREPORT_EXCEPTION  0x2     /* exception was thrown */
#define JSREPORT_STRICT     0x4     /* error or warning due to strict option */

/*
 * This condition is an error in strict mode code, a warning if
 * JS_HAS_STRICT_OPTION(cx), and otherwise should not be reported at
 * all.  We check the strictness of the context's top frame's script;
 * where that isn't appropriate, the caller should do the right checks
 * itself instead of using this flag.
 */
#define JSREPORT_STRICT_MODE_ERROR 0x8

/*
 * If JSREPORT_EXCEPTION is set, then a JavaScript-catchable exception
 * has been thrown for this runtime error, and the host should ignore it.
 * Exception-aware hosts should also check for JS_IsExceptionPending if
 * JS_ExecuteScript returns failure, and signal or propagate the exception, as
 * appropriate.
 */
#define JSREPORT_IS_WARNING(flags)      (((flags) & JSREPORT_WARNING) != 0)
#define JSREPORT_IS_EXCEPTION(flags)    (((flags) & JSREPORT_EXCEPTION) != 0)
#define JSREPORT_IS_STRICT(flags)       (((flags) & JSREPORT_STRICT) != 0)
#define JSREPORT_IS_STRICT_MODE_ERROR(flags) (((flags) &                      \
                                              JSREPORT_STRICT_MODE_ERROR) != 0)
extern JS_PUBLIC_API(JSErrorReporter)
JS_GetErrorReporter(JSContext *cx);

extern JS_PUBLIC_API(JSErrorReporter)
JS_SetErrorReporter(JSContext *cx, JSErrorReporter er);

/************************************************************************/

/*
 * Dates.
 */

extern JS_PUBLIC_API(JSObject *)
JS_NewDateObject(JSContext *cx, int year, int mon, int mday, int hour, int min, int sec);

extern JS_PUBLIC_API(JSObject *)
JS_NewDateObjectMsec(JSContext *cx, double msec);

/*
 * Infallible predicate to test whether obj is a date object.
 */
extern JS_PUBLIC_API(JSBool)
JS_ObjectIsDate(JSContext *cx, JSObject *obj);

/************************************************************************/

/*
 * Regular Expressions.
 */
#define JSREG_FOLD      0x01    /* fold uppercase to lowercase */
#define JSREG_GLOB      0x02    /* global exec, creates array of matches */
#define JSREG_MULTILINE 0x04    /* treat ^ and $ as begin and end of line */
#define JSREG_STICKY    0x08    /* only match starting at lastIndex */

extern JS_PUBLIC_API(JSObject *)
JS_NewRegExpObject(JSContext *cx, JSObject *obj, char *bytes, size_t length, unsigned flags);

extern JS_PUBLIC_API(JSObject *)
JS_NewUCRegExpObject(JSContext *cx, JSObject *obj, jschar *chars, size_t length, unsigned flags);

extern JS_PUBLIC_API(void)
JS_SetRegExpInput(JSContext *cx, JSObject *obj, JSString *input, JSBool multiline);

extern JS_PUBLIC_API(void)
JS_ClearRegExpStatics(JSContext *cx, JSObject *obj);

extern JS_PUBLIC_API(JSBool)
JS_ExecuteRegExp(JSContext *cx, JSObject *obj, JSObject *reobj, jschar *chars, size_t length,
                 size_t *indexp, JSBool test, jsval *rval);

/* RegExp interface for clients without a global object. */

extern JS_PUBLIC_API(JSObject *)
JS_NewRegExpObjectNoStatics(JSContext *cx, char *bytes, size_t length, unsigned flags);

extern JS_PUBLIC_API(JSObject *)
JS_NewUCRegExpObjectNoStatics(JSContext *cx, jschar *chars, size_t length, unsigned flags);

extern JS_PUBLIC_API(JSBool)
JS_ExecuteRegExpNoStatics(JSContext *cx, JSObject *reobj, jschar *chars, size_t length,
                          size_t *indexp, JSBool test, jsval *rval);

extern JS_PUBLIC_API(JSBool)
JS_ObjectIsRegExp(JSContext *cx, JSObject *obj);

extern JS_PUBLIC_API(unsigned)
JS_GetRegExpFlags(JSContext *cx, JSObject *obj);

extern JS_PUBLIC_API(JSString *)
JS_GetRegExpSource(JSContext *cx, JSObject *obj);

/************************************************************************/

extern JS_PUBLIC_API(JSBool)
JS_IsExceptionPending(JSContext *cx);

extern JS_PUBLIC_API(JSBool)
JS_GetPendingException(JSContext *cx, jsval *vp);

extern JS_PUBLIC_API(void)
JS_SetPendingException(JSContext *cx, jsval v);

extern JS_PUBLIC_API(void)
JS_ClearPendingException(JSContext *cx);

extern JS_PUBLIC_API(JSBool)
JS_ReportPendingException(JSContext *cx);

/*
 * Save the current exception state.  This takes a snapshot of cx's current
 * exception state without making any change to that state.
 *
 * The returned state pointer MUST be passed later to JS_RestoreExceptionState
 * (to restore that saved state, overriding any more recent state) or else to
 * JS_DropExceptionState (to free the state struct in case it is not correct
 * or desirable to restore it).  Both Restore and Drop free the state struct,
 * so callers must stop using the pointer returned from Save after calling the
 * Release or Drop API.
 */
extern JS_PUBLIC_API(JSExceptionState *)
JS_SaveExceptionState(JSContext *cx);

extern JS_PUBLIC_API(void)
JS_RestoreExceptionState(JSContext *cx, JSExceptionState *state);

extern JS_PUBLIC_API(void)
JS_DropExceptionState(JSContext *cx, JSExceptionState *state);

/*
 * If the given value is an exception object that originated from an error,
 * the exception will contain an error report struct, and this API will return
 * the address of that struct.  Otherwise, it returns NULL.  The lifetime of
 * the error report struct that might be returned is the same as the lifetime
 * of the exception object.
 */
extern JS_PUBLIC_API(JSErrorReport *)
JS_ErrorFromException(JSContext *cx, jsval v);

/*
 * Given a reported error's message and JSErrorReport struct pointer, throw
 * the corresponding exception on cx.
 */
extern JS_PUBLIC_API(JSBool)
JS_ThrowReportedError(JSContext *cx, const char *message,
                      JSErrorReport *reportp);

/*
 * Throws a StopIteration exception on cx.
 */
extern JS_PUBLIC_API(JSBool)
JS_ThrowStopIteration(JSContext *cx);

extern JS_PUBLIC_API(intptr_t)
JS_GetCurrentThread();

/*
 * A JS runtime always has an "owner thread". The owner thread is set when the
 * runtime is created (to the current thread) and practically all entry points
 * into the JS engine check that a runtime (or anything contained in the
 * runtime: context, compartment, object, etc) is only touched by its owner
 * thread. Embeddings may check this invariant outside the JS engine by calling
 * JS_AbortIfWrongThread (which will abort if not on the owner thread, even for
 * non-debug builds).
 *
 * It is possible to "move" a runtime between threads. This is accomplished by
 * calling JS_ClearRuntimeThread on a runtime's owner thread and then calling
 * JS_SetRuntimeThread on the new owner thread. The runtime must not be
 * accessed between JS_ClearRuntimeThread and JS_SetRuntimeThread. Also, the
 * caller is responsible for synchronizing the calls to Set/Clear.
 */

extern JS_PUBLIC_API(void)
JS_AbortIfWrongThread(JSRuntime *rt);

extern JS_PUBLIC_API(void)
JS_ClearRuntimeThread(JSRuntime *rt);

extern JS_PUBLIC_API(void)
JS_SetRuntimeThread(JSRuntime *rt);

#ifdef __cplusplus
JS_END_EXTERN_C

class JSAutoSetRuntimeThread
{
    JSRuntime *runtime;

  public:
    JSAutoSetRuntimeThread(JSRuntime *runtime) : runtime(runtime) {
        JS_SetRuntimeThread(runtime);
    }

    ~JSAutoSetRuntimeThread() {
        JS_ClearRuntimeThread(runtime);
    }
};

JS_BEGIN_EXTERN_C
#endif

/************************************************************************/

/*
 * JS_IsConstructing must be called from within a native given the
 * native's original cx and vp arguments. If JS_IsConstructing is true,
 * JS_THIS must not be used; the constructor should construct and return a
 * new object. Otherwise, the native is called as an ordinary function and
 * JS_THIS may be used.
 */
static JS_ALWAYS_INLINE JSBool
JS_IsConstructing(JSContext *cx, const jsval *vp)
{
#ifdef DEBUG
    JSObject *callee = JSVAL_TO_OBJECT(JS_CALLEE(cx, vp));
    if (JS_ObjectIsFunction(cx, callee)) {
        JSFunction *fun = JS_ValueToFunction(cx, JS_CALLEE(cx, vp));
        JS_ASSERT((JS_GetFunctionFlags(fun) & JSFUN_CONSTRUCTOR) != 0);
    } else {
        JS_ASSERT(JS_GetClass(callee)->construct != NULL);
    }
#else
    (void)cx;
#endif

    return JSVAL_IS_MAGIC_IMPL(JSVAL_TO_IMPL(vp[1]));
}

/*
 * A constructor can request that the JS engine create a default new 'this'
 * object of the given class, using the callee to determine parentage and
 * [[Prototype]].
 */
extern JS_PUBLIC_API(JSObject *)
JS_NewObjectForConstructor(JSContext *cx, JSClass *clasp, const jsval *vp);

/************************************************************************/

#ifdef JS_GC_ZEAL
#define JS_DEFAULT_ZEAL_FREQ 100

extern JS_PUBLIC_API(void)
JS_SetGCZeal(JSContext *cx, uint8_t zeal, uint32_t frequency);

extern JS_PUBLIC_API(void)
JS_ScheduleGC(JSContext *cx, uint32_t count);
#endif

/*
 * Convert a uint32_t index into a jsid.
 */
extern JS_PUBLIC_API(JSBool)
JS_IndexToId(JSContext *cx, uint32_t index, jsid *id);

/*
 *  Test if the given string is a valid ECMAScript identifier
 */
extern JS_PUBLIC_API(JSBool)
JS_IsIdentifier(JSContext *cx, JSString *str, JSBool *isIdentifier);

/*
 * Return the current script and line number of the most currently running
 * frame. Returns true if a scripted frame was found, false otherwise.
 */
extern JS_PUBLIC_API(JSBool)
JS_DescribeScriptedCaller(JSContext *cx, JSScript **script, unsigned *lineno);


/*
 * Encode/Decode interpreted scripts and functions to/from memory.
 */

extern JS_PUBLIC_API(void *)
JS_EncodeScript(JSContext *cx, JSScript *script, uint32_t *lengthp);

extern JS_PUBLIC_API(void *)
JS_EncodeInterpretedFunction(JSContext *cx, JSObject *funobj, uint32_t *lengthp);

extern JS_PUBLIC_API(JSScript *)
JS_DecodeScript(JSContext *cx, const void *data, uint32_t length,
                JSPrincipals *principals, JSPrincipals *originPrincipals);

extern JS_PUBLIC_API(JSObject *)
JS_DecodeInterpretedFunction(JSContext *cx, const void *data, uint32_t length,
                             JSPrincipals *principals, JSPrincipals *originPrincipals);

JS_END_EXTERN_C

#endif /* jsapi_h___ */<|MERGE_RESOLUTION|>--- conflicted
+++ resolved
@@ -3797,11 +3797,7 @@
  * with the following flags. Failure to use JSCLASS_GLOBAL_FLAGS was
  * prevously allowed, but is now an ES5 violation and thus unsupported.
  */
-<<<<<<< HEAD
-#define JSCLASS_GLOBAL_SLOT_COUNT      (JSProto_LIMIT * 3 + 11)
-=======
 #define JSCLASS_GLOBAL_SLOT_COUNT      (JSProto_LIMIT * 3 + 8)
->>>>>>> 00cef1ef
 #define JSCLASS_GLOBAL_FLAGS_WITH_SLOTS(n)                                    \
     (JSCLASS_IS_GLOBAL | JSCLASS_HAS_RESERVED_SLOTS(JSCLASS_GLOBAL_SLOT_COUNT + (n)))
 #define JSCLASS_GLOBAL_FLAGS                                                  \
