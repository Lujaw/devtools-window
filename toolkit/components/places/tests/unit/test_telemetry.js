--- conflicted
+++ resolved
@@ -22,14 +22,11 @@
   //PLACES_AUTOCOMPLETE_1ST_RESULT_TIME_MS:  function (val) do_check_true(val > 1),
   PLACES_IDLE_FRECENCY_DECAY_TIME_MS: function (val) do_check_true(val > 0),
   PLACES_IDLE_MAINTENANCE_TIME_MS: function (val) do_check_true(val > 0),
-<<<<<<< HEAD
-=======
   PLACES_ANNOS_BOOKMARKS_COUNT: function (val) do_check_eq(val, 1),
   PLACES_ANNOS_BOOKMARKS_SIZE_KB: function (val) do_check_eq(val, 1),
   PLACES_ANNOS_PAGES_COUNT: function (val) do_check_eq(val, 1),
   PLACES_ANNOS_PAGES_SIZE_KB: function (val) do_check_eq(val, 1),
   PLACES_FRECENCY_CALC_TIME_MS: function (val) do_check_true(val >= 0),
->>>>>>> d5550db0
 }
 
 function run_test() {
@@ -130,13 +127,9 @@
   for (let histogramId in histograms) {
     do_log_info("checking histogram " + histogramId);
     let validate = histograms[histogramId];
-<<<<<<< HEAD
-    validate(Services.telemetry.getHistogramById(histogramId).snapshot().sum);
-=======
     let snapshot = Services.telemetry.getHistogramById(histogramId).snapshot();
     validate(snapshot.sum);
     do_check_true(snapshot.counts.reduce(function(a, b) a + b) > 0);
->>>>>>> d5550db0
   }
   do_test_finished();
 }