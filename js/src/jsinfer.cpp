--- conflicted
+++ resolved
@@ -2581,11 +2581,7 @@
     typedef JSObject * Lookup;
 
     static inline uint32 hash(JSObject *obj) {
-<<<<<<< HEAD
         return (uint32) (JSID_BITS(obj->lastProperty()->propid()) ^
-=======
-        return (uint32) (JSID_BITS(obj->lastProperty()->propid.get()) ^
->>>>>>> 9c8218a0
                          obj->slotSpan() ^ obj->numFixedSlots() ^
                          ((uint32)(size_t)obj->getProto() >> 2));
     }
@@ -5832,13 +5828,8 @@
     if (!type)
         return NULL;
 
-<<<<<<< HEAD
     if (!table.relookupOrAdd(p, this, type))
         return NULL;
-=======
-    newType.init(type);
-    setDelegate();
->>>>>>> 9c8218a0
 
     if (!cx->typeInferenceEnabled())
         return type;
@@ -6393,15 +6384,6 @@
         }
     }
 
-<<<<<<< HEAD
-=======
-    if (object->emptyShapes) {
-        size_t usable = usf(object->emptyShapes);
-        stats->emptyShapes +=
-            usable ? usable : sizeof(EmptyShape*) * gc::FINALIZE_OBJECT_LIMIT;
-    }
-
->>>>>>> 9c8218a0
     /*
      * This counts memory that is in the temp pool but gets attributed
      * elsewhere.  See JS_GetTypeInferenceMemoryStats for more details.
