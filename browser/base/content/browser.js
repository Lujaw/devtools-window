# -*- Mode: javascript; tab-width: 2; indent-tabs-mode: nil; c-basic-offset: 2 -*-
# This Source Code Form is subject to the terms of the Mozilla Public
# License, v. 2.0. If a copy of the MPL was not distributed with this
# file, You can obtain one at http://mozilla.org/MPL/2.0/.

let Ci = Components.interfaces;
let Cu = Components.utils;

Cu.import("resource://gre/modules/XPCOMUtils.jsm");

const nsIWebNavigation = Ci.nsIWebNavigation;

var gCharsetMenu = null;
var gLastBrowserCharset = null;
var gPrevCharset = null;
var gProxyFavIcon = null;
var gLastValidURLStr = "";
var gInPrintPreviewMode = false;
var gDownloadMgr = null;
var gContextMenu = null; // nsContextMenu instance
var gDelayedStartupTimeoutId;
var gStartupRan = false;

#ifndef XP_MACOSX
var gEditUIVisible = true;
#endif

[
  ["gBrowser",            "content"],
  ["gNavToolbox",         "navigator-toolbox"],
  ["gURLBar",             "urlbar"],
  ["gNavigatorBundle",    "bundle_browser"]
].forEach(function (elementGlobal) {
  var [name, id] = elementGlobal;
  window.__defineGetter__(name, function () {
    var element = document.getElementById(id);
    if (!element)
      return null;
    delete window[name];
    return window[name] = element;
  });
  window.__defineSetter__(name, function (val) {
    delete window[name];
    return window[name] = val;
  });
});

// Smart getter for the findbar.  If you don't wish to force the creation of
// the findbar, check gFindBarInitialized first.
var gFindBarInitialized = false;
XPCOMUtils.defineLazyGetter(window, "gFindBar", function() {
  let XULNS = "http://www.mozilla.org/keymaster/gatekeeper/there.is.only.xul";
  let findbar = document.createElementNS(XULNS, "findbar");
  findbar.id = "FindToolbar";

  let browserBottomBox = document.getElementById("browser-bottombox");
  browserBottomBox.insertBefore(findbar, browserBottomBox.firstChild);

  // Force a style flush to ensure that our binding is attached.
  findbar.clientTop;
  findbar.browser = gBrowser;
  window.gFindBarInitialized = true;
  return findbar;
});

__defineGetter__("gPrefService", function() {
  delete this.gPrefService;
  return this.gPrefService = Services.prefs;
});

__defineGetter__("AddonManager", function() {
  let tmp = {};
  Cu.import("resource://gre/modules/AddonManager.jsm", tmp);
  return this.AddonManager = tmp.AddonManager;
});
__defineSetter__("AddonManager", function (val) {
  delete this.AddonManager;
  return this.AddonManager = val;
});

__defineGetter__("PluralForm", function() {
  Cu.import("resource://gre/modules/PluralForm.jsm");
  return this.PluralForm;
});
__defineSetter__("PluralForm", function (val) {
  delete this.PluralForm;
  return this.PluralForm = val;
});

XPCOMUtils.defineLazyModuleGetter(this, "TelemetryStopwatch",
                                  "resource://gre/modules/TelemetryStopwatch.jsm");

XPCOMUtils.defineLazyModuleGetter(this, "AboutHomeUtils",
                                  "resource:///modules/AboutHomeUtils.jsm");

#ifdef MOZ_SERVICES_SYNC
XPCOMUtils.defineLazyGetter(this, "Weave", function() {
  let tmp = {};
  Cu.import("resource://services-sync/main.js", tmp);
  return tmp.Weave;
});
#endif

XPCOMUtils.defineLazyGetter(this, "PopupNotifications", function () {
  let tmp = {};
  Cu.import("resource://gre/modules/PopupNotifications.jsm", tmp);
  try {
    return new tmp.PopupNotifications(gBrowser,
                                      document.getElementById("notification-popup"),
                                      document.getElementById("notification-popup-box"));
  } catch (ex) {
    Cu.reportError(ex);
  }
});

XPCOMUtils.defineLazyGetter(this, "DeveloperToolbar", function() {
  let tmp = {};
  Cu.import("resource:///modules/devtools/DeveloperToolbar.jsm", tmp);
  return new tmp.DeveloperToolbar(window, document.getElementById("developer-toolbar"));
});

XPCOMUtils.defineLazyGetter(this, "InspectorUI", function() {
  let tmp = {};
  Cu.import("resource:///modules/inspector.jsm", tmp);
  return new tmp.InspectorUI(window);
});

XPCOMUtils.defineLazyGetter(this, "DebuggerUI", function() {
  let tmp = {};
  Cu.import("resource:///modules/devtools/DebuggerUI.jsm", tmp);
  return new tmp.DebuggerUI(window);
});

XPCOMUtils.defineLazyGetter(this, "Tilt", function() {
  let tmp = {};
  Cu.import("resource:///modules/devtools/Tilt.jsm", tmp);
  return new tmp.Tilt(window);
});

XPCOMUtils.defineLazyGetter(this, "Social", function() {
  let tmp = {};
  Cu.import("resource:///modules/Social.jsm", tmp);
  return tmp.Social;
});

XPCOMUtils.defineLazyModuleGetter(this, "PageThumbs",
  "resource:///modules/PageThumbs.jsm");

#ifdef MOZ_SAFE_BROWSING
XPCOMUtils.defineLazyGetter(this, "SafeBrowsing", function() {
  let tmp = {};
  Cu.import("resource:///modules/SafeBrowsing.jsm", tmp);
  return tmp.SafeBrowsing;
});
#endif

XPCOMUtils.defineLazyModuleGetter(this, "gBrowserNewTabPreloader",
  "resource:///modules/BrowserNewTabPreloader.jsm", "BrowserNewTabPreloader");

let gInitialPages = [
  "about:blank",
  "about:newtab",
  "about:home",
  "about:privatebrowsing",
  "about:sessionrestore"
];

#include browser-addons.js
#include browser-feeds.js
#include browser-fullScreen.js
#include browser-fullZoom.js
#include browser-places.js
#include browser-plugins.js
#include browser-safebrowsing.js
#include browser-social.js
#include browser-tabPreviews.js
#include browser-tabview.js
#include browser-thumbnails.js

#ifdef MOZ_SERVICES_SYNC
#include browser-syncui.js
#endif

XPCOMUtils.defineLazyGetter(this, "Win7Features", function () {
#ifdef XP_WIN
  const WINTASKBAR_CONTRACTID = "@mozilla.org/windows-taskbar;1";
  if (WINTASKBAR_CONTRACTID in Cc &&
      Cc[WINTASKBAR_CONTRACTID].getService(Ci.nsIWinTaskbar).available) {
    let temp = {};
    Cu.import("resource:///modules/WindowsPreviewPerTab.jsm", temp);
    let AeroPeek = temp.AeroPeek;
    return {
      onOpenWindow: function () {
        AeroPeek.onOpenWindow(window);
      },
      onCloseWindow: function () {
        AeroPeek.onCloseWindow(window);
      }
    };
  }
#endif
  return null;
});

#ifdef MOZ_CRASHREPORTER
XPCOMUtils.defineLazyServiceGetter(this, "gCrashReporter",
                                   "@mozilla.org/xre/app-info;1",
                                   "nsICrashReporter");
#endif

XPCOMUtils.defineLazyGetter(this, "PageMenu", function() {
  let tmp = {};
  Cu.import("resource://gre/modules/PageMenu.jsm", tmp);
  return new tmp.PageMenu();
});

/**
* We can avoid adding multiple load event listeners and save some time by adding
* one listener that calls all real handlers.
*/
function pageShowEventHandlers(event) {
  charsetLoadListener();
  XULBrowserWindow.asyncUpdateUI();

  // The PluginClickToPlay events are not fired when navigating using the
  // BF cache. |event.persisted| is true when the page is loaded from the
  // BF cache, so this code reshows the notification if necessary.
  if (event.persisted)
    gPluginHandler.reshowClickToPlayNotification();
}

function UpdateBackForwardCommands(aWebNavigation) {
  var backBroadcaster = document.getElementById("Browser:Back");
  var forwardBroadcaster = document.getElementById("Browser:Forward");

  // Avoid setting attributes on broadcasters if the value hasn't changed!
  // Remember, guys, setting attributes on elements is expensive!  They
  // get inherited into anonymous content, broadcast to other widgets, etc.!
  // Don't do it if the value hasn't changed! - dwh

  var backDisabled = backBroadcaster.hasAttribute("disabled");
  var forwardDisabled = forwardBroadcaster.hasAttribute("disabled");
  if (backDisabled == aWebNavigation.canGoBack) {
    if (backDisabled)
      backBroadcaster.removeAttribute("disabled");
    else
      backBroadcaster.setAttribute("disabled", true);
  }

  if (forwardDisabled == aWebNavigation.canGoForward) {
    if (forwardDisabled)
      forwardBroadcaster.removeAttribute("disabled");
    else
      forwardBroadcaster.setAttribute("disabled", true);
  }
}

/**
 * Click-and-Hold implementation for the Back and Forward buttons
 * XXXmano: should this live in toolbarbutton.xml?
 */
function SetClickAndHoldHandlers() {
  var timer;

  function openMenu(aButton) {
    cancelHold(aButton);
    aButton.firstChild.hidden = false;
    aButton.open = true;
  }

  function mousedownHandler(aEvent) {
    if (aEvent.button != 0 ||
        aEvent.currentTarget.open ||
        aEvent.currentTarget.disabled)
      return;

    // Prevent the menupopup from opening immediately
    aEvent.currentTarget.firstChild.hidden = true;

    aEvent.currentTarget.addEventListener("mouseout", mouseoutHandler, false);
    aEvent.currentTarget.addEventListener("mouseup", mouseupHandler, false);
    timer = setTimeout(openMenu, 500, aEvent.currentTarget);
  }

  function mouseoutHandler(aEvent) {
    let buttonRect = aEvent.currentTarget.getBoundingClientRect();
    if (aEvent.clientX >= buttonRect.left &&
        aEvent.clientX <= buttonRect.right &&
        aEvent.clientY >= buttonRect.bottom)
      openMenu(aEvent.currentTarget);
    else
      cancelHold(aEvent.currentTarget);
  }

  function mouseupHandler(aEvent) {
    cancelHold(aEvent.currentTarget);
  }

  function cancelHold(aButton) {
    clearTimeout(timer);
    aButton.removeEventListener("mouseout", mouseoutHandler, false);
    aButton.removeEventListener("mouseup", mouseupHandler, false);
  }

  function clickHandler(aEvent) {
    if (aEvent.button == 0 &&
        aEvent.target == aEvent.currentTarget &&
        !aEvent.currentTarget.open &&
        !aEvent.currentTarget.disabled) {
      let cmdEvent = document.createEvent("xulcommandevent");
      cmdEvent.initCommandEvent("command", true, true, window, 0,
                                aEvent.ctrlKey, aEvent.altKey, aEvent.shiftKey,
                                aEvent.metaKey, null);
      aEvent.currentTarget.dispatchEvent(cmdEvent);
    }
  }

  function _addClickAndHoldListenersOnElement(aElm) {
    aElm.addEventListener("mousedown", mousedownHandler, true);
    aElm.addEventListener("click", clickHandler, true);
  }

  // Bug 414797: Clone unified-back-forward-button's context menu into both the
  // back and the forward buttons.
  var unifiedButton = document.getElementById("unified-back-forward-button");
  if (unifiedButton && !unifiedButton._clickHandlersAttached) {
    unifiedButton._clickHandlersAttached = true;

    let popup = document.getElementById("backForwardMenu").cloneNode(true);
    popup.removeAttribute("id");
    // Prevent the context attribute on unified-back-forward-button from being
    // inherited.
    popup.setAttribute("context", "");

    let backButton = document.getElementById("back-button");
    backButton.setAttribute("type", "menu");
    backButton.appendChild(popup);
    _addClickAndHoldListenersOnElement(backButton);

    let forwardButton = document.getElementById("forward-button");
    popup = popup.cloneNode(true);
    forwardButton.setAttribute("type", "menu");
    forwardButton.appendChild(popup);
    _addClickAndHoldListenersOnElement(forwardButton);
  }
}

const gSessionHistoryObserver = {
  observe: function(subject, topic, data)
  {
    if (topic != "browser:purge-session-history")
      return;

    var backCommand = document.getElementById("Browser:Back");
    backCommand.setAttribute("disabled", "true");
    var fwdCommand = document.getElementById("Browser:Forward");
    fwdCommand.setAttribute("disabled", "true");

    // Hide session restore button on about:home
    window.messageManager.broadcastAsyncMessage("Browser:HideSessionRestoreButton");

    if (gURLBar) {
      // Clear undo history of the URL bar
      gURLBar.editor.transactionManager.clear()
    }
  }
};

/**
 * Given a starting docshell and a URI to look up, find the docshell the URI
 * is loaded in.
 * @param   aDocument
 *          A document to find instead of using just a URI - this is more specific.
 * @param   aDocShell
 *          The doc shell to start at
 * @param   aSoughtURI
 *          The URI that we're looking for
 * @returns The doc shell that the sought URI is loaded in. Can be in
 *          subframes.
 */
function findChildShell(aDocument, aDocShell, aSoughtURI) {
  aDocShell.QueryInterface(Components.interfaces.nsIWebNavigation);
  aDocShell.QueryInterface(Components.interfaces.nsIInterfaceRequestor);
  var doc = aDocShell.getInterface(Components.interfaces.nsIDOMDocument);
  if ((aDocument && doc == aDocument) ||
      (aSoughtURI && aSoughtURI.spec == aDocShell.currentURI.spec))
    return aDocShell;

  var node = aDocShell.QueryInterface(Components.interfaces.nsIDocShellTreeNode);
  for (var i = 0; i < node.childCount; ++i) {
    var docShell = node.getChildAt(i);
    docShell = findChildShell(aDocument, docShell, aSoughtURI);
    if (docShell)
      return docShell;
  }
  return null;
}

var gPopupBlockerObserver = {
  _reportButton: null,

  onReportButtonClick: function (aEvent)
  {
    if (aEvent.button != 0 || aEvent.target != this._reportButton)
      return;

    document.getElementById("blockedPopupOptions")
            .openPopup(this._reportButton, "after_end", 0, 2, false, false, aEvent);
  },

  handleEvent: function (aEvent)
  {
    if (aEvent.originalTarget != gBrowser.selectedBrowser)
      return;

    if (!this._reportButton && gURLBar)
      this._reportButton = document.getElementById("page-report-button");

    if (!gBrowser.pageReport) {
      // Hide the icon in the location bar (if the location bar exists)
      if (gURLBar)
        this._reportButton.hidden = true;
      return;
    }

    if (gURLBar)
      this._reportButton.hidden = false;

    // Only show the notification again if we've not already shown it. Since
    // notifications are per-browser, we don't need to worry about re-adding
    // it.
    if (!gBrowser.pageReport.reported) {
      if (gPrefService.getBoolPref("privacy.popups.showBrowserMessage")) {
        var brandBundle = document.getElementById("bundle_brand");
        var brandShortName = brandBundle.getString("brandShortName");
        var message;
        var popupCount = gBrowser.pageReport.length;
#ifdef XP_WIN
        var popupButtonText = gNavigatorBundle.getString("popupWarningButton");
        var popupButtonAccesskey = gNavigatorBundle.getString("popupWarningButton.accesskey");
#else
        var popupButtonText = gNavigatorBundle.getString("popupWarningButtonUnix");
        var popupButtonAccesskey = gNavigatorBundle.getString("popupWarningButtonUnix.accesskey");
#endif
        if (popupCount > 1)
          message = gNavigatorBundle.getFormattedString("popupWarningMultiple", [brandShortName, popupCount]);
        else
          message = gNavigatorBundle.getFormattedString("popupWarning", [brandShortName]);

        var notificationBox = gBrowser.getNotificationBox();
        var notification = notificationBox.getNotificationWithValue("popup-blocked");
        if (notification) {
          notification.label = message;
        }
        else {
          var buttons = [{
            label: popupButtonText,
            accessKey: popupButtonAccesskey,
            popup: "blockedPopupOptions",
            callback: null
          }];

          const priority = notificationBox.PRIORITY_WARNING_MEDIUM;
          notificationBox.appendNotification(message, "popup-blocked",
                                             "chrome://browser/skin/Info.png",
                                             priority, buttons);
        }
      }

      // Record the fact that we've reported this blocked popup, so we don't
      // show it again.
      gBrowser.pageReport.reported = true;
    }
  },

  toggleAllowPopupsForSite: function (aEvent)
  {
    var pm = Services.perms;
    var shouldBlock = aEvent.target.getAttribute("block") == "true";
    var perm = shouldBlock ? pm.DENY_ACTION : pm.ALLOW_ACTION;
    pm.add(gBrowser.currentURI, "popup", perm);

    gBrowser.getNotificationBox().removeCurrentNotification();
  },

  fillPopupList: function (aEvent)
  {
    // XXXben - rather than using |currentURI| here, which breaks down on multi-framed sites
    //          we should really walk the pageReport and create a list of "allow for <host>"
    //          menuitems for the common subset of hosts present in the report, this will
    //          make us frame-safe.
    //
    // XXXjst - Note that when this is fixed to work with multi-framed sites,
    //          also back out the fix for bug 343772 where
    //          nsGlobalWindow::CheckOpenAllow() was changed to also
    //          check if the top window's location is whitelisted.
    var uri = gBrowser.currentURI;
    var blockedPopupAllowSite = document.getElementById("blockedPopupAllowSite");
    try {
      blockedPopupAllowSite.removeAttribute("hidden");

      var pm = Services.perms;
      if (pm.testPermission(uri, "popup") == pm.ALLOW_ACTION) {
        // Offer an item to block popups for this site, if a whitelist entry exists
        // already for it.
        let blockString = gNavigatorBundle.getFormattedString("popupBlock", [uri.host]);
        blockedPopupAllowSite.setAttribute("label", blockString);
        blockedPopupAllowSite.setAttribute("block", "true");
      }
      else {
        // Offer an item to allow popups for this site
        let allowString = gNavigatorBundle.getFormattedString("popupAllow", [uri.host]);
        blockedPopupAllowSite.setAttribute("label", allowString);
        blockedPopupAllowSite.removeAttribute("block");
      }
    }
    catch (e) {
      blockedPopupAllowSite.setAttribute("hidden", "true");
    }

    if (gPrivateBrowsingUI.privateBrowsingEnabled)
      blockedPopupAllowSite.setAttribute("disabled", "true");
    else
      blockedPopupAllowSite.removeAttribute("disabled");

    var foundUsablePopupURI = false;
    var pageReports = gBrowser.pageReport;
    if (pageReports) {
      for (let pageReport of pageReports) {
        // popupWindowURI will be null if the file picker popup is blocked.
        // xxxdz this should make the option say "Show file picker" and do it (Bug 590306)
        if (!pageReport.popupWindowURI)
          continue;
        var popupURIspec = pageReport.popupWindowURI.spec;

        // Sometimes the popup URI that we get back from the pageReport
        // isn't useful (for instance, netscape.com's popup URI ends up
        // being "http://www.netscape.com", which isn't really the URI of
        // the popup they're trying to show).  This isn't going to be
        // useful to the user, so we won't create a menu item for it.
        if (popupURIspec == "" || popupURIspec == "about:blank" ||
            popupURIspec == uri.spec)
          continue;

        // Because of the short-circuit above, we may end up in a situation
        // in which we don't have any usable popup addresses to show in
        // the menu, and therefore we shouldn't show the separator.  However,
        // since we got past the short-circuit, we must've found at least
        // one usable popup URI and thus we'll turn on the separator later.
        foundUsablePopupURI = true;

        var menuitem = document.createElement("menuitem");
        var label = gNavigatorBundle.getFormattedString("popupShowPopupPrefix",
                                                        [popupURIspec]);
        menuitem.setAttribute("label", label);
        menuitem.setAttribute("popupWindowURI", popupURIspec);
        menuitem.setAttribute("popupWindowFeatures", pageReport.popupWindowFeatures);
        menuitem.setAttribute("popupWindowName", pageReport.popupWindowName);
        menuitem.setAttribute("oncommand", "gPopupBlockerObserver.showBlockedPopup(event);");
        menuitem.requestingWindow = pageReport.requestingWindow;
        menuitem.requestingDocument = pageReport.requestingDocument;
        aEvent.target.appendChild(menuitem);
      }
    }

    // Show or hide the separator, depending on whether we added any
    // showable popup addresses to the menu.
    var blockedPopupsSeparator =
      document.getElementById("blockedPopupsSeparator");
    if (foundUsablePopupURI)
      blockedPopupsSeparator.removeAttribute("hidden");
    else
      blockedPopupsSeparator.setAttribute("hidden", true);

    var blockedPopupDontShowMessage = document.getElementById("blockedPopupDontShowMessage");
    var showMessage = gPrefService.getBoolPref("privacy.popups.showBrowserMessage");
    blockedPopupDontShowMessage.setAttribute("checked", !showMessage);
    if (aEvent.target.anchorNode.id == "page-report-button") {
      aEvent.target.anchorNode.setAttribute("open", "true");
      blockedPopupDontShowMessage.setAttribute("label", gNavigatorBundle.getString("popupWarningDontShowFromLocationbar"));
    } else
      blockedPopupDontShowMessage.setAttribute("label", gNavigatorBundle.getString("popupWarningDontShowFromMessage"));
  },

  onPopupHiding: function (aEvent) {
    if (aEvent.target.anchorNode.id == "page-report-button")
      aEvent.target.anchorNode.removeAttribute("open");

    let item = aEvent.target.lastChild;
    while (item && item.getAttribute("observes") != "blockedPopupsSeparator") {
      let next = item.previousSibling;
      item.parentNode.removeChild(item);
      item = next;
    }
  },

  showBlockedPopup: function (aEvent)
  {
    var target = aEvent.target;
    var popupWindowURI = target.getAttribute("popupWindowURI");
    var features = target.getAttribute("popupWindowFeatures");
    var name = target.getAttribute("popupWindowName");

    var dwi = target.requestingWindow;

    // If we have a requesting window and the requesting document is
    // still the current document, open the popup.
    if (dwi && dwi.document == target.requestingDocument) {
      dwi.open(popupWindowURI, name, features);
    }
  },

  editPopupSettings: function ()
  {
    var host = "";
    try {
      host = gBrowser.currentURI.host;
    }
    catch (e) { }

    var bundlePreferences = document.getElementById("bundle_preferences");
    var params = { blockVisible   : false,
                   sessionVisible : false,
                   allowVisible   : true,
                   prefilledHost  : host,
                   permissionType : "popup",
                   windowTitle    : bundlePreferences.getString("popuppermissionstitle"),
                   introText      : bundlePreferences.getString("popuppermissionstext") };
    var existingWindow = Services.wm.getMostRecentWindow("Browser:Permissions");
    if (existingWindow) {
      existingWindow.initWithParams(params);
      existingWindow.focus();
    }
    else
      window.openDialog("chrome://browser/content/preferences/permissions.xul",
                        "_blank", "resizable,dialog=no,centerscreen", params);
  },

  dontShowMessage: function ()
  {
    var showMessage = gPrefService.getBoolPref("privacy.popups.showBrowserMessage");
    gPrefService.setBoolPref("privacy.popups.showBrowserMessage", !showMessage);
    gBrowser.getNotificationBox().removeCurrentNotification();
  }
};

const gFormSubmitObserver = {
  QueryInterface : XPCOMUtils.generateQI([Ci.nsIFormSubmitObserver]),

  panel: null,

  init: function()
  {
    this.panel = document.getElementById('invalid-form-popup');
  },

  notifyInvalidSubmit : function (aFormElement, aInvalidElements)
  {
    // We are going to handle invalid form submission attempt by focusing the
    // first invalid element and show the corresponding validation message in a
    // panel attached to the element.
    if (!aInvalidElements.length) {
      return;
    }

    // Don't show the popup if the current tab doesn't contain the invalid form.
    if (gBrowser.contentDocument !=
        aFormElement.ownerDocument.defaultView.top.document) {
      return;
    }

    let element = aInvalidElements.queryElementAt(0, Ci.nsISupports);

    if (!(element instanceof HTMLInputElement ||
          element instanceof HTMLTextAreaElement ||
          element instanceof HTMLSelectElement ||
          element instanceof HTMLButtonElement)) {
      return;
    }

    this.panel.firstChild.textContent = element.validationMessage;

    element.focus();

    // If the user interacts with the element and makes it valid or leaves it,
    // we want to remove the popup.
    // We could check for clicks but a click is already removing the popup.
    function blurHandler() {
      gFormSubmitObserver.panel.hidePopup();
    };
    function inputHandler(e) {
      if (e.originalTarget.validity.valid) {
        gFormSubmitObserver.panel.hidePopup();
      } else {
        // If the element is now invalid for a new reason, we should update the
        // error message.
        if (gFormSubmitObserver.panel.firstChild.textContent !=
            e.originalTarget.validationMessage) {
          gFormSubmitObserver.panel.firstChild.textContent =
            e.originalTarget.validationMessage;
        }
      }
    };
    element.addEventListener("input", inputHandler, false);
    element.addEventListener("blur", blurHandler, false);

    // One event to bring them all and in the darkness bind them.
    this.panel.addEventListener("popuphiding", function onPopupHiding(aEvent) {
      aEvent.target.removeEventListener("popuphiding", onPopupHiding, false);
      element.removeEventListener("input", inputHandler, false);
      element.removeEventListener("blur", blurHandler, false);
    }, false);

    this.panel.hidden = false;

    // We want to show the popup at the middle of checkbox and radio buttons
    // and where the content begin for the other elements.
    let offset = 0;
    let position = "";

    if (element.tagName == 'INPUT' &&
        (element.type == 'radio' || element.type == 'checkbox')) {
      position = "bottomcenter topleft";
    } else {
      let win = element.ownerDocument.defaultView;
      let style = win.getComputedStyle(element, null);
      let utils = win.QueryInterface(Components.interfaces.nsIInterfaceRequestor)
                     .getInterface(Components.interfaces.nsIDOMWindowUtils);

      if (style.direction == 'rtl') {
        offset = parseInt(style.paddingRight) + parseInt(style.borderRightWidth);
      } else {
        offset = parseInt(style.paddingLeft) + parseInt(style.borderLeftWidth);
      }

      offset = Math.round(offset * utils.screenPixelsPerCSSPixel);

      position = "after_start";
    }

    this.panel.openPopup(element, position, offset, 0);
  }
};

// Simple gestures support
//
// As per bug #412486, web content must not be allowed to receive any
// simple gesture events.  Multi-touch gesture APIs are in their
// infancy and we do NOT want to be forced into supporting an API that
// will probably have to change in the future.  (The current Mac OS X
// API is undocumented and was reverse-engineered.)  Until support is
// implemented in the event dispatcher to keep these events as
// chrome-only, we must listen for the simple gesture events during
// the capturing phase and call stopPropagation on every event.

let gGestureSupport = {
  /**
   * Add or remove mouse gesture event listeners
   *
   * @param aAddListener
   *        True to add/init listeners and false to remove/uninit
   */
  init: function GS_init(aAddListener) {
    const gestureEvents = ["SwipeGesture",
      "MagnifyGestureStart", "MagnifyGestureUpdate", "MagnifyGesture",
      "RotateGestureStart", "RotateGestureUpdate", "RotateGesture",
      "TapGesture", "PressTapGesture"];

    let addRemove = aAddListener ? window.addEventListener :
      window.removeEventListener;

    gestureEvents.forEach(function (event) addRemove("Moz" + event, this, true),
                          this);
  },

  /**
   * Dispatch events based on the type of mouse gesture event. For now, make
   * sure to stop propagation of every gesture event so that web content cannot
   * receive gesture events.
   *
   * @param aEvent
   *        The gesture event to handle
   */
  handleEvent: function GS_handleEvent(aEvent) {
    aEvent.stopPropagation();

    // Create a preference object with some defaults
    let def = function(aThreshold, aLatched)
      ({ threshold: aThreshold, latched: !!aLatched });

    switch (aEvent.type) {
      case "MozSwipeGesture":
        aEvent.preventDefault();
        this.onSwipe(aEvent);
        break;
      case "MozMagnifyGestureStart":
        aEvent.preventDefault();
#ifdef XP_WIN
        this._setupGesture(aEvent, "pinch", def(25, 0), "out", "in");
#else
        this._setupGesture(aEvent, "pinch", def(150, 1), "out", "in");
#endif
        break;
      case "MozRotateGestureStart":
        aEvent.preventDefault();
        this._setupGesture(aEvent, "twist", def(25, 0), "right", "left");
        break;
      case "MozMagnifyGestureUpdate":
      case "MozRotateGestureUpdate":
        aEvent.preventDefault();
        this._doUpdate(aEvent);
        break;
      case "MozTapGesture":
        aEvent.preventDefault();
        this._doAction(aEvent, ["tap"]);
        break;
      /* case "MozPressTapGesture":
        break; */
    }
  },

  /**
   * Called at the start of "pinch" and "twist" gestures to setup all of the
   * information needed to process the gesture
   *
   * @param aEvent
   *        The continual motion start event to handle
   * @param aGesture
   *        Name of the gesture to handle
   * @param aPref
   *        Preference object with the names of preferences and defaults
   * @param aInc
   *        Command to trigger for increasing motion (without gesture name)
   * @param aDec
   *        Command to trigger for decreasing motion (without gesture name)
   */
  _setupGesture: function GS__setupGesture(aEvent, aGesture, aPref, aInc, aDec) {
    // Try to load user-set values from preferences
    for (let [pref, def] in Iterator(aPref))
      aPref[pref] = this._getPref(aGesture + "." + pref, def);

    // Keep track of the total deltas and latching behavior
    let offset = 0;
    let latchDir = aEvent.delta > 0 ? 1 : -1;
    let isLatched = false;

    // Create the update function here to capture closure state
    this._doUpdate = function GS__doUpdate(aEvent) {
      // Update the offset with new event data
      offset += aEvent.delta;

      // Check if the cumulative deltas exceed the threshold
      if (Math.abs(offset) > aPref["threshold"]) {
        // Trigger the action if we don't care about latching; otherwise, make
        // sure either we're not latched and going the same direction of the
        // initial motion; or we're latched and going the opposite way
        let sameDir = (latchDir ^ offset) >= 0;
        if (!aPref["latched"] || (isLatched ^ sameDir)) {
          this._doAction(aEvent, [aGesture, offset > 0 ? aInc : aDec]);

          // We must be getting latched or leaving it, so just toggle
          isLatched = !isLatched;
        }

        // Reset motion counter to prepare for more of the same gesture
        offset = 0;
      }
    };

    // The start event also contains deltas, so handle an update right away
    this._doUpdate(aEvent);
  },

  /**
   * Generator producing the powerset of the input array where the first result
   * is the complete set and the last result (before StopIteration) is empty.
   *
   * @param aArray
   *        Source array containing any number of elements
   * @yield Array that is a subset of the input array from full set to empty
   */
  _power: function GS__power(aArray) {
    // Create a bitmask based on the length of the array
    let num = 1 << aArray.length;
    while (--num >= 0) {
      // Only select array elements where the current bit is set
      yield aArray.reduce(function (aPrev, aCurr, aIndex) {
        if (num & 1 << aIndex)
          aPrev.push(aCurr);
        return aPrev;
      }, []);
    }
  },

  /**
   * Determine what action to do for the gesture based on which keys are
   * pressed and which commands are set
   *
   * @param aEvent
   *        The original gesture event to convert into a fake click event
   * @param aGesture
   *        Array of gesture name parts (to be joined by periods)
   */
  _doAction: function GS__doAction(aEvent, aGesture) {
    // Create an array of pressed keys in a fixed order so that a command for
    // "meta" is preferred over "ctrl" when both buttons are pressed (and a
    // command for both don't exist)
    let keyCombos = [];
    ["shift", "alt", "ctrl", "meta"].forEach(function (key) {
      if (aEvent[key + "Key"])
        keyCombos.push(key);
    });

    // Try each combination of key presses in decreasing order for commands
    for (let subCombo of this._power(keyCombos)) {
      // Convert a gesture and pressed keys into the corresponding command
      // action where the preference has the gesture before "shift" before
      // "alt" before "ctrl" before "meta" all separated by periods
      let command;
      try {
        command = this._getPref(aGesture.concat(subCombo).join("."));
      } catch (e) {}

      if (!command)
        continue;

      let node = document.getElementById(command);
      if (node) {
        if (node.getAttribute("disabled") != "true") {
          let cmdEvent = document.createEvent("xulcommandevent");
          cmdEvent.initCommandEvent("command", true, true, window, 0,
                                    aEvent.ctrlKey, aEvent.altKey, aEvent.shiftKey,
                                    aEvent.metaKey, null);
          node.dispatchEvent(cmdEvent);
        }
      } else {
        goDoCommand(command);
      }

      break;
    }
  },

  /**
   * Convert continual motion events into an action if it exceeds a threshold
   * in a given direction. This function will be set by _setupGesture to
   * capture state that needs to be shared across multiple gesture updates.
   *
   * @param aEvent
   *        The continual motion update event to handle
   */
  _doUpdate: function(aEvent) {},

  /**
   * Convert the swipe gesture into a browser action based on the direction
   *
   * @param aEvent
   *        The swipe event to handle
   */
  onSwipe: function GS_onSwipe(aEvent) {
    // Figure out which one (and only one) direction was triggered
    for (let dir of ["UP", "RIGHT", "DOWN", "LEFT"]) {
      if (aEvent.direction == aEvent["DIRECTION_" + dir]) {
        this._doAction(aEvent, ["swipe", dir.toLowerCase()]);
        break;
      }
    }
  },

  /**
   * Get a gesture preference or use a default if it doesn't exist
   *
   * @param aPref
   *        Name of the preference to load under the gesture branch
   * @param aDef
   *        Default value if the preference doesn't exist
   */
  _getPref: function GS__getPref(aPref, aDef) {
    // Preferences branch under which all gestures preferences are stored
    const branch = "browser.gesture.";

    try {
      // Determine what type of data to load based on default value's type
      let type = typeof aDef;
      let getFunc = "get" + (type == "boolean" ? "Bool" :
                             type == "number" ? "Int" : "Char") + "Pref";
      return gPrefService[getFunc](branch + aPref);
    }
    catch (e) {
      return aDef;
    }
  },
};

var gBrowserInit = {
  onLoad: function() {
    // window.arguments[0]: URI to load (string), or an nsISupportsArray of
    //                      nsISupportsStrings to load, or a xul:tab of
    //                      a tabbrowser, which will be replaced by this
    //                      window (for this case, all other arguments are
    //                      ignored).
    //                 [1]: character set (string)
    //                 [2]: referrer (nsIURI)
    //                 [3]: postData (nsIInputStream)
    //                 [4]: allowThirdPartyFixup (bool)
    if ("arguments" in window && window.arguments[0])
      var uriToLoad = window.arguments[0];

    var isLoadingBlank = isBlankPageURL(uriToLoad);
    var mustLoadSidebar = false;

    gBrowser.addEventListener("DOMUpdatePageReport", gPopupBlockerObserver, false);

    gBrowser.addEventListener("PluginNotFound",     gPluginHandler, true);
    gBrowser.addEventListener("PluginCrashed",      gPluginHandler, true);
    gBrowser.addEventListener("PluginBlocklisted",  gPluginHandler, true);
    gBrowser.addEventListener("PluginOutdated",     gPluginHandler, true);
    gBrowser.addEventListener("PluginDisabled",     gPluginHandler, true);
    gBrowser.addEventListener("PluginClickToPlay",  gPluginHandler, true);
    gBrowser.addEventListener("PluginPlayPreview",  gPluginHandler, true);
    gBrowser.addEventListener("PluginVulnerableUpdatable", gPluginHandler, true);
    gBrowser.addEventListener("PluginVulnerableNoUpdate", gPluginHandler, true);
    gBrowser.addEventListener("NewPluginInstalled", gPluginHandler.newPluginInstalled, true);
#ifdef XP_MACOSX
    gBrowser.addEventListener("npapi-carbon-event-model-failure", gPluginHandler, true);
#endif

    Services.obs.addObserver(gPluginHandler.pluginCrashed, "plugin-crashed", false);

    window.addEventListener("AppCommand", HandleAppCommandEvent, true);

    messageManager.loadFrameScript("chrome://browser/content/content.js", true);

    // initialize observers and listeners
    // and give C++ access to gBrowser
    gBrowser.init();
    XULBrowserWindow.init();
    window.QueryInterface(Ci.nsIInterfaceRequestor)
          .getInterface(nsIWebNavigation)
          .QueryInterface(Ci.nsIDocShellTreeItem).treeOwner
          .QueryInterface(Ci.nsIInterfaceRequestor)
          .getInterface(Ci.nsIXULWindow)
          .XULBrowserWindow = window.XULBrowserWindow;
    window.QueryInterface(Ci.nsIDOMChromeWindow).browserDOMWindow =
      new nsBrowserAccess();

    // set default character set if provided
    if ("arguments" in window && window.arguments.length > 1 && window.arguments[1]) {
      if (window.arguments[1].startsWith("charset=")) {
        var arrayArgComponents = window.arguments[1].split("=");
        if (arrayArgComponents) {
          //we should "inherit" the charset menu setting in a new window
          getMarkupDocumentViewer().defaultCharacterSet = arrayArgComponents[1];
        }
      }
    }

    // Manually hook up session and global history for the first browser
    // so that we don't have to load global history before bringing up a
    // window.
    // Wire up session and global history before any possible
    // progress notifications for back/forward button updating
    gBrowser.webNavigation.sessionHistory = Cc["@mozilla.org/browser/shistory;1"].
                                            createInstance(Ci.nsISHistory);
    Services.obs.addObserver(gBrowser.browsers[0], "browser:purge-session-history", false);

    // remove the disablehistory attribute so the browser cleans up, as
    // though it had done this work itself
    gBrowser.browsers[0].removeAttribute("disablehistory");

    // enable global history
    try {
      gBrowser.docShell.QueryInterface(Ci.nsIDocShellHistory).useGlobalHistory = true;
    } catch(ex) {
      Cu.reportError("Places database may be locked: " + ex);
    }

#ifdef MOZ_E10S_COMPAT
    // Bug 666801 - WebProgress support for e10s
#else
    // hook up UI through progress listener
    gBrowser.addProgressListener(window.XULBrowserWindow);
    gBrowser.addTabsProgressListener(window.TabsProgressListener);
#endif

    // setup our common DOMLinkAdded listener
    gBrowser.addEventListener("DOMLinkAdded", DOMLinkHandler, false);

    // setup our MozApplicationManifest listener
    gBrowser.addEventListener("MozApplicationManifest",
                              OfflineApps, false);

    // setup simple gestures support
    gGestureSupport.init(true);


    if (uriToLoad && uriToLoad != "about:blank") {
      if (uriToLoad instanceof Ci.nsISupportsArray) {
        let count = uriToLoad.Count();
        let specs = [];
        for (let i = 0; i < count; i++) {
          let urisstring = uriToLoad.GetElementAt(i).QueryInterface(Ci.nsISupportsString);
          specs.push(urisstring.data);
        }

        // This function throws for certain malformed URIs, so use exception handling
        // so that we don't disrupt startup
        try {
          gBrowser.loadTabs(specs, false, true);
        } catch (e) {}
      }
      else if (uriToLoad instanceof XULElement) {
        // swap the given tab with the default about:blank tab and then close
        // the original tab in the other window.

        // Stop the about:blank load
        gBrowser.stop();
        // make sure it has a docshell
        gBrowser.docShell;

        gBrowser.swapBrowsersAndCloseOther(gBrowser.selectedTab, uriToLoad);
      }
      else if (window.arguments.length >= 3) {
        loadURI(uriToLoad, window.arguments[2], window.arguments[3] || null,
                window.arguments[4] || false);
        window.focus();
      }
      // Note: loadOneOrMoreURIs *must not* be called if window.arguments.length >= 3.
      // Such callers expect that window.arguments[0] is handled as a single URI.
      else
        loadOneOrMoreURIs(uriToLoad);
    }

    if (window.opener && !window.opener.closed) {
      let openerSidebarBox = window.opener.document.getElementById("sidebar-box");
      // If the opener had a sidebar, open the same sidebar in our window.
      // The opener can be the hidden window too, if we're coming from the state
      // where no windows are open, and the hidden window has no sidebar box.
      if (openerSidebarBox && !openerSidebarBox.hidden) {
        let sidebarCmd = openerSidebarBox.getAttribute("sidebarcommand");
        let sidebarCmdElem = document.getElementById(sidebarCmd);

        // dynamically generated sidebars will fail this check.
        if (sidebarCmdElem) {
          let sidebarBox = document.getElementById("sidebar-box");
          let sidebarTitle = document.getElementById("sidebar-title");

          sidebarTitle.setAttribute(
            "value", window.opener.document.getElementById("sidebar-title").getAttribute("value"));
          sidebarBox.setAttribute("width", openerSidebarBox.boxObject.width);

          sidebarBox.setAttribute("sidebarcommand", sidebarCmd);
          // Note: we're setting 'src' on sidebarBox, which is a <vbox>, not on
          // the <browser id="sidebar">. This lets us delay the actual load until
          // delayedStartup().
          sidebarBox.setAttribute(
            "src", window.opener.document.getElementById("sidebar").getAttribute("src"));
          mustLoadSidebar = true;

          sidebarBox.hidden = false;
          document.getElementById("sidebar-splitter").hidden = false;
          sidebarCmdElem.setAttribute("checked", "true");
        }
      }
    }
    else {
      let box = document.getElementById("sidebar-box");
      if (box.hasAttribute("sidebarcommand")) {
        let commandID = box.getAttribute("sidebarcommand");
        if (commandID) {
          let command = document.getElementById(commandID);
          if (command) {
            mustLoadSidebar = true;
            box.hidden = false;
            document.getElementById("sidebar-splitter").hidden = false;
            command.setAttribute("checked", "true");
          }
          else {
            // Remove the |sidebarcommand| attribute, because the element it
            // refers to no longer exists, so we should assume this sidebar
            // panel has been uninstalled. (249883)
            box.removeAttribute("sidebarcommand");
          }
        }
      }
    }

    // Certain kinds of automigration rely on this notification to complete their
    // tasks BEFORE the browser window is shown.
    Services.obs.notifyObservers(null, "browser-window-before-show", "");

    // Set a sane starting width/height for all resolutions on new profiles.
    if (!document.documentElement.hasAttribute("width")) {
      let defaultWidth = 994;
      let defaultHeight;
      if (screen.availHeight <= 600) {
        document.documentElement.setAttribute("sizemode", "maximized");
        defaultWidth = 610;
        defaultHeight = 450;
      }
      else {
        // Create a narrower window for large or wide-aspect displays, to suggest
        // side-by-side page view.
        if (screen.availWidth >= 1600)
          defaultWidth = (screen.availWidth / 2) - 20;
        defaultHeight = screen.availHeight - 10;
#ifdef MOZ_WIDGET_GTK2
        // On X, we're not currently able to account for the size of the window
        // border.  Use 28px as a guess (titlebar + bottom window border)
        defaultHeight -= 28;
#endif
      }
      document.documentElement.setAttribute("width", defaultWidth);
      document.documentElement.setAttribute("height", defaultHeight);
    }

    if (!gShowPageResizers)
      document.getElementById("status-bar").setAttribute("hideresizer", "true");

    if (!window.toolbar.visible) {
      // adjust browser UI for popups
      if (gURLBar) {
        gURLBar.setAttribute("readonly", "true");
        gURLBar.setAttribute("enablehistory", "false");
      }
      goSetCommandEnabled("cmd_newNavigatorTab", false);
    }

#ifdef MENUBAR_CAN_AUTOHIDE
    updateAppButtonDisplay();
#endif

    // Misc. inits.
    CombinedStopReload.init();
    allTabs.readPref();
    TabsOnTop.init();
    BookmarksMenuButton.init();
    TabsInTitlebar.init();
    gPrivateBrowsingUI.init();
    retrieveToolbarIconsizesFromTheme();

    gDelayedStartupTimeoutId = setTimeout(this._delayedStartup.bind(this), 0, isLoadingBlank, mustLoadSidebar);
    gStartupRan = true;
  },

  _delayedStartup: function(isLoadingBlank, mustLoadSidebar) {
    let tmp = {};
    Cu.import("resource:///modules/TelemetryTimestamps.jsm", tmp);
    let TelemetryTimestamps = tmp.TelemetryTimestamps;
    TelemetryTimestamps.add("delayedStartupStarted");
    gDelayedStartupTimeoutId = null;

#ifdef MOZ_SAFE_BROWSING
    // Bug 778855 - Perf regression if we do this here. To be addressed in bug 779008.
    setTimeout(function() { SafeBrowsing.init(); }, 2000);
#endif

    Services.obs.addObserver(gSessionHistoryObserver, "browser:purge-session-history", false);
    Services.obs.addObserver(gXPInstallObserver, "addon-install-disabled", false);
    Services.obs.addObserver(gXPInstallObserver, "addon-install-started", false);
    Services.obs.addObserver(gXPInstallObserver, "addon-install-blocked", false);
    Services.obs.addObserver(gXPInstallObserver, "addon-install-failed", false);
    Services.obs.addObserver(gXPInstallObserver, "addon-install-complete", false);
    Services.obs.addObserver(gFormSubmitObserver, "invalidformsubmit", false);

    BrowserOffline.init();
    OfflineApps.init();
    IndexedDBPromptHelper.init();
    gFormSubmitObserver.init();
    SocialUI.init();
    AddonManager.addAddonListener(AddonsMgrListener);

    gBrowser.addEventListener("pageshow", function(event) {
      // Filter out events that are not about the document load we are interested in
      if (event.target == content.document)
        setTimeout(pageShowEventHandlers, 0, event);
    }, true);

    // Ensure login manager is up and running.
    Cc["@mozilla.org/login-manager;1"].getService(Ci.nsILoginManager);

    if (mustLoadSidebar) {
      let sidebar = document.getElementById("sidebar");
      let sidebarBox = document.getElementById("sidebar-box");
      sidebar.setAttribute("src", sidebarBox.getAttribute("src"));
    }

    UpdateUrlbarSearchSplitterState();

    if (!isLoadingBlank || !focusAndSelectUrlBar())
      gBrowser.selectedBrowser.focus();

    gNavToolbox.customizeDone = BrowserToolboxCustomizeDone;
    gNavToolbox.customizeChange = BrowserToolboxCustomizeChange;

    // Set up Sanitize Item
    this._initializeSanitizer();

    // Enable/Disable auto-hide tabbar
    gBrowser.tabContainer.updateVisibility();

    gPrefService.addObserver(gHomeButton.prefDomain, gHomeButton, false);

    var homeButton = document.getElementById("home-button");
    gHomeButton.updateTooltip(homeButton);
    gHomeButton.updatePersonalToolbarStyle(homeButton);

    // BiDi UI
    gBidiUI = isBidiEnabled();
    if (gBidiUI) {
      document.getElementById("documentDirection-separator").hidden = false;
      document.getElementById("documentDirection-swap").hidden = false;
      document.getElementById("textfieldDirection-separator").hidden = false;
      document.getElementById("textfieldDirection-swap").hidden = false;
    }

    // Setup click-and-hold gestures access to the session history
    // menus if global click-and-hold isn't turned on
    if (!getBoolPref("ui.click_hold_context_menus", false))
      SetClickAndHoldHandlers();

    // Initialize the full zoom setting.
    // We do this before the session restore service gets initialized so we can
    // apply full zoom settings to tabs restored by the session restore service.
    FullZoom.init();

#ifdef MOZ_E10S_COMPAT
    // Bug 666804 - NetworkPrioritizer support for e10s
#else
    let NP = {};
    Cu.import("resource:///modules/NetworkPrioritizer.jsm", NP);
    NP.trackBrowserWindow(window);
#endif

    // initialize the session-restore service (in case it's not already running)
    try {
      Cc["@mozilla.org/browser/sessionstore;1"]
        .getService(Ci.nsISessionStore)
        .init(window);
    } catch (ex) {
      dump("nsSessionStore could not be initialized: " + ex + "\n");
    }

    PlacesToolbarHelper.init();

    ctrlTab.readPref();
    gPrefService.addObserver(ctrlTab.prefName, ctrlTab, false);
    gPrefService.addObserver(allTabs.prefName, allTabs, false);

    // Initialize the download manager some time after the app starts so that
    // auto-resume downloads begin (such as after crashing or quitting with
    // active downloads) and speeds up the first-load of the download manager UI.
    // If the user manually opens the download manager before the timeout, the
    // downloads will start right away, and getting the service again won't hurt.
    setTimeout(function() {
      gDownloadMgr = Cc["@mozilla.org/download-manager;1"].
                     getService(Ci.nsIDownloadManager);

#ifdef XP_WIN
      if (Win7Features) {
        let tempScope = {};
        Cu.import("resource://gre/modules/DownloadTaskbarProgress.jsm",
                  tempScope);
        tempScope.DownloadTaskbarProgress.onBrowserWindowLoad(window);
      }
#endif
    }, 10000);

    // The object handling the downloads indicator is also initialized here in the
    // delayed startup function, but the actual indicator element is not loaded
    // unless there are downloads to be displayed.
    DownloadsButton.initializeIndicator();

#ifndef XP_MACOSX
    updateEditUIVisibility();
    let placesContext = document.getElementById("placesContext");
    placesContext.addEventListener("popupshowing", updateEditUIVisibility, false);
    placesContext.addEventListener("popuphiding", updateEditUIVisibility, false);
#endif

    gBrowser.mPanelContainer.addEventListener("InstallBrowserTheme", LightWeightThemeWebInstaller, false, true);
    gBrowser.mPanelContainer.addEventListener("PreviewBrowserTheme", LightWeightThemeWebInstaller, false, true);
    gBrowser.mPanelContainer.addEventListener("ResetBrowserThemePreview", LightWeightThemeWebInstaller, false, true);

#ifdef MOZ_E10S_COMPAT
    // Bug 666808 - AeroPeek support for e10s
#else
    if (Win7Features)
      Win7Features.onOpenWindow();
#endif

   // called when we go into full screen, even if initiated by a web page script
    window.addEventListener("fullscreen", onFullScreen, true);

    // Called when we enter DOM full-screen mode. Note we can already be in browser
    // full-screen mode when we enter DOM full-screen mode.
    window.addEventListener("MozEnteredDomFullscreen", onMozEnteredDomFullscreen, true);

    if (window.fullScreen)
      onFullScreen();
    if (document.mozFullScreen)
      onMozEnteredDomFullscreen();

#ifdef MOZ_SERVICES_SYNC
    // initialize the sync UI
    gSyncUI.init();
#endif

    gBrowserThumbnails.init();
    TabView.init();

    setUrlAndSearchBarWidthForConditionalForwardButton();
    window.addEventListener("resize", function resizeHandler(event) {
      if (event.target == window)
        setUrlAndSearchBarWidthForConditionalForwardButton();
    });

    // Enable developer toolbar?
    let devToolbarEnabled = gPrefService.getBoolPref("devtools.toolbar.enabled");
    if (devToolbarEnabled) {
      let cmd = document.getElementById("Tools:DevToolbar");
      cmd.removeAttribute("disabled");
      cmd.removeAttribute("hidden");
      document.getElementById("Tools:DevToolbarFocus").removeAttribute("disabled");

      // Show the toolbar if it was previously visible
      if (gPrefService.getBoolPref("devtools.toolbar.visible")) {
        DeveloperToolbar.show(false);
      }
    }

    // Enable Debugger?
    let enabled = gPrefService.getBoolPref("devtools.debugger.enabled");
    if (enabled) {
      let cmd = document.getElementById("Tools:Debugger");
      cmd.removeAttribute("disabled");
      cmd.removeAttribute("hidden");
    }

    // Enable Remote Debugger?
    let enabled = gPrefService.getBoolPref("devtools.debugger.remote-enabled");
    if (enabled) {
      let cmd = document.getElementById("Tools:RemoteDebugger");
      cmd.removeAttribute("disabled");
      cmd.removeAttribute("hidden");
    }

    // Enable Chrome Debugger?
    let enabled = gPrefService.getBoolPref("devtools.chrome.enabled") &&
                  gPrefService.getBoolPref("devtools.debugger.chrome-enabled") &&
                  gPrefService.getBoolPref("devtools.debugger.remote-enabled");
    if (enabled) {
      let cmd = document.getElementById("Tools:ChromeDebugger");
      cmd.removeAttribute("disabled");
      cmd.removeAttribute("hidden");
    }

    // Enable Error Console?
    // XXX Temporarily always-enabled, see bug 601201
    let consoleEnabled = true || gPrefService.getBoolPref("devtools.errorconsole.enabled");
    if (consoleEnabled) {
      let cmd = document.getElementById("Tools:ErrorConsole");
      cmd.removeAttribute("disabled");
      cmd.removeAttribute("hidden");
    }

    // Enable Scratchpad in the UI, if the preference allows this.
    let scratchpadEnabled = gPrefService.getBoolPref(Scratchpad.prefEnabledName);
    if (scratchpadEnabled) {
      let cmd = document.getElementById("Tools:Scratchpad");
      cmd.removeAttribute("disabled");
      cmd.removeAttribute("hidden");
    }

#ifdef MENUBAR_CAN_AUTOHIDE
    // If the user (or the locale) hasn't enabled the top-level "Character
    // Encoding" menu via the "browser.menu.showCharacterEncoding" preference,
    // hide it.
    if ("true" != gPrefService.getComplexValue("browser.menu.showCharacterEncoding",
                                               Ci.nsIPrefLocalizedString).data)
      document.getElementById("appmenu_charsetMenu").hidden = true;
#endif

    // Enable Responsive UI?
    let responsiveUIEnabled = gPrefService.getBoolPref("devtools.responsiveUI.enabled");
    if (responsiveUIEnabled) {
      let cmd = document.getElementById("Tools:ResponsiveUI");
      cmd.removeAttribute("disabled");
      cmd.removeAttribute("hidden");
    }

    let appMenuButton = document.getElementById("appmenu-button");
    let appMenuPopup = document.getElementById("appmenu-popup");
    if (appMenuButton && appMenuPopup) {
      let appMenuOpening = null;
      appMenuButton.addEventListener("mousedown", function(event) {
        if (event.button == 0)
          appMenuOpening = new Date();
      }, false);
      appMenuPopup.addEventListener("popupshown", function(event) {
        if (event.target != appMenuPopup || !appMenuOpening)
          return;
        let duration = new Date() - appMenuOpening;
        appMenuOpening = null;
        Services.telemetry.getHistogramById("FX_APP_MENU_OPEN_MS").add(duration);
      }, false);
    }

    window.addEventListener("mousemove", MousePosTracker, false);
    window.addEventListener("dragover", MousePosTracker, false);

    // End startup crash tracking after a delay to catch crashes while restoring
    // tabs and to postpone saving the pref to disk.
    try {
      let appStartup = Cc["@mozilla.org/toolkit/app-startup;1"].
                       getService(Ci.nsIAppStartup);
      const startupCrashEndDelay = 30 * 1000;
      setTimeout(appStartup.trackStartupCrashEnd, startupCrashEndDelay);
    } catch (ex) {
      Cu.reportError("Could not end startup crash tracking: " + ex);
    }

    Services.obs.notifyObservers(window, "browser-delayed-startup-finished", "");
    TelemetryTimestamps.add("delayedStartupFinished");
  },

  onUnload: function() {
    // In certain scenarios it's possible for unload to be fired before onload,
    // (e.g. if the window is being closed after browser.js loads but before the
    // load completes). In that case, there's nothing to do here.
    if (!gStartupRan)
      return;

    if (!__lookupGetter__("InspectorUI"))
      InspectorUI.destroy();

    // First clean up services initialized in gBrowserInit.onLoad (or those whose
    // uninit methods don't depend on the services having been initialized).
    allTabs.uninit();

    CombinedStopReload.uninit();

    gGestureSupport.init(false);

    FullScreen.cleanup();

    Services.obs.removeObserver(gPluginHandler.pluginCrashed, "plugin-crashed");

    try {
      gBrowser.removeProgressListener(window.XULBrowserWindow);
      gBrowser.removeTabsProgressListener(window.TabsProgressListener);
    } catch (ex) {
    }

    PlacesStarButton.uninit();

    gPrivateBrowsingUI.uninit();

    TabsOnTop.uninit();

    TabsInTitlebar.uninit();

    var enumerator = Services.wm.getEnumerator(null);
    enumerator.getNext();
    if (!enumerator.hasMoreElements()) {
      document.persist("sidebar-box", "sidebarcommand");
      document.persist("sidebar-box", "width");
      document.persist("sidebar-box", "src");
      document.persist("sidebar-title", "value");
    }

    // Now either cancel delayedStartup, or clean up the services initialized from
    // it.
    if (gDelayedStartupTimeoutId) {
      clearTimeout(gDelayedStartupTimeoutId);
    } else {
      if (Win7Features)
        Win7Features.onCloseWindow();

      gPrefService.removeObserver(ctrlTab.prefName, ctrlTab);
      gPrefService.removeObserver(allTabs.prefName, allTabs);
      ctrlTab.uninit();
      TabView.uninit();
      gBrowserThumbnails.uninit();
      FullZoom.destroy();

      Services.obs.removeObserver(gSessionHistoryObserver, "browser:purge-session-history");
      Services.obs.removeObserver(gXPInstallObserver, "addon-install-disabled");
      Services.obs.removeObserver(gXPInstallObserver, "addon-install-started");
      Services.obs.removeObserver(gXPInstallObserver, "addon-install-blocked");
      Services.obs.removeObserver(gXPInstallObserver, "addon-install-failed");
      Services.obs.removeObserver(gXPInstallObserver, "addon-install-complete");
      Services.obs.removeObserver(gFormSubmitObserver, "invalidformsubmit");

      try {
        gPrefService.removeObserver(gHomeButton.prefDomain, gHomeButton);
      } catch (ex) {
        Cu.reportError(ex);
      }

      BrowserOffline.uninit();
      OfflineApps.uninit();
      IndexedDBPromptHelper.uninit();
      AddonManager.removeAddonListener(AddonsMgrListener);
      SocialUI.uninit();
    }

    // Final window teardown, do this last.
    window.XULBrowserWindow.destroy();
    window.XULBrowserWindow = null;
    window.QueryInterface(Ci.nsIInterfaceRequestor)
          .getInterface(Ci.nsIWebNavigation)
          .QueryInterface(Ci.nsIDocShellTreeItem).treeOwner
          .QueryInterface(Ci.nsIInterfaceRequestor)
          .getInterface(Ci.nsIXULWindow)
          .XULBrowserWindow = null;
    window.QueryInterface(Ci.nsIDOMChromeWindow).browserDOMWindow = null;
  },

#ifdef XP_MACOSX
  // nonBrowserWindowStartup(), nonBrowserWindowDelayedStartup(), and
  // nonBrowserWindowShutdown() are used for non-browser windows in
  // macBrowserOverlay
  nonBrowserWindowStartup: function() {
    // Disable inappropriate commands / submenus
    var disabledItems = ['Browser:SavePage',
                         'Browser:SendLink', 'cmd_pageSetup', 'cmd_print', 'cmd_find', 'cmd_findAgain',
                         'viewToolbarsMenu', 'viewSidebarMenuMenu', 'Browser:Reload',
                         'viewFullZoomMenu', 'pageStyleMenu', 'charsetMenu', 'View:PageSource', 'View:FullScreen',
                         'viewHistorySidebar', 'Browser:AddBookmarkAs', 'Browser:BookmarkAllTabs',
                         'View:PageInfo', 'Tasks:InspectPage', 'Browser:ToggleTabView', 'Browser:ToggleAddonBar'];
    var element;

    for (let disabledItem of disabledItems) {
      element = document.getElementById(disabledItem);
      if (element)
        element.setAttribute("disabled", "true");
    }

    // If no windows are active (i.e. we're the hidden window), disable the close, minimize
    // and zoom menu commands as well
    if (window.location.href == "chrome://browser/content/hiddenWindow.xul") {
      var hiddenWindowDisabledItems = ['cmd_close', 'minimizeWindow', 'zoomWindow'];
      for (let hiddenWindowDisabledItem of hiddenWindowDisabledItems) {
        element = document.getElementById(hiddenWindowDisabledItem);
        if (element)
          element.setAttribute("disabled", "true");
      }

      // also hide the window-list separator
      element = document.getElementById("sep-window-list");
      element.setAttribute("hidden", "true");

      // Setup the dock menu.
      let dockMenuElement = document.getElementById("menu_mac_dockmenu");
      if (dockMenuElement != null) {
        let nativeMenu = Cc["@mozilla.org/widget/standalonenativemenu;1"]
                         .createInstance(Ci.nsIStandaloneNativeMenu);

        try {
          nativeMenu.init(dockMenuElement);

          let dockSupport = Cc["@mozilla.org/widget/macdocksupport;1"]
                            .getService(Ci.nsIMacDockSupport);
          dockSupport.dockMenu = nativeMenu;
        }
        catch (e) {
        }
      }
    }

    gDelayedStartupTimeoutId = setTimeout(this.nonBrowserWindowDelayedStartup.bind(this), 0);
  },

  nonBrowserWindowDelayedStartup: function() {
    gDelayedStartupTimeoutId = null;

    // initialise the offline listener
    BrowserOffline.init();

    // Set up Sanitize Item
    this._initializeSanitizer();

    // initialize the private browsing UI
    gPrivateBrowsingUI.init();

#ifdef MOZ_SERVICES_SYNC
    // initialize the sync UI
    gSyncUI.init();
#endif

    gStartupRan = true;
  },

  nonBrowserWindowShutdown: function() {
    // If nonBrowserWindowDelayedStartup hasn't run yet, we have no work to do -
    // just cancel the pending timeout and return;
    if (gDelayedStartupTimeoutId) {
      clearTimeout(gDelayedStartupTimeoutId);
      return;
    }

    BrowserOffline.uninit();

    gPrivateBrowsingUI.uninit();
  },
#endif

  _initializeSanitizer: function() {
    const kDidSanitizeDomain = "privacy.sanitize.didShutdownSanitize";
    if (gPrefService.prefHasUserValue(kDidSanitizeDomain)) {
      gPrefService.clearUserPref(kDidSanitizeDomain);
      // We need to persist this preference change, since we want to
      // check it at next app start even if the browser exits abruptly
      gPrefService.savePrefFile(null);
    }

    /**
     * Migrate Firefox 3.0 privacy.item prefs under one of these conditions:
     *
     * a) User has customized any privacy.item prefs
     * b) privacy.sanitize.sanitizeOnShutdown is set
     */
    if (!gPrefService.getBoolPref("privacy.sanitize.migrateFx3Prefs")) {
      let itemBranch = gPrefService.getBranch("privacy.item.");
      let itemArray = itemBranch.getChildList("");

      // See if any privacy.item prefs are set
      let doMigrate = itemArray.some(function (name) itemBranch.prefHasUserValue(name));
      // Or if sanitizeOnShutdown is set
      if (!doMigrate)
        doMigrate = gPrefService.getBoolPref("privacy.sanitize.sanitizeOnShutdown");

      if (doMigrate) {
        let cpdBranch = gPrefService.getBranch("privacy.cpd.");
        let clearOnShutdownBranch = gPrefService.getBranch("privacy.clearOnShutdown.");
        for (let name of itemArray) {
          try {
            // don't migrate password or offlineApps clearing in the CRH dialog since
            // there's no UI for those anymore. They default to false. bug 497656
            if (name != "passwords" && name != "offlineApps")
              cpdBranch.setBoolPref(name, itemBranch.getBoolPref(name));
            clearOnShutdownBranch.setBoolPref(name, itemBranch.getBoolPref(name));
          }
          catch(e) {
            Cu.reportError("Exception thrown during privacy pref migration: " + e);
          }
        }
      }

      gPrefService.setBoolPref("privacy.sanitize.migrateFx3Prefs", true);
    }
  },
}

/* Legacy global init functions */
var BrowserStartup        = gBrowserInit.onLoad.bind(gBrowserInit);
var BrowserShutdown       = gBrowserInit.onUnload.bind(gBrowserInit);
#ifdef XP_MACOSX
var nonBrowserWindowStartup        = gBrowserInit.nonBrowserWindowStartup.bind(gBrowserInit);
var nonBrowserWindowDelayedStartup = gBrowserInit.nonBrowserWindowDelayedStartup.bind(gBrowserInit);
var nonBrowserWindowShutdown       = gBrowserInit.nonBrowserWindowShutdown.bind(gBrowserInit);
#endif


function HandleAppCommandEvent(evt) {
  evt.stopPropagation();
  switch (evt.command) {
  case "Back":
    BrowserBack();
    break;
  case "Forward":
    BrowserForward();
    break;
  case "Reload":
    BrowserReloadSkipCache();
    break;
  case "Stop":
    BrowserStop();
    break;
  case "Search":
    BrowserSearch.webSearch();
    break;
  case "Bookmarks":
    toggleSidebar('viewBookmarksSidebar');
    break;
  case "Home":
    BrowserHome();
    break;
  default:
    break;
  }
}

function gotoHistoryIndex(aEvent) {
  let index = aEvent.target.getAttribute("index");
  if (!index)
    return false;

  let where = whereToOpenLink(aEvent);

  if (where == "current") {
    // Normal click. Go there in the current tab and update session history.

    try {
      gBrowser.gotoIndex(index);
    }
    catch(ex) {
      return false;
    }
    return true;
  }
  // Modified click. Go there in a new tab/window.

  duplicateTabIn(gBrowser.selectedTab, where, index - gBrowser.sessionHistory.index);
  return true;
}

function BrowserForward(aEvent) {
  let where = whereToOpenLink(aEvent, false, true);

  if (where == "current") {
    try {
      gBrowser.goForward();
    }
    catch(ex) {
    }
  }
  else {
    duplicateTabIn(gBrowser.selectedTab, where, 1);
  }
}

function BrowserBack(aEvent) {
  let where = whereToOpenLink(aEvent, false, true);

  if (where == "current") {
    try {
      gBrowser.goBack();
    }
    catch(ex) {
    }
  }
  else {
    duplicateTabIn(gBrowser.selectedTab, where, -1);
  }
}

function BrowserHandleBackspace()
{
  switch (gPrefService.getIntPref("browser.backspace_action")) {
  case 0:
    BrowserBack();
    break;
  case 1:
    goDoCommand("cmd_scrollPageUp");
    break;
  }
}

function BrowserHandleShiftBackspace()
{
  switch (gPrefService.getIntPref("browser.backspace_action")) {
  case 0:
    BrowserForward();
    break;
  case 1:
    goDoCommand("cmd_scrollPageDown");
    break;
  }
}

function BrowserStop() {
  const stopFlags = nsIWebNavigation.STOP_ALL;
  gBrowser.webNavigation.stop(stopFlags);
}

function BrowserReloadOrDuplicate(aEvent) {
  var backgroundTabModifier = aEvent.button == 1 ||
#ifdef XP_MACOSX
    aEvent.metaKey;
#else
    aEvent.ctrlKey;
#endif
  if (aEvent.shiftKey && !backgroundTabModifier) {
    BrowserReloadSkipCache();
    return;
  }

  let where = whereToOpenLink(aEvent, false, true);
  if (where == "current")
    BrowserReload();
  else
    duplicateTabIn(gBrowser.selectedTab, where);
}

function BrowserReload() {
  const reloadFlags = nsIWebNavigation.LOAD_FLAGS_NONE;
  BrowserReloadWithFlags(reloadFlags);
}

function BrowserReloadSkipCache() {
  // Bypass proxy and cache.
  const reloadFlags = nsIWebNavigation.LOAD_FLAGS_BYPASS_PROXY | nsIWebNavigation.LOAD_FLAGS_BYPASS_CACHE;
  BrowserReloadWithFlags(reloadFlags);
}

var BrowserHome = BrowserGoHome;
function BrowserGoHome(aEvent) {
  if (aEvent && "button" in aEvent &&
      aEvent.button == 2) // right-click: do nothing
    return;

  var homePage = gHomeButton.getHomePage();
  var where = whereToOpenLink(aEvent, false, true);
  var urls;

  // Home page should open in a new tab when current tab is an app tab
  if (where == "current" &&
      gBrowser &&
      gBrowser.selectedTab.pinned)
    where = "tab";

  // openUILinkIn in utilityOverlay.js doesn't handle loading multiple pages
  switch (where) {
  case "current":
    loadOneOrMoreURIs(homePage);
    break;
  case "tabshifted":
  case "tab":
    urls = homePage.split("|");
    var loadInBackground = getBoolPref("browser.tabs.loadBookmarksInBackground", false);
    gBrowser.loadTabs(urls, loadInBackground);
    break;
  case "window":
    OpenBrowserWindow();
    break;
  }
}

function loadOneOrMoreURIs(aURIString)
{
#ifdef XP_MACOSX
  // we're not a browser window, pass the URI string to a new browser window
  if (window.location.href != getBrowserURL())
  {
    window.openDialog(getBrowserURL(), "_blank", "all,dialog=no", aURIString);
    return;
  }
#endif
  // This function throws for certain malformed URIs, so use exception handling
  // so that we don't disrupt startup
  try {
    gBrowser.loadTabs(aURIString.split("|"), false, true);
  }
  catch (e) {
  }
}

function focusAndSelectUrlBar() {
  if (gURLBar) {
    if (window.fullScreen)
      FullScreen.mouseoverToggle(true);

    gURLBar.select();
    if (document.activeElement == gURLBar.inputField)
      return true;
  }
  return false;
}

function openLocation() {
  if (focusAndSelectUrlBar())
    return;

#ifdef XP_MACOSX
  if (window.location.href != getBrowserURL()) {
    var win = getTopWin();
    if (win) {
      // If there's an open browser window, it should handle this command
      win.focus()
      win.openLocation();
    }
    else {
      // If there are no open browser windows, open a new one
      win = window.openDialog("chrome://browser/content/", "_blank",
                              "chrome,all,dialog=no", BROWSER_NEW_TAB_URL);
      win.addEventListener("load", openLocationCallback, false);
    }
    return;
  }
#endif
  openDialog("chrome://browser/content/openLocation.xul", "_blank",
             "chrome,modal,titlebar", window);
}

function openLocationCallback()
{
  // make sure the DOM is ready
  setTimeout(function() { this.openLocation(); }, 0);
}

function BrowserOpenTab()
{
  openUILinkIn(BROWSER_NEW_TAB_URL, "tab");
}

/* Called from the openLocation dialog. This allows that dialog to instruct
   its opener to open a new window and then step completely out of the way.
   Anything less byzantine is causing horrible crashes, rather believably,
   though oddly only on Linux. */
function delayedOpenWindow(chrome, flags, href, postData)
{
  // The other way to use setTimeout,
  // setTimeout(openDialog, 10, chrome, "_blank", flags, url),
  // doesn't work here.  The extra "magic" extra argument setTimeout adds to
  // the callback function would confuse gBrowserInit.onLoad() by making
  // window.arguments[1] be an integer instead of null.
  setTimeout(function() { openDialog(chrome, "_blank", flags, href, null, null, postData); }, 10);
}

/* Required because the tab needs time to set up its content viewers and get the load of
   the URI kicked off before becoming the active content area. */
function delayedOpenTab(aUrl, aReferrer, aCharset, aPostData, aAllowThirdPartyFixup)
{
  gBrowser.loadOneTab(aUrl, {
                      referrerURI: aReferrer,
                      charset: aCharset,
                      postData: aPostData,
                      inBackground: false,
                      allowThirdPartyFixup: aAllowThirdPartyFixup});
}

var gLastOpenDirectory = {
  _lastDir: null,
  get path() {
    if (!this._lastDir || !this._lastDir.exists()) {
      try {
        this._lastDir = gPrefService.getComplexValue("browser.open.lastDir",
                                                     Ci.nsILocalFile);
        if (!this._lastDir.exists())
          this._lastDir = null;
      }
      catch(e) {}
    }
    return this._lastDir;
  },
  set path(val) {
    try {
      if (!val || !val.isDirectory())
        return;
    } catch(e) {
      return;
    }
    this._lastDir = val.clone();

    // Don't save the last open directory pref inside the Private Browsing mode
    if (!gPrivateBrowsingUI.privateBrowsingEnabled)
      gPrefService.setComplexValue("browser.open.lastDir", Ci.nsILocalFile,
                                   this._lastDir);
  },
  reset: function() {
    this._lastDir = null;
  }
};

function BrowserOpenFileWindow()
{
  // Get filepicker component.
  try {
    const nsIFilePicker = Ci.nsIFilePicker;
    let fp = Cc["@mozilla.org/filepicker;1"].createInstance(nsIFilePicker);
    let fpCallback = function fpCallback_done(aResult) {
      if (aResult == nsIFilePicker.returnOK) {
        try {
          if (fp.file) {
            gLastOpenDirectory.path =
              fp.file.parent.QueryInterface(Ci.nsILocalFile);
          }
        } catch (ex) {
        }
        openUILinkIn(fp.fileURL.spec, "current");
      }
    };

    fp.init(window, gNavigatorBundle.getString("openFile"),
            nsIFilePicker.modeOpen);
    fp.appendFilters(nsIFilePicker.filterAll | nsIFilePicker.filterText |
                     nsIFilePicker.filterImages | nsIFilePicker.filterXML |
                     nsIFilePicker.filterHTML);
    fp.displayDirectory = gLastOpenDirectory.path;
    fp.open(fpCallback);
  } catch (ex) {
  }
}

function BrowserCloseTabOrWindow() {
#ifdef XP_MACOSX
  // If we're not a browser window, just close the window
  if (window.location.href != getBrowserURL()) {
    closeWindow(true);
    return;
  }
#endif

  // If the current tab is the last one, this will close the window.
  gBrowser.removeCurrentTab({animate: true});
}

function BrowserTryToCloseWindow()
{
  if (WindowIsClosing())
    window.close();     // WindowIsClosing does all the necessary checks
}

function loadURI(uri, referrer, postData, allowThirdPartyFixup) {
  if (postData === undefined)
    postData = null;

  var flags = nsIWebNavigation.LOAD_FLAGS_NONE;
  if (allowThirdPartyFixup)
    flags |= nsIWebNavigation.LOAD_FLAGS_ALLOW_THIRD_PARTY_FIXUP;

  try {
    gBrowser.loadURIWithFlags(uri, flags, referrer, null, postData);
  } catch (e) {}
}

function getShortcutOrURI(aURL, aPostDataRef, aMayInheritPrincipal) {
  // Initialize outparam to false
  if (aMayInheritPrincipal)
    aMayInheritPrincipal.value = false;

  var shortcutURL = null;
  var keyword = aURL;
  var param = "";

  var offset = aURL.indexOf(" ");
  if (offset > 0) {
    keyword = aURL.substr(0, offset);
    param = aURL.substr(offset + 1);
  }

  if (!aPostDataRef)
    aPostDataRef = {};

  var engine = Services.search.getEngineByAlias(keyword);
  if (engine) {
    var submission = engine.getSubmission(param);
    aPostDataRef.value = submission.postData;
    return submission.uri.spec;
  }

  [shortcutURL, aPostDataRef.value] =
    PlacesUtils.getURLAndPostDataForKeyword(keyword);

  if (!shortcutURL)
    return aURL;

  var postData = "";
  if (aPostDataRef.value)
    postData = unescape(aPostDataRef.value);

  if (/%s/i.test(shortcutURL) || /%s/i.test(postData)) {
    var charset = "";
    const re = /^(.*)\&mozcharset=([a-zA-Z][_\-a-zA-Z0-9]+)\s*$/;
    var matches = shortcutURL.match(re);
    if (matches)
      [, shortcutURL, charset] = matches;
    else {
      // Try to get the saved character-set.
      try {
        // makeURI throws if URI is invalid.
        // Will return an empty string if character-set is not found.
        charset = PlacesUtils.history.getCharsetForURI(makeURI(shortcutURL));
      } catch (e) {}
    }

    // encodeURIComponent produces UTF-8, and cannot be used for other charsets.
    // escape() works in those cases, but it doesn't uri-encode +, @, and /.
    // Therefore we need to manually replace these ASCII characters by their
    // encodeURIComponent result, to match the behavior of nsEscape() with
    // url_XPAlphas
    var encodedParam = "";
    if (charset && charset != "UTF-8")
      encodedParam = escape(convertFromUnicode(charset, param)).
                     replace(/[+@\/]+/g, encodeURIComponent);
    else // Default charset is UTF-8
      encodedParam = encodeURIComponent(param);

    shortcutURL = shortcutURL.replace(/%s/g, encodedParam).replace(/%S/g, param);

    if (/%s/i.test(postData)) // POST keyword
      aPostDataRef.value = getPostDataStream(postData, param, encodedParam,
                                             "application/x-www-form-urlencoded");
  }
  else if (param) {
    // This keyword doesn't take a parameter, but one was provided. Just return
    // the original URL.
    aPostDataRef.value = null;

    return aURL;
  }

  // This URL came from a bookmark, so it's safe to let it inherit the current
  // document's principal.
  if (aMayInheritPrincipal)
    aMayInheritPrincipal.value = true;

  return shortcutURL;
}

function getPostDataStream(aStringData, aKeyword, aEncKeyword, aType) {
  var dataStream = Cc["@mozilla.org/io/string-input-stream;1"].
                   createInstance(Ci.nsIStringInputStream);
  aStringData = aStringData.replace(/%s/g, aEncKeyword).replace(/%S/g, aKeyword);
  dataStream.data = aStringData;

  var mimeStream = Cc["@mozilla.org/network/mime-input-stream;1"].
                   createInstance(Ci.nsIMIMEInputStream);
  mimeStream.addHeader("Content-Type", aType);
  mimeStream.addContentLength = true;
  mimeStream.setData(dataStream);
  return mimeStream.QueryInterface(Ci.nsIInputStream);
}

function getLoadContext() {
  return window.QueryInterface(Ci.nsIInterfaceRequestor)
               .getInterface(Ci.nsIWebNavigation)
               .QueryInterface(Ci.nsILoadContext);
}

function readFromClipboard()
{
  var url;

  try {
    // Get clipboard.
    var clipboard = Components.classes["@mozilla.org/widget/clipboard;1"]
                              .getService(Components.interfaces.nsIClipboard);

    // Create transferable that will transfer the text.
    var trans = Components.classes["@mozilla.org/widget/transferable;1"]
                          .createInstance(Components.interfaces.nsITransferable);
    trans.init(getLoadContext());

    trans.addDataFlavor("text/unicode");

    // If available, use selection clipboard, otherwise global one
    if (clipboard.supportsSelectionClipboard())
      clipboard.getData(trans, clipboard.kSelectionClipboard);
    else
      clipboard.getData(trans, clipboard.kGlobalClipboard);

    var data = {};
    var dataLen = {};
    trans.getTransferData("text/unicode", data, dataLen);

    if (data) {
      data = data.value.QueryInterface(Components.interfaces.nsISupportsString);
      url = data.data.substring(0, dataLen.value / 2);
    }
  } catch (ex) {
  }

  return url;
}

function BrowserViewSourceOfDocument(aDocument)
{
  var pageCookie;
  var webNav;

  // Get the document charset
  var docCharset = "charset=" + aDocument.characterSet;

  // Get the nsIWebNavigation associated with the document
  try {
      var win;
      var ifRequestor;

      // Get the DOMWindow for the requested document.  If the DOMWindow
      // cannot be found, then just use the content window...
      //
      // XXX:  This is a bit of a hack...
      win = aDocument.defaultView;
      if (win == window) {
        win = content;
      }
      ifRequestor = win.QueryInterface(Components.interfaces.nsIInterfaceRequestor);

      webNav = ifRequestor.getInterface(nsIWebNavigation);
  } catch(err) {
      // If nsIWebNavigation cannot be found, just get the one for the whole
      // window...
      webNav = gBrowser.webNavigation;
  }
  //
  // Get the 'PageDescriptor' for the current document. This allows the
  // view-source to access the cached copy of the content rather than
  // refetching it from the network...
  //
  try{
    var PageLoader = webNav.QueryInterface(Components.interfaces.nsIWebPageDescriptor);

    pageCookie = PageLoader.currentDescriptor;
  } catch(err) {
    // If no page descriptor is available, just use the view-source URL...
  }

  top.gViewSourceUtils.viewSource(webNav.currentURI.spec, pageCookie, aDocument);
}

// doc - document to use for source, or null for this window's document
// initialTab - name of the initial tab to display, or null for the first tab
// imageElement - image to load in the Media Tab of the Page Info window; can be null/omitted
function BrowserPageInfo(doc, initialTab, imageElement) {
  var args = {doc: doc, initialTab: initialTab, imageElement: imageElement};
  var windows = Cc['@mozilla.org/appshell/window-mediator;1']
                  .getService(Ci.nsIWindowMediator)
                  .getEnumerator("Browser:page-info");

  var documentURL = doc ? doc.location : window.content.document.location;

  // Check for windows matching the url
  while (windows.hasMoreElements()) {
    var currentWindow = windows.getNext();
    if (currentWindow.document.documentElement.getAttribute("relatedUrl") == documentURL) {
      currentWindow.focus();
      currentWindow.resetPageInfo(args);
      return currentWindow;
    }
  }

  // We didn't find a matching window, so open a new one.
  return openDialog("chrome://browser/content/pageinfo/pageInfo.xul", "",
                    "chrome,toolbar,dialog=no,resizable", args);
}

function URLBarSetURI(aURI) {
  var value = gBrowser.userTypedValue;
  var valid = false;

  if (value == null) {
    let uri = aURI || gBrowser.currentURI;

    // Replace initial page URIs with an empty string
    // only if there's no opener (bug 370555).
    if (gInitialPages.indexOf(uri.spec) != -1)
      value = content.opener ? uri.spec : "";
    else
      value = losslessDecodeURI(uri);

    valid = !isBlankPageURL(uri.spec);
  }

  gURLBar.value = value;
  gURLBar.valueIsTyped = !valid;
  SetPageProxyState(valid ? "valid" : "invalid");
}

function losslessDecodeURI(aURI) {
  var value = aURI.spec;
  // Try to decode as UTF-8 if there's no encoding sequence that we would break.
  if (!/%25(?:3B|2F|3F|3A|40|26|3D|2B|24|2C|23)/i.test(value))
    try {
      value = decodeURI(value)
                // 1. decodeURI decodes %25 to %, which creates unintended
                //    encoding sequences. Re-encode it, unless it's part of
                //    a sequence that survived decodeURI, i.e. one for:
                //    ';', '/', '?', ':', '@', '&', '=', '+', '$', ',', '#'
                //    (RFC 3987 section 3.2)
                // 2. Re-encode whitespace so that it doesn't get eaten away
                //    by the location bar (bug 410726).
                .replace(/%(?!3B|2F|3F|3A|40|26|3D|2B|24|2C|23)|[\r\n\t]/ig,
                         encodeURIComponent);
    } catch (e) {}

  // Encode invisible characters (line and paragraph separator,
  // object replacement character) (bug 452979)
  value = value.replace(/[\v\x0c\x1c\x1d\x1e\x1f\u2028\u2029\ufffc]/g,
                        encodeURIComponent);

  // Encode default ignorable characters (bug 546013)
  // except ZWNJ (U+200C) and ZWJ (U+200D) (bug 582186).
  // This includes all bidirectional formatting characters.
  // (RFC 3987 sections 3.2 and 4.1 paragraph 6)
  value = value.replace(/[\u00ad\u034f\u115f-\u1160\u17b4-\u17b5\u180b-\u180d\u200b\u200e-\u200f\u202a-\u202e\u2060-\u206f\u3164\ufe00-\ufe0f\ufeff\uffa0\ufff0-\ufff8]|\ud834[\udd73-\udd7a]|[\udb40-\udb43][\udc00-\udfff]/g,
                        encodeURIComponent);
  return value;
}

function UpdateUrlbarSearchSplitterState()
{
  var splitter = document.getElementById("urlbar-search-splitter");
  var urlbar = document.getElementById("urlbar-container");
  var searchbar = document.getElementById("search-container");
  var stop = document.getElementById("stop-button");

  var ibefore = null;
  if (urlbar && searchbar) {
    if (urlbar.nextSibling == searchbar ||
        urlbar.getAttribute("combined") &&
        stop && stop.nextSibling == searchbar)
      ibefore = searchbar;
    else if (searchbar.nextSibling == urlbar)
      ibefore = urlbar;
  }

  if (ibefore) {
    if (!splitter) {
      splitter = document.createElement("splitter");
      splitter.id = "urlbar-search-splitter";
      splitter.setAttribute("resizebefore", "flex");
      splitter.setAttribute("resizeafter", "flex");
      splitter.setAttribute("skipintoolbarset", "true");
      splitter.className = "chromeclass-toolbar-additional";
    }
    urlbar.parentNode.insertBefore(splitter, ibefore);
  } else if (splitter)
    splitter.parentNode.removeChild(splitter);
}

function setUrlAndSearchBarWidthForConditionalForwardButton() {
  // Workaround for bug 694084: Showing/hiding the conditional forward button resizes
  // the search bar when the url/search bar splitter hasn't been used.
  var urlbarContainer = document.getElementById("urlbar-container");
  var searchbarContainer = document.getElementById("search-container");
  if (!urlbarContainer ||
      !searchbarContainer ||
      urlbarContainer.hasAttribute("width") ||
      searchbarContainer.hasAttribute("width") ||
      urlbarContainer.parentNode != searchbarContainer.parentNode)
    return;
  urlbarContainer.style.width = searchbarContainer.style.width = "";
  var urlbarWidth = urlbarContainer.clientWidth;
  var searchbarWidth = searchbarContainer.clientWidth;
  urlbarContainer.style.width = urlbarWidth + "px";
  searchbarContainer.style.width = searchbarWidth + "px";
}

function UpdatePageProxyState()
{
  if (gURLBar && gURLBar.value != gLastValidURLStr)
    SetPageProxyState("invalid");
}

function SetPageProxyState(aState)
{
  if (!gURLBar)
    return;

  if (!gProxyFavIcon)
    gProxyFavIcon = document.getElementById("page-proxy-favicon");

  gURLBar.setAttribute("pageproxystate", aState);
  gProxyFavIcon.setAttribute("pageproxystate", aState);

  // the page proxy state is set to valid via OnLocationChange, which
  // gets called when we switch tabs.
  if (aState == "valid") {
    gLastValidURLStr = gURLBar.value;
    gURLBar.addEventListener("input", UpdatePageProxyState, false);
  } else if (aState == "invalid") {
    gURLBar.removeEventListener("input", UpdatePageProxyState, false);
  }
}

function PageProxyClickHandler(aEvent)
{
  if (aEvent.button == 1 && gPrefService.getBoolPref("middlemouse.paste"))
    middleMousePaste(aEvent);
}

/**
 *  Handle load of some pages (about:*) so that we can make modifications
 *  to the DOM for unprivileged pages.
 */
function BrowserOnAboutPageLoad(document) {
  if (/^about:home$/i.test(document.documentURI)) {
    // XXX bug 738646 - when Marketplace is launched, remove this statement and
    // the hidden attribute set on the apps button in aboutHome.xhtml
    if (getBoolPref("browser.aboutHome.apps", false))
      document.getElementById("apps").removeAttribute("hidden");

    let ss = Components.classes["@mozilla.org/browser/sessionstore;1"].
             getService(Components.interfaces.nsISessionStore);
    if (!ss.canRestoreLastSession)
      document.getElementById("launcher").removeAttribute("session");

    // Inject search engine and snippets URL.
    let docElt = document.documentElement;
    docElt.setAttribute("snippetsURL", AboutHomeUtils.snippetsURL);
    docElt.setAttribute("searchEngineName",
                        AboutHomeUtils.defaultSearchEngine.name);
    docElt.setAttribute("searchEngineURL",
                        AboutHomeUtils.defaultSearchEngine.searchURL);
  }
}

/**
 * Handle command events bubbling up from error page content
 */
let BrowserOnClick = {
  handleEvent: function BrowserOnClick_handleEvent(aEvent) {
    if (!aEvent.isTrusted || // Don't trust synthetic events
        aEvent.button == 2 || aEvent.target.localName != "button") {
      return;
    }

    let originalTarget = aEvent.originalTarget;
    let ownerDoc = originalTarget.ownerDocument;

    // If the event came from an ssl error page, it is probably either the "Add
    // Exception…" or "Get me out of here!" button
    if (/^about:certerror/.test(ownerDoc.documentURI)) {
      this.onAboutCertError(originalTarget, ownerDoc);
    }
    else if (/^about:blocked/.test(ownerDoc.documentURI)) {
      this.onAboutBlocked(originalTarget, ownerDoc);
    }
    else if (/^about:neterror/.test(ownerDoc.documentURI)) {
      this.onAboutNetError(originalTarget, ownerDoc);
    }
    else if (/^about:home$/i.test(ownerDoc.documentURI)) {
      this.onAboutHome(originalTarget, ownerDoc);
    }
  },

  onAboutCertError: function BrowserOnClick_onAboutCertError(aTargetElm, aOwnerDoc) {
    let elmId = aTargetElm.getAttribute("id");
    let secHistogram = Cc["@mozilla.org/base/telemetry;1"].
                        getService(Ci.nsITelemetry).
                        getHistogramById("SECURITY_UI");

    switch (elmId) {
      case "exceptionDialogButton":
        secHistogram.add(Ci.nsISecurityUITelemetry.WARNING_BAD_CERT_CLICK_ADD_EXCEPTION);
        let params = { exceptionAdded : false, handlePrivateBrowsing : true };

        try {
          switch (Services.prefs.getIntPref("browser.ssl_override_behavior")) {
            case 2 : // Pre-fetch & pre-populate
              params.prefetchCert = true;
            case 1 : // Pre-populate
              params.location = aOwnerDoc.location.href;
          }
        } catch (e) {
          Components.utils.reportError("Couldn't get ssl_override pref: " + e);
        }

        window.openDialog('chrome://pippki/content/exceptionDialog.xul',
                          '','chrome,centerscreen,modal', params);

        // If the user added the exception cert, attempt to reload the page
        if (params.exceptionAdded) {
          aOwnerDoc.location.reload();
        }
        break;

      case "getMeOutOfHereButton":
        secHistogram.add(Ci.nsISecurityUITelemetry.WARNING_BAD_CERT_GET_ME_OUT_OF_HERE);
        getMeOutOfHere();
        break;

      case "technicalContent":
        secHistogram.add(Ci.nsISecurityUITelemetry.WARNING_BAD_CERT_TECHNICAL_DETAILS);
        break;

      case "expertContent":
        secHistogram.add(Ci.nsISecurityUITelemetry.WARNING_BAD_CERT_UNDERSTAND_RISKS);
        break;

    }
  },

  onAboutBlocked: function BrowserOnClick_onAboutBlocked(aTargetElm, aOwnerDoc) {
    let elmId = aTargetElm.getAttribute("id");
    let secHistogram = Cc["@mozilla.org/base/telemetry;1"].
                        getService(Ci.nsITelemetry).
                        getHistogramById("SECURITY_UI");

    // The event came from a button on a malware/phishing block page
    // First check whether it's malware or phishing, so that we can
    // use the right strings/links
    let isMalware = /e=malwareBlocked/.test(aOwnerDoc.documentURI);
    let bucketName = isMalware ? "WARNING_MALWARE_PAGE_":"WARNING_PHISHING_PAGE_";
    let nsISecTel = Ci.nsISecurityUITelemetry;

    switch (elmId) {
      case "getMeOutButton":
        secHistogram.add(nsISecTel[bucketName + "GET_ME_OUT_OF_HERE"]);
        getMeOutOfHere();
        break;

      case "reportButton":
        // This is the "Why is this site blocked" button.  For malware,
        // we can fetch a site-specific report, for phishing, we redirect
        // to the generic page describing phishing protection.

        // We log even if malware/phishing info URL couldn't be found: 
        // the measurement is for how many users clicked the WHY BLOCKED button
        secHistogram.add(nsISecTel[bucketName + "WHY_BLOCKED"]);

        if (isMalware) {
          // Get the stop badware "why is this blocked" report url,
          // append the current url, and go there.
          try {
            let reportURL = formatURL("browser.safebrowsing.malware.reportURL", true);
            reportURL += aOwnerDoc.location.href;
            content.location = reportURL;
          } catch (e) {
            Components.utils.reportError("Couldn't get malware report URL: " + e);
          }
        }
        else { // It's a phishing site, not malware
          try {
            content.location = formatURL("browser.safebrowsing.warning.infoURL", true);
          } catch (e) {
            Components.utils.reportError("Couldn't get phishing info URL: " + e);
          }
        }
        break;

      case "ignoreWarningButton":
        secHistogram.add(nsISecTel[bucketName + "IGNORE_WARNING"]);
        this.ignoreWarningButton(isMalware);
        break;
    }
  },

  ignoreWarningButton: function BrowserOnClick_ignoreWarningButton(aIsMalware) {
    // Allow users to override and continue through to the site,
    // but add a notify bar as a reminder, so that they don't lose
    // track after, e.g., tab switching.
    gBrowser.loadURIWithFlags(content.location.href,
                              nsIWebNavigation.LOAD_FLAGS_BYPASS_CLASSIFIER,
                              null, null, null);

    Services.perms.add(makeURI(content.location.href), "safe-browsing",
                       Ci.nsIPermissionManager.ALLOW_ACTION,
                       Ci.nsIPermissionManager.EXPIRE_SESSION);

    let buttons = [{
      label: gNavigatorBundle.getString("safebrowsing.getMeOutOfHereButton.label"),
      accessKey: gNavigatorBundle.getString("safebrowsing.getMeOutOfHereButton.accessKey"),
      callback: function() { getMeOutOfHere(); }
    }];

    let title;
    if (aIsMalware) {
      title = gNavigatorBundle.getString("safebrowsing.reportedAttackSite");
      buttons[1] = {
        label: gNavigatorBundle.getString("safebrowsing.notAnAttackButton.label"),
        accessKey: gNavigatorBundle.getString("safebrowsing.notAnAttackButton.accessKey"),
        callback: function() {
          openUILinkIn(gSafeBrowsing.getReportURL('MalwareError'), 'tab');
        }
      };
    } else {
      title = gNavigatorBundle.getString("safebrowsing.reportedWebForgery");
      buttons[1] = {
        label: gNavigatorBundle.getString("safebrowsing.notAForgeryButton.label"),
        accessKey: gNavigatorBundle.getString("safebrowsing.notAForgeryButton.accessKey"),
        callback: function() {
          openUILinkIn(gSafeBrowsing.getReportURL('Error'), 'tab');
        }
      };
    }

    let notificationBox = gBrowser.getNotificationBox();
    let value = "blocked-badware-page";

    let previousNotification = notificationBox.getNotificationWithValue(value);
    if (previousNotification) {
      notificationBox.removeNotification(previousNotification);
    }

    let notification = notificationBox.appendNotification(
      title,
      value,
      "chrome://global/skin/icons/blacklist_favicon.png",
      notificationBox.PRIORITY_CRITICAL_HIGH,
      buttons
    );
    // Persist the notification until the user removes so it
    // doesn't get removed on redirects.
    notification.persistence = -1;
  },

  onAboutNetError: function BrowserOnClick_onAboutNetError(aTargetElm, aOwnerDoc) {
    let elmId = aTargetElm.getAttribute("id");
    if (elmId != "errorTryAgain" || !/e=netOffline/.test(aOwnerDoc.documentURI))
      return;
    Services.io.offline = false;
  },

  onAboutHome: function BrowserOnClick_onAboutHome(aTargetElm, aOwnerDoc) {
    let elmId = aTargetElm.getAttribute("id");

    switch (elmId) {
      case "restorePreviousSession":
        let ss = Cc["@mozilla.org/browser/sessionstore;1"].
                 getService(Ci.nsISessionStore);
        if (ss.canRestoreLastSession) {
          ss.restoreLastSession();
        }
        aOwnerDoc.getElementById("launcher").removeAttribute("session");
        break;

      case "downloads":
        BrowserDownloadsUI();
        break;

      case "bookmarks":
        PlacesCommandHook.showPlacesOrganizer("AllBookmarks");
        break;

      case "history":
        PlacesCommandHook.showPlacesOrganizer("History");
        break;

      case "apps":
        openUILinkIn("https://marketplace.mozilla.org/", "tab");
        break;

      case "addons":
        BrowserOpenAddonsMgr();
        break;

      case "sync":
        openPreferences("paneSync");
        break;

      case "settings":
        openPreferences();
        break;
    }
  },
};

/**
 * Re-direct the browser to a known-safe page.  This function is
 * used when, for example, the user browses to a known malware page
 * and is presented with about:blocked.  The "Get me out of here!"
 * button should take the user to the default start page so that even
 * when their own homepage is infected, we can get them somewhere safe.
 */
function getMeOutOfHere() {
  // Get the start page from the *default* pref branch, not the user's
  var prefs = Cc["@mozilla.org/preferences-service;1"]
             .getService(Ci.nsIPrefService).getDefaultBranch(null);
  var url = BROWSER_NEW_TAB_URL;
  try {
    url = prefs.getComplexValue("browser.startup.homepage",
                                Ci.nsIPrefLocalizedString).data;
    // If url is a pipe-delimited set of pages, just take the first one.
    if (url.contains("|"))
      url = url.split("|")[0];
  } catch(e) {
    Components.utils.reportError("Couldn't get homepage pref: " + e);
  }
  content.location = url;
}

function BrowserFullScreen()
{
  window.fullScreen = !window.fullScreen;
}

function onFullScreen(event) {
  FullScreen.toggle(event);
}

function onMozEnteredDomFullscreen(event) {
  FullScreen.enterDomFullscreen(event);
}

function getWebNavigation()
{
  return gBrowser.webNavigation;
}

function BrowserReloadWithFlags(reloadFlags) {
  /* First, we'll try to use the session history object to reload so
   * that framesets are handled properly. If we're in a special
   * window (such as view-source) that has no session history, fall
   * back on using the web navigation's reload method.
   */

  var webNav = gBrowser.webNavigation;
  try {
    var sh = webNav.sessionHistory;
    if (sh)
      webNav = sh.QueryInterface(nsIWebNavigation);
  } catch (e) {
  }

  try {
    webNav.reload(reloadFlags);
  } catch (e) {
  }
}

var PrintPreviewListener = {
  _printPreviewTab: null,
  _tabBeforePrintPreview: null,

  getPrintPreviewBrowser: function () {
    if (!this._printPreviewTab) {
      this._tabBeforePrintPreview = gBrowser.selectedTab;
      this._printPreviewTab = gBrowser.loadOneTab("about:blank",
                                                  { inBackground: false });
      gBrowser.selectedTab = this._printPreviewTab;
    }
    return gBrowser.getBrowserForTab(this._printPreviewTab);
  },
  getSourceBrowser: function () {
    return this._tabBeforePrintPreview ?
      this._tabBeforePrintPreview.linkedBrowser : gBrowser.selectedBrowser;
  },
  getNavToolbox: function () {
    return gNavToolbox;
  },
  onEnter: function () {
    gInPrintPreviewMode = true;
    this._toggleAffectedChrome();
  },
  onExit: function () {
    gBrowser.selectedTab = this._tabBeforePrintPreview;
    this._tabBeforePrintPreview = null;
    gInPrintPreviewMode = false;
    this._toggleAffectedChrome();
    gBrowser.removeTab(this._printPreviewTab);
    this._printPreviewTab = null;
  },
  _toggleAffectedChrome: function () {
    gNavToolbox.collapsed = gInPrintPreviewMode;

    if (gInPrintPreviewMode)
      this._hideChrome();
    else
      this._showChrome();

    if (this._chromeState.sidebarOpen)
      toggleSidebar(this._sidebarCommand);

#ifdef MENUBAR_CAN_AUTOHIDE
    updateAppButtonDisplay();
#endif
  },
  _hideChrome: function () {
    this._chromeState = {};

    var sidebar = document.getElementById("sidebar-box");
    this._chromeState.sidebarOpen = !sidebar.hidden;
    this._sidebarCommand = sidebar.getAttribute("sidebarcommand");

    var notificationBox = gBrowser.getNotificationBox();
    this._chromeState.notificationsOpen = !notificationBox.notificationsHidden;
    notificationBox.notificationsHidden = true;

    document.getElementById("sidebar").setAttribute("src", "about:blank");
    var addonBar = document.getElementById("addon-bar");
    this._chromeState.addonBarOpen = !addonBar.collapsed;
    addonBar.collapsed = true;
    gBrowser.updateWindowResizers();

    this._chromeState.findOpen = gFindBarInitialized && !gFindBar.hidden;
    if (gFindBarInitialized)
      gFindBar.close();

    this._chromeState.syncNotificationsOpen = false;
    var syncNotifications = document.getElementById("sync-notifications");
    if (syncNotifications) {
      this._chromeState.syncNotificationsOpen = !syncNotifications.notificationsHidden;
      syncNotifications.notificationsHidden = true;
    }
  },
  _showChrome: function () {
    if (this._chromeState.notificationsOpen)
      gBrowser.getNotificationBox().notificationsHidden = false;

    if (this._chromeState.addonBarOpen) {
      document.getElementById("addon-bar").collapsed = false;
      gBrowser.updateWindowResizers();
    }

    if (this._chromeState.findOpen)
      gFindBar.open();

    if (this._chromeState.syncNotificationsOpen)
      document.getElementById("sync-notifications").notificationsHidden = false;
  }
}

function getMarkupDocumentViewer()
{
  return gBrowser.markupDocumentViewer;
}

/**
 * Content area tooltip.
 * XXX - this must move into XBL binding/equiv! Do not want to pollute
 *       browser.js with functionality that can be encapsulated into
 *       browser widget. TEMPORARY!
 *
 * NOTE: Any changes to this routine need to be mirrored in DefaultTooltipTextProvider::GetNodeText()
 *       (located in mozilla/embedding/browser/webBrowser/nsDocShellTreeOwner.cpp)
 *       which performs the same function, but for embedded clients that
 *       don't use a XUL/JS layer. It is important that the logic of
 *       these two routines be kept more or less in sync.
 *       (pinkerton)
 **/
function FillInHTMLTooltip(tipElement)
{
  var retVal = false;
  // Don't show the tooltip if the tooltip node is a document or disconnected.
  if (!tipElement.ownerDocument ||
      (tipElement.ownerDocument.compareDocumentPosition(tipElement) & document.DOCUMENT_POSITION_DISCONNECTED))
    return retVal;

  const XLinkNS = "http://www.w3.org/1999/xlink";
  const XULNS = "http://www.mozilla.org/keymaster/gatekeeper/there.is.only.xul";

  var titleText = null;
  var XLinkTitleText = null;
  var SVGTitleText = null;
  var lookingForSVGTitle = true;
  var direction = tipElement.ownerDocument.dir;

  // If the element is invalid per HTML5 Forms specifications and has no title,
  // show the constraint validation error message.
  if ((tipElement instanceof HTMLInputElement ||
       tipElement instanceof HTMLTextAreaElement ||
       tipElement instanceof HTMLSelectElement ||
       tipElement instanceof HTMLButtonElement) &&
      !tipElement.hasAttribute('title') &&
      (!tipElement.form || !tipElement.form.noValidate)) {
    // If the element is barred from constraint validation or valid,
    // the validation message will be the empty string.
    titleText = tipElement.validationMessage;
  }

  while (!titleText && !XLinkTitleText && !SVGTitleText && tipElement) {
    if (tipElement.nodeType == Node.ELEMENT_NODE &&
        tipElement.namespaceURI != XULNS) {
      titleText = tipElement.getAttribute("title");
      if ((tipElement instanceof HTMLAnchorElement ||
           tipElement instanceof HTMLAreaElement ||
           tipElement instanceof HTMLLinkElement ||
           tipElement instanceof SVGAElement) && tipElement.href) {
        XLinkTitleText = tipElement.getAttributeNS(XLinkNS, "title");
      }
      if (lookingForSVGTitle &&
          (!(tipElement instanceof SVGElement) ||
           tipElement.parentNode.nodeType == Node.DOCUMENT_NODE)) {
        lookingForSVGTitle = false;
      }
      if (lookingForSVGTitle) {
        for (let childNode of tipElement.childNodes) {
          if (childNode instanceof SVGTitleElement) {
            SVGTitleText = childNode.textContent;
            break;
          }
        }
      }
      var defView = tipElement.ownerDocument.defaultView;
      // XXX Work around bug 350679:
      // "Tooltips can be fired in documents with no view".
      if (!defView)
        return retVal;
      direction = defView.getComputedStyle(tipElement, "")
        .getPropertyValue("direction");
    }
    tipElement = tipElement.parentNode;
  }

  var tipNode = document.getElementById("aHTMLTooltip");
  tipNode.style.direction = direction;

  [titleText, XLinkTitleText, SVGTitleText].forEach(function (t) {
    if (t && /\S/.test(t)) {
      // Make CRLF and CR render one line break each.
      t = t.replace(/\r\n?/g, '\n');

      tipNode.setAttribute("label", t);
      retVal = true;
    }
  });
  return retVal;
}

var browserDragAndDrop = {
  canDropLink: function (aEvent) Services.droppedLinkHandler.canDropLink(aEvent, true),

  dragOver: function (aEvent)
  {
    if (this.canDropLink(aEvent)) {
      aEvent.preventDefault();
    }
  },

  drop: function (aEvent, aName, aDisallowInherit) {
    return Services.droppedLinkHandler.dropLink(aEvent, aName, aDisallowInherit);
  }
};

var homeButtonObserver = {
  onDrop: function (aEvent)
    {
      // disallow setting home pages that inherit the principal
      let url = browserDragAndDrop.drop(aEvent, {}, true);
      setTimeout(openHomeDialog, 0, url);
    },

  onDragOver: function (aEvent)
    {
      browserDragAndDrop.dragOver(aEvent);
      aEvent.dropEffect = "link";
    },
  onDragExit: function (aEvent)
    {
    }
}

function openHomeDialog(aURL)
{
  var promptTitle = gNavigatorBundle.getString("droponhometitle");
  var promptMsg   = gNavigatorBundle.getString("droponhomemsg");
  var pressedVal  = Services.prompt.confirmEx(window, promptTitle, promptMsg,
                          Services.prompt.STD_YES_NO_BUTTONS,
                          null, null, null, null, {value:0});

  if (pressedVal == 0) {
    try {
      var str = Components.classes["@mozilla.org/supports-string;1"]
                          .createInstance(Components.interfaces.nsISupportsString);
      str.data = aURL;
      gPrefService.setComplexValue("browser.startup.homepage",
                                   Components.interfaces.nsISupportsString, str);
    } catch (ex) {
      dump("Failed to set the home page.\n"+ex+"\n");
    }
  }
}

var bookmarksButtonObserver = {
  onDrop: function (aEvent)
  {
    let name = { };
    let url = browserDragAndDrop.drop(aEvent, name);
    try {
      PlacesUIUtils.showBookmarkDialog({ action: "add"
                                       , type: "bookmark"
                                       , uri: makeURI(url)
                                       , title: name
                                       , hiddenRows: [ "description"
                                                     , "location"
                                                     , "loadInSidebar"
                                                     , "keyword" ]
                                       }, window);
    } catch(ex) { }
  },

  onDragOver: function (aEvent)
  {
    browserDragAndDrop.dragOver(aEvent);
    aEvent.dropEffect = "link";
  },

  onDragExit: function (aEvent)
  {
  }
}

var newTabButtonObserver = {
  onDragOver: function (aEvent)
  {
    browserDragAndDrop.dragOver(aEvent);
  },

  onDragExit: function (aEvent)
  {
  },

  onDrop: function (aEvent)
  {
    let url = browserDragAndDrop.drop(aEvent, { });
    var postData = {};
    url = getShortcutOrURI(url, postData);
    if (url) {
      // allow third-party services to fixup this URL
      openNewTabWith(url, null, postData.value, aEvent, true);
    }
  }
}

var newWindowButtonObserver = {
  onDragOver: function (aEvent)
  {
    browserDragAndDrop.dragOver(aEvent);
  },
  onDragExit: function (aEvent)
  {
  },
  onDrop: function (aEvent)
  {
    let url = browserDragAndDrop.drop(aEvent, { });
    var postData = {};
    url = getShortcutOrURI(url, postData);
    if (url) {
      // allow third-party services to fixup this URL
      openNewWindowWith(url, null, postData.value, true);
    }
  }
}

const DOMLinkHandler = {
  handleEvent: function (event) {
    switch (event.type) {
      case "DOMLinkAdded":
        this.onLinkAdded(event);
        break;
    }
  },
  getLinkIconURI: function(aLink) {
    let targetDoc = aLink.ownerDocument;
    var uri = makeURI(aLink.href, targetDoc.characterSet);

    // Verify that the load of this icon is legal.
    // Some error or special pages can load their favicon.
    // To be on the safe side, only allow chrome:// favicons.
    var isAllowedPage = [
      /^about:neterror\?/,
      /^about:blocked\?/,
      /^about:certerror\?/,
      /^about:home$/,
    ].some(function (re) re.test(targetDoc.documentURI));

    if (!isAllowedPage || !uri.schemeIs("chrome")) {
      var ssm = Cc["@mozilla.org/scriptsecuritymanager;1"].
                getService(Ci.nsIScriptSecurityManager);
      try {
        ssm.checkLoadURIWithPrincipal(targetDoc.nodePrincipal, uri,
                                      Ci.nsIScriptSecurityManager.DISALLOW_SCRIPT);
      } catch(e) {
        return null;
      }
    }

    try {
      var contentPolicy = Cc["@mozilla.org/layout/content-policy;1"].
                          getService(Ci.nsIContentPolicy);
    } catch(e) {
      return null; // Refuse to load if we can't do a security check.
    }

    // Security says okay, now ask content policy
    if (contentPolicy.shouldLoad(Ci.nsIContentPolicy.TYPE_IMAGE,
                                 uri, targetDoc.documentURIObject,
                                 aLink, aLink.type, null)
                                 != Ci.nsIContentPolicy.ACCEPT)
      return null;
    
    try {
      uri.userPass = "";
    } catch(e) {
      // some URIs are immutable
    }
    return uri;
  },
  onLinkAdded: function (event) {
    var link = event.originalTarget;
    var rel = link.rel && link.rel.toLowerCase();
    if (!link || !link.ownerDocument || !rel || !link.href)
      return;

    var feedAdded = false;
    var iconAdded = false;
    var searchAdded = false;
    var rels = {};
    for (let relString of rel.split(/\s+/))
      rels[relString] = true;

    for (let relVal in rels) {
      switch (relVal) {
        case "feed":
        case "alternate":
          if (!feedAdded) {
            if (!rels.feed && rels.alternate && rels.stylesheet)
              break;

            if (isValidFeed(link, link.ownerDocument.nodePrincipal, rels.feed)) {
              FeedHandler.addFeed(link, link.ownerDocument);
              feedAdded = true;
            }
          }
          break;
        case "icon":
          if (!iconAdded) {
            if (!gPrefService.getBoolPref("browser.chrome.site_icons"))
              break;

            var uri = this.getLinkIconURI(link);
            if (!uri)
              break;

            if (gBrowser.isFailedIcon(uri))
              break;

            var browserIndex = gBrowser.getBrowserIndexForDocument(link.ownerDocument);
            // no browser? no favicon.
            if (browserIndex == -1)
              break;

            let tab = gBrowser.tabs[browserIndex];
            gBrowser.setIcon(tab, uri.spec);
            iconAdded = true;
          }
          break;
        case "search":
          if (!searchAdded) {
            var type = link.type && link.type.toLowerCase();
            type = type.replace(/^\s+|\s*(?:;.*)?$/g, "");

            if (type == "application/opensearchdescription+xml" && link.title &&
                /^(?:https?|ftp):/i.test(link.href) &&
                !gPrivateBrowsingUI.privateBrowsingEnabled) {
              var engine = { title: link.title, href: link.href };
              BrowserSearch.addEngine(engine, link.ownerDocument);
              searchAdded = true;
            }
          }
          break;
      }
    }
  }
}

const BrowserSearch = {
  addEngine: function(engine, targetDoc) {
    if (!this.searchBar)
      return;

    var browser = gBrowser.getBrowserForDocument(targetDoc);
    // ignore search engines from subframes (see bug 479408)
    if (!browser)
      return;

    // Check to see whether we've already added an engine with this title
    if (browser.engines) {
      if (browser.engines.some(function (e) e.title == engine.title))
        return;
    }

    // Append the URI and an appropriate title to the browser data.
    // Use documentURIObject in the check for shouldLoadFavIcon so that we
    // do the right thing with about:-style error pages.  Bug 453442
    var iconURL = null;
    if (gBrowser.shouldLoadFavIcon(targetDoc.documentURIObject))
      iconURL = targetDoc.documentURIObject.prePath + "/favicon.ico";

    var hidden = false;
    // If this engine (identified by title) is already in the list, add it
    // to the list of hidden engines rather than to the main list.
    // XXX This will need to be changed when engines are identified by URL;
    // see bug 335102.
    if (Services.search.getEngineByName(engine.title))
      hidden = true;

    var engines = (hidden ? browser.hiddenEngines : browser.engines) || [];

    engines.push({ uri: engine.href,
                   title: engine.title,
                   icon: iconURL });

    if (hidden)
      browser.hiddenEngines = engines;
    else
      browser.engines = engines;
  },

  /**
   * Gives focus to the search bar, if it is present on the toolbar, or loads
   * the default engine's search form otherwise. For Mac, opens a new window
   * or focuses an existing window, if necessary.
   */
  webSearch: function BrowserSearch_webSearch() {
#ifdef XP_MACOSX
    if (window.location.href != getBrowserURL()) {
      var win = getTopWin();
      if (win) {
        // If there's an open browser window, it should handle this command
        win.focus();
        win.BrowserSearch.webSearch();
      } else {
        // If there are no open browser windows, open a new one
        function observer(subject, topic, data) {
          if (subject == win) {
            BrowserSearch.webSearch();
            Services.obs.removeObserver(observer, "browser-delayed-startup-finished");
          }
        }
        win = window.openDialog(getBrowserURL(), "_blank",
                                "chrome,all,dialog=no", "about:blank");
        Services.obs.addObserver(observer, "browser-delayed-startup-finished", false);
      }
      return;
    }
#endif
    var searchBar = this.searchBar;
    if (searchBar && window.fullScreen)
      FullScreen.mouseoverToggle(true);
    if (searchBar)
      searchBar.select();
    if (!searchBar || document.activeElement != searchBar.textbox.inputField)
      openUILinkIn(Services.search.defaultEngine.searchForm, "current");
  },

  /**
   * Loads a search results page, given a set of search terms. Uses the current
   * engine if the search bar is visible, or the default engine otherwise.
   *
   * @param searchText
   *        The search terms to use for the search.
   *
   * @param useNewTab
   *        Boolean indicating whether or not the search should load in a new
   *        tab.
   *
   * @param responseType [optional]
   *        The MIME type that we'd like to receive in response
   *        to this submission.  If null or the the response type is not supported
   *        for the search engine, will fallback to "text/html".
   */
  loadSearch: function BrowserSearch_search(searchText, useNewTab, responseType) {
    var engine;

    // If the search bar is visible, use the current engine, otherwise, fall
    // back to the default engine.
    if (isElementVisible(this.searchBar))
      engine = Services.search.currentEngine;
    else
      engine = Services.search.defaultEngine;

    var submission = engine.getSubmission(searchText, responseType);

    // If a response type was specified and getSubmission returned null,
    // fallback to the default response type.
    if (!submission && responseType)
      submission = engine.getSubmission(searchText);

    // getSubmission can return null if the engine doesn't have a URL
    // with a text/html response type.  This is unlikely (since
    // SearchService._addEngineToStore() should fail for such an engine),
    // but let's be on the safe side.
    if (!submission)
      return;

    let inBackground = Services.prefs.getBoolPref("browser.search.context.loadInBackground");
    openLinkIn(submission.uri.spec,
               useNewTab ? "tab" : "current",
               { postData: submission.postData,
                 inBackground: inBackground,
                 relatedToCurrent: true });
  },

  /**
   * Returns the search bar element if it is present in the toolbar, null otherwise.
   */
  get searchBar() {
    return document.getElementById("searchbar");
  },

  loadAddEngines: function BrowserSearch_loadAddEngines() {
    var newWindowPref = gPrefService.getIntPref("browser.link.open_newwindow");
    var where = newWindowPref == 3 ? "tab" : "window";
    var searchEnginesURL = formatURL("browser.search.searchEnginesURL", true);
    openUILinkIn(searchEnginesURL, where);
  }
}

function FillHistoryMenu(aParent) {
  // Lazily add the hover listeners on first showing and never remove them
  if (!aParent.hasStatusListener) {
    // Show history item's uri in the status bar when hovering, and clear on exit
    aParent.addEventListener("DOMMenuItemActive", function(aEvent) {
      // Only the current page should have the checked attribute, so skip it
      if (!aEvent.target.hasAttribute("checked"))
        XULBrowserWindow.setOverLink(aEvent.target.getAttribute("uri"));
    }, false);
    aParent.addEventListener("DOMMenuItemInactive", function() {
      XULBrowserWindow.setOverLink("");
    }, false);

    aParent.hasStatusListener = true;
  }

  // Remove old entries if any
  var children = aParent.childNodes;
  for (var i = children.length - 1; i >= 0; --i) {
    if (children[i].hasAttribute("index"))
      aParent.removeChild(children[i]);
  }

  var webNav = gBrowser.webNavigation;
  var sessionHistory = webNav.sessionHistory;

  var count = sessionHistory.count;
  if (count <= 1) // don't display the popup for a single item
    return false;

  const MAX_HISTORY_MENU_ITEMS = 15;
  var index = sessionHistory.index;
  var half_length = Math.floor(MAX_HISTORY_MENU_ITEMS / 2);
  var start = Math.max(index - half_length, 0);
  var end = Math.min(start == 0 ? MAX_HISTORY_MENU_ITEMS : index + half_length + 1, count);
  if (end == count)
    start = Math.max(count - MAX_HISTORY_MENU_ITEMS, 0);

  var tooltipBack = gNavigatorBundle.getString("tabHistory.goBack");
  var tooltipCurrent = gNavigatorBundle.getString("tabHistory.current");
  var tooltipForward = gNavigatorBundle.getString("tabHistory.goForward");

  for (var j = end - 1; j >= start; j--) {
    let item = document.createElement("menuitem");
    let entry = sessionHistory.getEntryAtIndex(j, false);
    let uri = entry.URI.spec;

    item.setAttribute("uri", uri);
    item.setAttribute("label", entry.title || uri);
    item.setAttribute("index", j);

    if (j != index) {
      PlacesUtils.favicons.getFaviconURLForPage(entry.URI, function (aURI) {
        if (aURI) {
          let iconURL = PlacesUtils.favicons.getFaviconLinkForIcon(aURI).spec;
          item.style.listStyleImage = "url(" + iconURL + ")";
        }
      });
    }

    if (j < index) {
      item.className = "unified-nav-back menuitem-iconic menuitem-with-favicon";
      item.setAttribute("tooltiptext", tooltipBack);
    } else if (j == index) {
      item.setAttribute("type", "radio");
      item.setAttribute("checked", "true");
      item.className = "unified-nav-current";
      item.setAttribute("tooltiptext", tooltipCurrent);
    } else {
      item.className = "unified-nav-forward menuitem-iconic menuitem-with-favicon";
      item.setAttribute("tooltiptext", tooltipForward);
    }

    aParent.appendChild(item);
  }
  return true;
}

function addToUrlbarHistory(aUrlToAdd) {
  if (aUrlToAdd &&
      !aUrlToAdd.contains(" ") &&
      !/[\x00-\x1F]/.test(aUrlToAdd))
    PlacesUIUtils.markPageAsTyped(aUrlToAdd);
}

function toJavaScriptConsole()
{
  toOpenWindowByType("global:console", "chrome://global/content/console.xul");
}

function BrowserDownloadsUI()
{
  Cc["@mozilla.org/download-manager-ui;1"].
  getService(Ci.nsIDownloadManagerUI).show(window);
}

function toOpenWindowByType(inType, uri, features)
{
  var topWindow = Services.wm.getMostRecentWindow(inType);

  if (topWindow)
    topWindow.focus();
  else if (features)
    window.open(uri, "_blank", features);
  else
    window.open(uri, "_blank", "chrome,extrachrome,menubar,resizable,scrollbars,status,toolbar");
}

function OpenBrowserWindow()
{
  var telemetryObj = {};
  TelemetryStopwatch.start("FX_NEW_WINDOW_MS", telemetryObj);

  function newDocumentShown(doc, topic, data) {
    if (topic == "document-shown" &&
        doc != document &&
        doc.defaultView == win) {
      Services.obs.removeObserver(newDocumentShown, "document-shown");
      TelemetryStopwatch.finish("FX_NEW_WINDOW_MS", telemetryObj);
    }
  };
  Services.obs.addObserver(newDocumentShown, "document-shown", false);

  var charsetArg = new String();
  var handler = Components.classes["@mozilla.org/browser/clh;1"]
                          .getService(Components.interfaces.nsIBrowserHandler);
  var defaultArgs = handler.defaultArgs;
  var wintype = document.documentElement.getAttribute('windowtype');

  // if and only if the current window is a browser window and it has a document with a character
  // set, then extract the current charset menu setting from the current document and use it to
  // initialize the new browser window...
  var win;
  if (window && (wintype == "navigator:browser") && window.content && window.content.document)
  {
    var DocCharset = window.content.document.characterSet;
    charsetArg = "charset="+DocCharset;

    //we should "inherit" the charset menu setting in a new window
    win = window.openDialog("chrome://browser/content/", "_blank", "chrome,all,dialog=no", defaultArgs, charsetArg);
  }
  else // forget about the charset information.
  {
    win = window.openDialog("chrome://browser/content/", "_blank", "chrome,all,dialog=no", defaultArgs);
  }

  return win;
}

var gCustomizeSheet = false;
function BrowserCustomizeToolbar() {
  // Disable the toolbar context menu items
  var menubar = document.getElementById("main-menubar");
  for (let childNode of menubar.childNodes)
    childNode.setAttribute("disabled", true);

  var cmd = document.getElementById("cmd_CustomizeToolbars");
  cmd.setAttribute("disabled", "true");

  var splitter = document.getElementById("urlbar-search-splitter");
  if (splitter)
    splitter.parentNode.removeChild(splitter);

  CombinedStopReload.uninit();

  PlacesToolbarHelper.customizeStart();
  BookmarksMenuButton.customizeStart();
  DownloadsButton.customizeStart();

  TabsInTitlebar.allowedBy("customizing-toolbars", false);

  var customizeURL = "chrome://global/content/customizeToolbar.xul";
  gCustomizeSheet = getBoolPref("toolbar.customization.usesheet", false);

  if (gCustomizeSheet) {
    let sheetFrame = document.createElement("iframe");
    let panel = document.getElementById("customizeToolbarSheetPopup");
    sheetFrame.id = "customizeToolbarSheetIFrame";
    sheetFrame.toolbox = gNavToolbox;
    sheetFrame.panel = panel;
    sheetFrame.setAttribute("style", panel.getAttribute("sheetstyle"));
    panel.appendChild(sheetFrame);

    // Open the panel, but make it invisible until the iframe has loaded so
    // that the user doesn't see a white flash.
    panel.style.visibility = "hidden";
    gNavToolbox.addEventListener("beforecustomization", function onBeforeCustomization() {
      gNavToolbox.removeEventListener("beforecustomization", onBeforeCustomization, false);
      panel.style.removeProperty("visibility");
    }, false);

    sheetFrame.setAttribute("src", customizeURL);

    panel.openPopup(gNavToolbox, "after_start", 0, 0);
  } else {
    window.openDialog(customizeURL,
                      "CustomizeToolbar",
                      "chrome,titlebar,toolbar,location,resizable,dependent",
                      gNavToolbox);
  }
}

function BrowserToolboxCustomizeDone(aToolboxChanged) {
  if (gCustomizeSheet) {
    document.getElementById("customizeToolbarSheetPopup").hidePopup();
    let iframe = document.getElementById("customizeToolbarSheetIFrame");
    iframe.parentNode.removeChild(iframe);
  }

  // Update global UI elements that may have been added or removed
  if (aToolboxChanged) {
    gURLBar = document.getElementById("urlbar");

    gProxyFavIcon = document.getElementById("page-proxy-favicon");
    gHomeButton.updateTooltip();
    gIdentityHandler._cacheElements();
    window.XULBrowserWindow.init();

#ifndef XP_MACOSX
    updateEditUIVisibility();
#endif

    // Hacky: update the PopupNotifications' object's reference to the iconBox,
    // if it already exists, since it may have changed if the URL bar was
    // added/removed.
    if (!__lookupGetter__("PopupNotifications"))
      PopupNotifications.iconBox = document.getElementById("notification-popup-box");
  }

  PlacesToolbarHelper.customizeDone();
  BookmarksMenuButton.customizeDone();
  DownloadsButton.customizeDone();

  // The url bar splitter state is dependent on whether stop/reload
  // and the location bar are combined, so we need this ordering
  CombinedStopReload.init();
  UpdateUrlbarSearchSplitterState();
  setUrlAndSearchBarWidthForConditionalForwardButton();

  // Update the urlbar
  if (gURLBar) {
    URLBarSetURI();
    XULBrowserWindow.asyncUpdateUI();
    PlacesStarButton.updateState();
    SocialShareButton.updateShareState();
  }

  TabsInTitlebar.allowedBy("customizing-toolbars", true);

  // Re-enable parts of the UI we disabled during the dialog
  var menubar = document.getElementById("main-menubar");
  for (let childNode of menubar.childNodes)
    childNode.setAttribute("disabled", false);
  var cmd = document.getElementById("cmd_CustomizeToolbars");
  cmd.removeAttribute("disabled");

  // make sure to re-enable click-and-hold
  if (!getBoolPref("ui.click_hold_context_menus", false))
    SetClickAndHoldHandlers();

  gBrowser.selectedBrowser.focus();
}

function BrowserToolboxCustomizeChange(aType) {
  switch (aType) {
    case "iconsize":
    case "mode":
      retrieveToolbarIconsizesFromTheme();
      break;
    default:
      gHomeButton.updatePersonalToolbarStyle();
      BookmarksMenuButton.customizeChange();
      allTabs.readPref();
  }
}

/**
 * Allows themes to override the "iconsize" attribute on toolbars.
 */
function retrieveToolbarIconsizesFromTheme() {
  function retrieveToolbarIconsize(aToolbar) {
    if (aToolbar.localName != "toolbar")
      return;

    // The theme indicates that it wants to override the "iconsize" attribute
    // by specifying a special value for the "counter-reset" property on the
    // toolbar. A custom property cannot be used because getComputedStyle can
    // only return the values of standard CSS properties.
    let counterReset = getComputedStyle(aToolbar).counterReset;
    if (counterReset == "smallicons 0")
      aToolbar.setAttribute("iconsize", "small");
    else if (counterReset == "largeicons 0")
      aToolbar.setAttribute("iconsize", "large");
  }

  Array.forEach(gNavToolbox.childNodes, retrieveToolbarIconsize);
  gNavToolbox.externalToolbars.forEach(retrieveToolbarIconsize);
}

/**
 * Update the global flag that tracks whether or not any edit UI (the Edit menu,
 * edit-related items in the context menu, and edit-related toolbar buttons
 * is visible, then update the edit commands' enabled state accordingly.  We use
 * this flag to skip updating the edit commands on focus or selection changes
 * when no UI is visible to improve performance (including pageload performance,
 * since focus changes when you load a new page).
 *
 * If UI is visible, we use goUpdateGlobalEditMenuItems to set the commands'
 * enabled state so the UI will reflect it appropriately.
 *
 * If the UI isn't visible, we enable all edit commands so keyboard shortcuts
 * still work and just lazily disable them as needed when the user presses a
 * shortcut.
 *
 * This doesn't work on Mac, since Mac menus flash when users press their
 * keyboard shortcuts, so edit UI is essentially always visible on the Mac,
 * and we need to always update the edit commands.  Thus on Mac this function
 * is a no op.
 */
function updateEditUIVisibility()
{
#ifndef XP_MACOSX
  let editMenuPopupState = document.getElementById("menu_EditPopup").state;
  let contextMenuPopupState = document.getElementById("contentAreaContextMenu").state;
  let placesContextMenuPopupState = document.getElementById("placesContext").state;
#ifdef MENUBAR_CAN_AUTOHIDE
  let appMenuPopupState = document.getElementById("appmenu-popup").state;
#endif

  // The UI is visible if the Edit menu is opening or open, if the context menu
  // is open, or if the toolbar has been customized to include the Cut, Copy,
  // or Paste toolbar buttons.
  gEditUIVisible = editMenuPopupState == "showing" ||
                   editMenuPopupState == "open" ||
                   contextMenuPopupState == "showing" ||
                   contextMenuPopupState == "open" ||
                   placesContextMenuPopupState == "showing" ||
                   placesContextMenuPopupState == "open" ||
#ifdef MENUBAR_CAN_AUTOHIDE
                   appMenuPopupState == "showing" ||
                   appMenuPopupState == "open" ||
#endif
                   document.getElementById("cut-button") ||
                   document.getElementById("copy-button") ||
                   document.getElementById("paste-button") ? true : false;

  // If UI is visible, update the edit commands' enabled state to reflect
  // whether or not they are actually enabled for the current focus/selection.
  if (gEditUIVisible)
    goUpdateGlobalEditMenuItems();

  // Otherwise, enable all commands, so that keyboard shortcuts still work,
  // then lazily determine their actual enabled state when the user presses
  // a keyboard shortcut.
  else {
    goSetCommandEnabled("cmd_undo", true);
    goSetCommandEnabled("cmd_redo", true);
    goSetCommandEnabled("cmd_cut", true);
    goSetCommandEnabled("cmd_copy", true);
    goSetCommandEnabled("cmd_paste", true);
    goSetCommandEnabled("cmd_selectAll", true);
    goSetCommandEnabled("cmd_delete", true);
    goSetCommandEnabled("cmd_switchTextDirection", true);
  }
#endif
}

/**
 * Returns true if |aMimeType| is text-based, false otherwise.
 *
 * @param aMimeType
 *        The MIME type to check.
 *
 * If adding types to this function, please also check the similar
 * function in findbar.xml
 */
function mimeTypeIsTextBased(aMimeType)
{
  return /^text\/|\+xml$/.test(aMimeType) ||
         aMimeType == "application/x-javascript" ||
         aMimeType == "application/javascript" ||
         aMimeType == "application/xml" ||
         aMimeType == "mozilla.application/cached-xul";
}

var XULBrowserWindow = {
  // Stored Status, Link and Loading values
  status: "",
  defaultStatus: "",
  jsStatus: "",
  jsDefaultStatus: "",
  overLink: "",
  startTime: 0,
  statusText: "",
  isBusy: false,
  inContentWhitelist: ["about:addons", "about:permissions",
                       "about:sync-progress", "about:preferences"],

  QueryInterface: function (aIID) {
    if (aIID.equals(Ci.nsIWebProgressListener) ||
        aIID.equals(Ci.nsIWebProgressListener2) ||
        aIID.equals(Ci.nsISupportsWeakReference) ||
        aIID.equals(Ci.nsIXULBrowserWindow) ||
        aIID.equals(Ci.nsISupports))
      return this;
    throw Cr.NS_NOINTERFACE;
  },

  get stopCommand () {
    delete this.stopCommand;
    return this.stopCommand = document.getElementById("Browser:Stop");
  },
  get reloadCommand () {
    delete this.reloadCommand;
    return this.reloadCommand = document.getElementById("Browser:Reload");
  },
  get statusTextField () {
    delete this.statusTextField;
    return this.statusTextField = document.getElementById("statusbar-display");
  },
  get isImage () {
    delete this.isImage;
    return this.isImage = document.getElementById("isImage");
  },
  get _uriFixup () {
    delete this._uriFixup;
    return this._uriFixup = Cc["@mozilla.org/docshell/urifixup;1"]
                              .getService(Ci.nsIURIFixup);
  },

  init: function () {
    this.throbberElement = document.getElementById("navigator-throbber");

#ifdef MOZ_E10S_COMPAT
    // Bug 666809 - SecurityUI support for e10s
#else
    // Initialize the security button's state and tooltip text.  Remember to reset
    // _hostChanged, otherwise onSecurityChange will short circuit.
    var securityUI = gBrowser.securityUI;
    this._hostChanged = true;
    this.onSecurityChange(null, null, securityUI.state);
#endif
  },

  destroy: function () {
    // XXXjag to avoid leaks :-/, see bug 60729
    delete this.throbberElement;
    delete this.stopCommand;
    delete this.reloadCommand;
    delete this.statusTextField;
    delete this.statusText;
  },

  setJSStatus: function (status) {
    this.jsStatus = status;
    this.updateStatusField();
  },

  setJSDefaultStatus: function (status) {
    this.jsDefaultStatus = status;
    this.updateStatusField();
  },

  setDefaultStatus: function (status) {
    this.defaultStatus = status;
    this.updateStatusField();
  },

  setOverLink: function (url, anchorElt) {
    // Encode bidirectional formatting characters.
    // (RFC 3987 sections 3.2 and 4.1 paragraph 6)
    url = url.replace(/[\u200e\u200f\u202a\u202b\u202c\u202d\u202e]/g,
                      encodeURIComponent);

    if (gURLBar && gURLBar._mayTrimURLs /* corresponds to browser.urlbar.trimURLs */)
      url = trimURL(url);

    this.overLink = url;
    LinkTargetDisplay.update();
  },

  updateStatusField: function () {
    var text, type, types = ["overLink"];
    if (this._busyUI)
      types.push("status");
    types.push("jsStatus", "jsDefaultStatus", "defaultStatus");
    for (type of types) {
      text = this[type];
      if (text)
        break;
    }

    // check the current value so we don't trigger an attribute change
    // and cause needless (slow!) UI updates
    if (this.statusText != text) {
      let field = this.statusTextField;
      field.setAttribute("previoustype", field.getAttribute("type"));
      field.setAttribute("type", type);
      field.label = text;
      field.setAttribute("crop", type == "overLink" ? "center" : "end");
      this.statusText = text;
    }
  },

  // Called before links are navigated to to allow us to retarget them if needed.
  onBeforeLinkTraversal: function(originalTarget, linkURI, linkNode, isAppTab) {
    // Don't modify non-default targets or targets that aren't in top-level app
    // tab docshells (isAppTab will be false for app tab subframes).
    if (originalTarget != "" || !isAppTab)
      return originalTarget;

    // External links from within app tabs should always open in new tabs
    // instead of replacing the app tab's page (Bug 575561)
    let linkHost;
    let docHost;
    try {
      linkHost = linkURI.host;
      docHost = linkNode.ownerDocument.documentURIObject.host;
    } catch(e) {
      // nsIURI.host can throw for non-nsStandardURL nsIURIs.
      // If we fail to get either host, just return originalTarget.
      return originalTarget;
    }

    if (docHost == linkHost)
      return originalTarget;

    // Special case: ignore "www" prefix if it is part of host string
    let [longHost, shortHost] =
      linkHost.length > docHost.length ? [linkHost, docHost] : [docHost, linkHost];
    if (longHost == "www." + shortHost)
      return originalTarget;

    return "_blank";
  },

  onProgressChange: function (aWebProgress, aRequest,
                              aCurSelfProgress, aMaxSelfProgress,
                              aCurTotalProgress, aMaxTotalProgress) {
    // Do nothing.
  },

  onProgressChange64: function (aWebProgress, aRequest,
                                aCurSelfProgress, aMaxSelfProgress,
                                aCurTotalProgress, aMaxTotalProgress) {
    return this.onProgressChange(aWebProgress, aRequest,
      aCurSelfProgress, aMaxSelfProgress, aCurTotalProgress,
      aMaxTotalProgress);
  },

  onStateChange: function (aWebProgress, aRequest, aStateFlags, aStatus) {
    const nsIWebProgressListener = Ci.nsIWebProgressListener;
    const nsIChannel = Ci.nsIChannel;

    if (aStateFlags & nsIWebProgressListener.STATE_START &&
        aStateFlags & nsIWebProgressListener.STATE_IS_NETWORK) {

      if (aRequest && aWebProgress.DOMWindow == content)
        this.startDocumentLoad(aRequest);

      this.isBusy = true;

      if (!(aStateFlags & nsIWebProgressListener.STATE_RESTORING)) {
        this._busyUI = true;

        // Turn the throbber on.
        if (this.throbberElement)
          this.throbberElement.setAttribute("busy", "true");

        // XXX: This needs to be based on window activity...
        this.stopCommand.removeAttribute("disabled");
        CombinedStopReload.switchToStop();
      }
    }
    else if (aStateFlags & nsIWebProgressListener.STATE_STOP) {
      if (aStateFlags & nsIWebProgressListener.STATE_IS_NETWORK &&
          aWebProgress.DOMWindow == content &&
          aRequest)
        this.endDocumentLoad(aRequest, aStatus);

      // This (thanks to the filter) is a network stop or the last
      // request stop outside of loading the document, stop throbbers
      // and progress bars and such
      if (aRequest) {
        let msg = "";
        let location;
        // Get the URI either from a channel or a pseudo-object
        if (aRequest instanceof nsIChannel || "URI" in aRequest) {
          location = aRequest.URI;

          // For keyword URIs clear the user typed value since they will be changed into real URIs
          if (location.scheme == "keyword" && aWebProgress.DOMWindow == content)
            gBrowser.userTypedValue = null;

          if (location.spec != "about:blank") {
            switch (aStatus) {
              case Components.results.NS_ERROR_NET_TIMEOUT:
                msg = gNavigatorBundle.getString("nv_timeout");
                break;
            }
          }
        }

        this.status = "";
        this.setDefaultStatus(msg);

        // Disable menu entries for images, enable otherwise
        if (content.document && mimeTypeIsTextBased(content.document.contentType))
          this.isImage.removeAttribute('disabled');
        else
          this.isImage.setAttribute('disabled', 'true');
      }

      this.isBusy = false;

      if (this._busyUI) {
        this._busyUI = false;

        // Turn the throbber off.
        if (this.throbberElement)
          this.throbberElement.removeAttribute("busy");

        this.stopCommand.setAttribute("disabled", "true");
        CombinedStopReload.switchToReload(aRequest instanceof Ci.nsIRequest);
      }
    }
  },

  onLocationChange: function (aWebProgress, aRequest, aLocationURI, aFlags) {
    var location = aLocationURI ? aLocationURI.spec : "";
    this._hostChanged = true;

    // Hide the form invalid popup.
    if (gFormSubmitObserver.panel) {
      gFormSubmitObserver.panel.hidePopup();
    }

    if (document.tooltipNode) {
      // Optimise for the common case
      if (aWebProgress.DOMWindow == content) {
        document.getElementById("aHTMLTooltip").hidePopup();
        document.tooltipNode = null;
      }
      else {
        for (let tooltipWindow =
               document.tooltipNode.ownerDocument.defaultView;
             tooltipWindow != tooltipWindow.parent;
             tooltipWindow = tooltipWindow.parent) {
          if (tooltipWindow == aWebProgress.DOMWindow) {
            document.getElementById("aHTMLTooltip").hidePopup();
            document.tooltipNode = null;
            break;
          }
        }
      }
    }

    // This code here does not compare uris exactly when determining
    // whether or not the message should be hidden since the message
    // may be prematurely hidden when an install is invoked by a click
    // on a link that looks like this:
    //
    // <a href="#" onclick="return install();">Install Foo</a>
    //
    // - which fires a onLocationChange message to uri + '#'...
    var selectedBrowser = gBrowser.selectedBrowser;
    if (selectedBrowser.lastURI) {
      let oldSpec = selectedBrowser.lastURI.spec;
      let oldIndexOfHash = oldSpec.indexOf("#");
      if (oldIndexOfHash != -1)
        oldSpec = oldSpec.substr(0, oldIndexOfHash);
      let newSpec = location;
      let newIndexOfHash = newSpec.indexOf("#");
      if (newIndexOfHash != -1)
        newSpec = newSpec.substr(0, newSpec.indexOf("#"));
      if (newSpec != oldSpec) {
        // Remove all the notifications, except for those which want to
        // persist across the first location change.
        let nBox = gBrowser.getNotificationBox(selectedBrowser);
        nBox.removeTransientNotifications();

        // Only need to call locationChange if the PopupNotifications object
        // for this window has already been initialized (i.e. its getter no
        // longer exists)
        if (!__lookupGetter__("PopupNotifications"))
          PopupNotifications.locationChange();
      }
    }

    // Disable menu entries for images, enable otherwise
    if (content.document && mimeTypeIsTextBased(content.document.contentType))
      this.isImage.removeAttribute('disabled');
    else
      this.isImage.setAttribute('disabled', 'true');

    this.hideOverLinkImmediately = true;
    this.setOverLink("", null);
    this.hideOverLinkImmediately = false;

    // We should probably not do this if the value has changed since the user
    // searched
    // Update urlbar only if a new page was loaded on the primary content area
    // Do not update urlbar if there was a subframe navigation

    var browser = gBrowser.selectedBrowser;
    if (aWebProgress.DOMWindow == content) {
      if ((location == "about:blank" && !content.opener) ||
          location == "") {  // Second condition is for new tabs, otherwise
                             // reload function is enabled until tab is refreshed.
        this.reloadCommand.setAttribute("disabled", "true");
      } else {
        this.reloadCommand.removeAttribute("disabled");
      }

      if (gURLBar) {
        // Strip off "wyciwyg://" and passwords for the location bar
        let uri = aLocationURI;
        try {
          uri = this._uriFixup.createExposableURI(uri);
        } catch (e) {}
        URLBarSetURI(uri);

        // Update starring UI
        PlacesStarButton.updateState();
        SocialShareButton.updateShareState();
      }

      // Show or hide browser chrome based on the whitelist
      if (this.hideChromeForLocation(location)) {
        document.documentElement.setAttribute("disablechrome", "true");
      } else {
        let ss = Cc["@mozilla.org/browser/sessionstore;1"].getService(Ci.nsISessionStore);
        if (ss.getTabValue(gBrowser.selectedTab, "appOrigin"))
          document.documentElement.setAttribute("disablechrome", "true");
        else
          document.documentElement.removeAttribute("disablechrome");
      }

      // Disable find commands in documents that ask for them to be disabled.
      let disableFind = false;
      if (aLocationURI &&
          (aLocationURI.schemeIs("about") || aLocationURI.schemeIs("chrome"))) {
        let docElt = content.document.documentElement;
        disableFind = docElt && docElt.getAttribute("disablefastfind") == "true";
      }
      let findCommands = [document.getElementById("cmd_find"),
                          document.getElementById("cmd_findAgain"),
                          document.getElementById("cmd_findPrevious")];
      for (let elt of findCommands) {
        if (disableFind)
          elt.setAttribute("disabled", "true");
        else
          elt.removeAttribute("disabled");
      }

      if (gFindBarInitialized) {
        if (gFindBar.findMode != gFindBar.FIND_NORMAL) {
          // Close the Find toolbar if we're in old-style TAF mode
          gFindBar.close();
        }

        // fix bug 253793 - turn off highlight when page changes
        gFindBar.getElement("highlight").checked = false;
      }
    }
    UpdateBackForwardCommands(gBrowser.webNavigation);

    // See bug 358202, when tabs are switched during a drag operation,
    // timers don't fire on windows (bug 203573)
    if (aRequest)
      setTimeout(function () { XULBrowserWindow.asyncUpdateUI(); }, 0);
    else
      this.asyncUpdateUI();
  },

  asyncUpdateUI: function () {
    FeedHandler.updateFeeds();
  },

  hideChromeForLocation: function(aLocation) {
    aLocation = aLocation.toLowerCase();
    return this.inContentWhitelist.some(function(aSpec) {
      return aSpec == aLocation;
    });
  },

  onStatusChange: function (aWebProgress, aRequest, aStatus, aMessage) {
    this.status = aMessage;
    this.updateStatusField();
  },

  // Properties used to cache security state used to update the UI
  _state: null,
  _hostChanged: false, // onLocationChange will flip this bit

  onSecurityChange: function (aWebProgress, aRequest, aState) {
    // Don't need to do anything if the data we use to update the UI hasn't
    // changed
    if (this._state == aState &&
        !this._hostChanged) {
#ifdef DEBUG
      try {
        var contentHost = gBrowser.contentWindow.location.host;
        if (this._host !== undefined && this._host != contentHost) {
            Components.utils.reportError(
              "ASSERTION: browser.js host is inconsistent. Content window has " +
              "<" + contentHost + "> but cached host is <" + this._host + ">.\n"
            );
        }
      } catch (ex) {}
#endif
      return;
    }
    this._state = aState;

#ifdef DEBUG
    try {
      this._host = gBrowser.contentWindow.location.host;
    } catch(ex) {
      this._host = null;
    }
#endif

    this._hostChanged = false;

    // aState is defined as a bitmask that may be extended in the future.
    // We filter out any unknown bits before testing for known values.
    const wpl = Components.interfaces.nsIWebProgressListener;
    const wpl_security_bits = wpl.STATE_IS_SECURE |
                              wpl.STATE_IS_BROKEN |
                              wpl.STATE_IS_INSECURE |
                              wpl.STATE_SECURE_HIGH |
                              wpl.STATE_SECURE_MED |
                              wpl.STATE_SECURE_LOW;
    var level;

    switch (this._state & wpl_security_bits) {
      case wpl.STATE_IS_SECURE | wpl.STATE_SECURE_HIGH:
        level = "high";
        break;
      case wpl.STATE_IS_SECURE | wpl.STATE_SECURE_MED:
      case wpl.STATE_IS_SECURE | wpl.STATE_SECURE_LOW:
        level = "low";
        break;
      case wpl.STATE_IS_BROKEN:
        level = "broken";
        break;
    }

    if (level) {
      // We don't style the Location Bar based on the the 'level' attribute
      // anymore, but still set it for third-party themes.
      if (gURLBar)
        gURLBar.setAttribute("level", level);
    } else {
      if (gURLBar)
        gURLBar.removeAttribute("level");
    }

    // Don't pass in the actual location object, since it can cause us to
    // hold on to the window object too long.  Just pass in the fields we
    // care about. (bug 424829)
    var location = gBrowser.contentWindow.location;
    var locationObj = {};
    try {
      // about:blank can be used by webpages so pretend it is http
      locationObj.protocol = location == "about:blank" ? "http:" : location.protocol;
      locationObj.host = location.host;
      locationObj.hostname = location.hostname;
      locationObj.port = location.port;
    } catch (ex) {
      // Can sometimes throw if the URL being visited has no host/hostname,
      // e.g. about:blank. The _state for these pages means we won't need these
      // properties anyways, though.
    }
    gIdentityHandler.checkIdentity(this._state, locationObj);
  },

  // simulate all change notifications after switching tabs
  onUpdateCurrentBrowser: function XWB_onUpdateCurrentBrowser(aStateFlags, aStatus, aMessage, aTotalProgress) {
    if (FullZoom.updateBackgroundTabs)
      FullZoom.onLocationChange(gBrowser.currentURI, true);
    var nsIWebProgressListener = Components.interfaces.nsIWebProgressListener;
    var loadingDone = aStateFlags & nsIWebProgressListener.STATE_STOP;
    // use a pseudo-object instead of a (potentially nonexistent) channel for getting
    // a correct error message - and make sure that the UI is always either in
    // loading (STATE_START) or done (STATE_STOP) mode
    this.onStateChange(
      gBrowser.webProgress,
      { URI: gBrowser.currentURI },
      loadingDone ? nsIWebProgressListener.STATE_STOP : nsIWebProgressListener.STATE_START,
      aStatus
    );
    // status message and progress value are undefined if we're done with loading
    if (loadingDone)
      return;
    this.onStatusChange(gBrowser.webProgress, null, 0, aMessage);
  },

  startDocumentLoad: function XWB_startDocumentLoad(aRequest) {
    // clear out feed data
    gBrowser.selectedBrowser.feeds = null;

    // clear out search-engine data
    gBrowser.selectedBrowser.engines = null;

    var uri = aRequest.QueryInterface(Ci.nsIChannel).URI;
    try {
      Services.obs.notifyObservers(content, "StartDocumentLoad", uri.spec);
    } catch (e) {
    }
  },

  endDocumentLoad: function XWB_endDocumentLoad(aRequest, aStatus) {
    var urlStr = aRequest.QueryInterface(Ci.nsIChannel).originalURI.spec;

    var notification = Components.isSuccessCode(aStatus) ? "EndDocumentLoad" : "FailDocumentLoad";
    try {
      Services.obs.notifyObservers(content, notification, urlStr);
    } catch (e) {
    }
  }
};

var LinkTargetDisplay = {
  get DELAY_SHOW() {
     delete this.DELAY_SHOW;
     return this.DELAY_SHOW = Services.prefs.getIntPref("browser.overlink-delay");
  },

  DELAY_HIDE: 250,
  _timer: 0,

  get _isVisible () XULBrowserWindow.statusTextField.label != "",

  update: function () {
    clearTimeout(this._timer);
    window.removeEventListener("mousemove", this, true);

    if (!XULBrowserWindow.overLink) {
      if (XULBrowserWindow.hideOverLinkImmediately)
        this._hide();
      else
        this._timer = setTimeout(this._hide.bind(this), this.DELAY_HIDE);
      return;
    }

    if (this._isVisible) {
      XULBrowserWindow.updateStatusField();
    } else {
      // Let the display appear when the mouse doesn't move within the delay
      this._showDelayed();
      window.addEventListener("mousemove", this, true);
    }
  },

  handleEvent: function (event) {
    switch (event.type) {
      case "mousemove":
        // Restart the delay since the mouse was moved
        clearTimeout(this._timer);
        this._showDelayed();
        break;
    }
  },

  _showDelayed: function () {
    this._timer = setTimeout(function (self) {
      XULBrowserWindow.updateStatusField();
      window.removeEventListener("mousemove", self, true);
    }, this.DELAY_SHOW, this);
  },

  _hide: function () {
    clearTimeout(this._timer);

    XULBrowserWindow.updateStatusField();
  }
};

var CombinedStopReload = {
  init: function () {
    if (this._initialized)
      return;

    var urlbar = document.getElementById("urlbar-container");
    var reload = document.getElementById("reload-button");
    var stop = document.getElementById("stop-button");

    if (urlbar) {
      if (urlbar.parentNode.getAttribute("mode") != "icons" ||
          !reload || urlbar.nextSibling != reload ||
          !stop || reload.nextSibling != stop)
        urlbar.removeAttribute("combined");
      else {
        urlbar.setAttribute("combined", "true");
        reload = document.getElementById("urlbar-reload-button");
        stop = document.getElementById("urlbar-stop-button");
      }
    }
    if (!stop || !reload || reload.nextSibling != stop)
      return;

    this._initialized = true;
    if (XULBrowserWindow.stopCommand.getAttribute("disabled") != "true")
      reload.setAttribute("displaystop", "true");
    stop.addEventListener("click", this, false);
    this.reload = reload;
    this.stop = stop;
  },

  uninit: function () {
    if (!this._initialized)
      return;

    this._cancelTransition();
    this._initialized = false;
    this.stop.removeEventListener("click", this, false);
    this.reload = null;
    this.stop = null;
  },

  handleEvent: function (event) {
    // the only event we listen to is "click" on the stop button
    if (event.button == 0 &&
        !this.stop.disabled)
      this._stopClicked = true;
  },

  switchToStop: function () {
    if (!this._initialized)
      return;

    this._cancelTransition();
    this.reload.setAttribute("displaystop", "true");
  },

  switchToReload: function (aDelay) {
    if (!this._initialized)
      return;

    this.reload.removeAttribute("displaystop");

    if (!aDelay || this._stopClicked) {
      this._stopClicked = false;
      this._cancelTransition();
      this.reload.disabled = XULBrowserWindow.reloadCommand
                                             .getAttribute("disabled") == "true";
      return;
    }

    if (this._timer)
      return;

    // Temporarily disable the reload button to prevent the user from
    // accidentally reloading the page when intending to click the stop button
    this.reload.disabled = true;
    this._timer = setTimeout(function (self) {
      self._timer = 0;
      self.reload.disabled = XULBrowserWindow.reloadCommand
                                             .getAttribute("disabled") == "true";
    }, 650, this);
  },

  _cancelTransition: function () {
    if (this._timer) {
      clearTimeout(this._timer);
      this._timer = 0;
    }
  }
};

var TabsProgressListener = {
  onStateChange: function (aBrowser, aWebProgress, aRequest, aStateFlags, aStatus) {
#ifdef MOZ_CRASHREPORTER
    if (aRequest instanceof Ci.nsIChannel &&
        aStateFlags & Ci.nsIWebProgressListener.STATE_START &&
        aStateFlags & Ci.nsIWebProgressListener.STATE_IS_DOCUMENT &&
        gCrashReporter.enabled) {
      gCrashReporter.annotateCrashReport("URL", aRequest.URI.spec);
    }
#endif

    // Attach a listener to watch for "click" events bubbling up from error
    // pages and other similar page. This lets us fix bugs like 401575 which
    // require error page UI to do privileged things, without letting error
    // pages have any privilege themselves.
    // We can't look for this during onLocationChange since at that point the
    // document URI is not yet the about:-uri of the error page.

    if (aStateFlags & Ci.nsIWebProgressListener.STATE_STOP &&
        Components.isSuccessCode(aStatus) &&
        /^about:/.test(aWebProgress.DOMWindow.document.documentURI)) {
      aBrowser.addEventListener("click", BrowserOnClick, true);
      aBrowser.addEventListener("pagehide", function onPageHide(event) {
        if (event.target.defaultView.frameElement)
          return;
        aBrowser.removeEventListener("click", BrowserOnClick, true);
        aBrowser.removeEventListener("pagehide", onPageHide, true);
      }, true);

      // We also want to make changes to page UI for unprivileged about pages.
      BrowserOnAboutPageLoad(aWebProgress.DOMWindow.document);
    }
  },

  onLocationChange: function (aBrowser, aWebProgress, aRequest, aLocationURI,
                              aFlags) {
    // Filter out any sub-frame loads
    if (aBrowser.contentWindow == aWebProgress.DOMWindow) {
      // Filter out any onLocationChanges triggered by anchor navigation
      // or history.push/pop/replaceState.
      if (aRequest) {
        // Initialize the click-to-play state.
        aBrowser._clickToPlayDoorhangerShown = false;
        aBrowser._clickToPlayPluginsActivated = false;
      }
      FullZoom.onLocationChange(aLocationURI, false, aBrowser);
    }
  },

  onRefreshAttempted: function (aBrowser, aWebProgress, aURI, aDelay, aSameURI) {
    if (gPrefService.getBoolPref("accessibility.blockautorefresh")) {
      let brandBundle = document.getElementById("bundle_brand");
      let brandShortName = brandBundle.getString("brandShortName");
      let refreshButtonText =
        gNavigatorBundle.getString("refreshBlocked.goButton");
      let refreshButtonAccesskey =
        gNavigatorBundle.getString("refreshBlocked.goButton.accesskey");
      let message =
        gNavigatorBundle.getFormattedString(aSameURI ? "refreshBlocked.refreshLabel"
                                                     : "refreshBlocked.redirectLabel",
                                            [brandShortName]);
      let docShell = aWebProgress.DOMWindow
                                 .QueryInterface(Ci.nsIInterfaceRequestor)
                                 .getInterface(Ci.nsIWebNavigation)
                                 .QueryInterface(Ci.nsIDocShell);
      let notificationBox = gBrowser.getNotificationBox(aBrowser);
      let notification = notificationBox.getNotificationWithValue("refresh-blocked");
      if (notification) {
        notification.label = message;
        notification.refreshURI = aURI;
        notification.delay = aDelay;
        notification.docShell = docShell;
      } else {
        let buttons = [{
          label: refreshButtonText,
          accessKey: refreshButtonAccesskey,
          callback: function (aNotification, aButton) {
            var refreshURI = aNotification.docShell
                                          .QueryInterface(Ci.nsIRefreshURI);
            refreshURI.forceRefreshURI(aNotification.refreshURI,
                                       aNotification.delay, true);
          }
        }];
        notification =
          notificationBox.appendNotification(message, "refresh-blocked",
                                             "chrome://browser/skin/Info.png",
                                             notificationBox.PRIORITY_INFO_MEDIUM,
                                             buttons);
        notification.refreshURI = aURI;
        notification.delay = aDelay;
        notification.docShell = docShell;
      }
      return false;
    }
    return true;
  }
}

function nsBrowserAccess() { }

nsBrowserAccess.prototype = {
  QueryInterface: XPCOMUtils.generateQI([Ci.nsIBrowserDOMWindow, Ci.nsISupports]),

  openURI: function (aURI, aOpener, aWhere, aContext) {
    var newWindow = null;
    var isExternal = (aContext == Ci.nsIBrowserDOMWindow.OPEN_EXTERNAL);

    if (isExternal && aURI && aURI.schemeIs("chrome")) {
      dump("use -chrome command-line option to load external chrome urls\n");
      return null;
    }

    if (aWhere == Ci.nsIBrowserDOMWindow.OPEN_DEFAULTWINDOW) {
      if (isExternal &&
          gPrefService.prefHasUserValue("browser.link.open_newwindow.override.external"))
        aWhere = gPrefService.getIntPref("browser.link.open_newwindow.override.external");
      else
        aWhere = gPrefService.getIntPref("browser.link.open_newwindow");
    }
    switch (aWhere) {
      case Ci.nsIBrowserDOMWindow.OPEN_NEWWINDOW :
        // FIXME: Bug 408379. So how come this doesn't send the
        // referrer like the other loads do?
        var url = aURI ? aURI.spec : "about:blank";
        // Pass all params to openDialog to ensure that "url" isn't passed through
        // loadOneOrMoreURIs, which splits based on "|"
        newWindow = openDialog(getBrowserURL(), "_blank", "all,dialog=no", url, null, null, null);
        break;
      case Ci.nsIBrowserDOMWindow.OPEN_NEWTAB :
        let win, needToFocusWin;

        // try the current window.  if we're in a popup, fall back on the most recent browser window
        if (window.toolbar.visible)
          win = window;
        else {
          win = Cc["@mozilla.org/browser/browserglue;1"]
                  .getService(Ci.nsIBrowserGlue)
                  .getMostRecentBrowserWindow();
          needToFocusWin = true;
        }

        if (!win) {
          // we couldn't find a suitable window, a new one needs to be opened.
          return null;
        }

        if (isExternal && (!aURI || aURI.spec == "about:blank")) {
          win.BrowserOpenTab(); // this also focuses the location bar
          win.focus();
          newWindow = win.content;
          break;
        }

        let loadInBackground = gPrefService.getBoolPref("browser.tabs.loadDivertedInBackground");
        let referrer = aOpener ? makeURI(aOpener.location.href) : null;

        let tab = win.gBrowser.loadOneTab(aURI ? aURI.spec : "about:blank", {
                                          referrerURI: referrer,
                                          fromExternal: isExternal,
                                          inBackground: loadInBackground});
        let browser = win.gBrowser.getBrowserForTab(tab);

        newWindow = browser.contentWindow;
        if (needToFocusWin || (!loadInBackground && isExternal))
          newWindow.focus();
        break;
      default : // OPEN_CURRENTWINDOW or an illegal value
        newWindow = content;
        if (aURI) {
          let referrer = aOpener ? makeURI(aOpener.location.href) : null;
          let loadflags = isExternal ?
                            Ci.nsIWebNavigation.LOAD_FLAGS_FROM_EXTERNAL :
                            Ci.nsIWebNavigation.LOAD_FLAGS_NONE;
          gBrowser.loadURIWithFlags(aURI.spec, loadflags, referrer, null, null);
        }
        if (!gPrefService.getBoolPref("browser.tabs.loadDivertedInBackground"))
          window.focus();
    }
    return newWindow;
  },

  isTabContentWindow: function (aWindow) {
    return gBrowser.browsers.some(function (browser) browser.contentWindow == aWindow);
  }
}

function onViewToolbarsPopupShowing(aEvent, aInsertPoint) {
  var popup = aEvent.target;
  if (popup != aEvent.currentTarget)
    return;

  // Empty the menu
  for (var i = popup.childNodes.length-1; i >= 0; --i) {
    var deadItem = popup.childNodes[i];
    if (deadItem.hasAttribute("toolbarId"))
      popup.removeChild(deadItem);
  }

  var firstMenuItem = aInsertPoint || popup.firstChild;

  let toolbarNodes = Array.slice(gNavToolbox.childNodes);
  toolbarNodes.push(document.getElementById("addon-bar"));

  for (let toolbar of toolbarNodes) {
    let toolbarName = toolbar.getAttribute("toolbarname");
    if (toolbarName) {
      let menuItem = document.createElement("menuitem");
      let hidingAttribute = toolbar.getAttribute("type") == "menubar" ?
                            "autohide" : "collapsed";
      menuItem.setAttribute("id", "toggle_" + toolbar.id);
      menuItem.setAttribute("toolbarId", toolbar.id);
      menuItem.setAttribute("type", "checkbox");
      menuItem.setAttribute("label", toolbarName);
      menuItem.setAttribute("checked", toolbar.getAttribute(hidingAttribute) != "true");
      if (popup.id != "appmenu_customizeMenu")
        menuItem.setAttribute("accesskey", toolbar.getAttribute("accesskey"));
      if (popup.id != "toolbar-context-menu")
        menuItem.setAttribute("key", toolbar.getAttribute("key"));

      popup.insertBefore(menuItem, firstMenuItem);

      menuItem.addEventListener("command", onViewToolbarCommand, false);
    }
  }
}

function onViewToolbarCommand(aEvent) {
  var toolbarId = aEvent.originalTarget.getAttribute("toolbarId");
  var toolbar = document.getElementById(toolbarId);
  var isVisible = aEvent.originalTarget.getAttribute("checked") == "true";
  setToolbarVisibility(toolbar, isVisible);
}

function setToolbarVisibility(toolbar, isVisible) {
  var hidingAttribute = toolbar.getAttribute("type") == "menubar" ?
                        "autohide" : "collapsed";

  toolbar.setAttribute(hidingAttribute, !isVisible);
  document.persist(toolbar.id, hidingAttribute);

  PlacesToolbarHelper.init();
  BookmarksMenuButton.updatePosition();
  gBrowser.updateWindowResizers();

#ifdef MENUBAR_CAN_AUTOHIDE
  updateAppButtonDisplay();
#endif
}

var TabsOnTop = {
  init: function TabsOnTop_init() {
    Services.prefs.addObserver(this._prefName, this, false);

    // Only show the toggle UI if the user disabled tabs on top.
    if (Services.prefs.getBoolPref(this._prefName)) {
      for (let item of document.querySelectorAll("menuitem[command=cmd_ToggleTabsOnTop]"))
        item.parentNode.removeChild(item);
    }
  },

  uninit: function TabsOnTop_uninit() {
    Services.prefs.removeObserver(this._prefName, this);
  },

  toggle: function () {
    this.enabled = !Services.prefs.getBoolPref(this._prefName);
  },

  syncUI: function () {
    let userEnabled = Services.prefs.getBoolPref(this._prefName);
    let enabled = userEnabled && gBrowser.tabContainer.visible;

    document.getElementById("cmd_ToggleTabsOnTop")
            .setAttribute("checked", userEnabled);

    document.documentElement.setAttribute("tabsontop", enabled);
    document.getElementById("navigator-toolbox").setAttribute("tabsontop", enabled);
    document.getElementById("TabsToolbar").setAttribute("tabsontop", enabled);
    document.getElementById("nav-bar").setAttribute("tabsontop", enabled);
    gBrowser.tabContainer.setAttribute("tabsontop", enabled);
    TabsInTitlebar.allowedBy("tabs-on-top", enabled);
  },

  get enabled () {
    return gNavToolbox.getAttribute("tabsontop") == "true";
  },

  set enabled (val) {
    Services.prefs.setBoolPref(this._prefName, !!val);
    return val;
  },

  observe: function (subject, topic, data) {
    if (topic == "nsPref:changed")
      this.syncUI();
  },

  _prefName: "browser.tabs.onTop"
}

var TabsInTitlebar = {
  init: function () {
#ifdef CAN_DRAW_IN_TITLEBAR
    this._readPref();
    Services.prefs.addObserver(this._prefName, this, false);

    // Don't trust the initial value of the sizemode attribute; wait for
    // the resize event (handled in tabbrowser.xml).
    this.allowedBy("sizemode", false);

    this._initialized = true;
#endif
  },

  allowedBy: function (condition, allow) {
#ifdef CAN_DRAW_IN_TITLEBAR
    if (allow) {
      if (condition in this._disallowed) {
        delete this._disallowed[condition];
        this._update();
      }
    } else {
      if (!(condition in this._disallowed)) {
        this._disallowed[condition] = null;
        this._update();
      }
    }
#endif
  },

  get enabled() {
    return document.documentElement.getAttribute("tabsintitlebar") == "true";
  },

#ifdef CAN_DRAW_IN_TITLEBAR
  observe: function (subject, topic, data) {
    if (topic == "nsPref:changed")
      this._readPref();
  },

  _initialized: false,
  _disallowed: {},
  _prefName: "browser.tabs.drawInTitlebar",

  _readPref: function () {
    this.allowedBy("pref",
                   Services.prefs.getBoolPref(this._prefName));
  },

  _update: function () {
    if (!this._initialized || window.fullScreen)
      return;

    let allowed = true;
    for (let something in this._disallowed) {
      allowed = false;
      break;
    }

    if (allowed == this.enabled)
      return;

    function $(id) document.getElementById(id);
    let titlebar = $("titlebar");

    if (allowed) {
      function rect(ele)   ele.getBoundingClientRect();

      let tabsToolbar       = $("TabsToolbar");

      let appmenuButtonBox  = $("appmenu-button-container");
      let captionButtonsBox = $("titlebar-buttonbox");
      this._sizePlaceholder("appmenu-button", rect(appmenuButtonBox).width);
      this._sizePlaceholder("caption-buttons", rect(captionButtonsBox).width);

      let tabsToolbarRect = rect(tabsToolbar);
      let titlebarTop = rect($("titlebar-content")).top;
      titlebar.style.marginBottom = - Math.min(tabsToolbarRect.top - titlebarTop,
                                               tabsToolbarRect.height) + "px";

      document.documentElement.setAttribute("tabsintitlebar", "true");

      if (!this._draghandle) {
        let tmp = {};
        Components.utils.import("resource://gre/modules/WindowDraggingUtils.jsm", tmp);
        this._draghandle = new tmp.WindowDraggingElement(tabsToolbar);
        this._draghandle.mouseDownCheck = function () {
          return !this._dragBindingAlive && TabsInTitlebar.enabled;
        };
      }
    } else {
      document.documentElement.removeAttribute("tabsintitlebar");

      titlebar.style.marginBottom = "";
    }
  },

  _sizePlaceholder: function (type, width) {
    Array.forEach(document.querySelectorAll(".titlebar-placeholder[type='"+ type +"']"),
                  function (node) { node.width = width; });
  },
#endif

  uninit: function () {
#ifdef CAN_DRAW_IN_TITLEBAR
    this._initialized = false;
    Services.prefs.removeObserver(this._prefName, this);
#endif
  }
};

#ifdef MENUBAR_CAN_AUTOHIDE
function updateAppButtonDisplay() {
  var displayAppButton =
    !gInPrintPreviewMode &&
    window.menubar.visible &&
    document.getElementById("toolbar-menubar").getAttribute("autohide") == "true";

#ifdef CAN_DRAW_IN_TITLEBAR
  document.getElementById("titlebar").hidden = !displayAppButton;

  if (displayAppButton)
    document.documentElement.setAttribute("chromemargin", "0,2,2,2");
  else
    document.documentElement.removeAttribute("chromemargin");

  TabsInTitlebar.allowedBy("drawing-in-titlebar", displayAppButton);
#else
  document.getElementById("appmenu-toolbar-button").hidden =
    !displayAppButton;
#endif
}
#endif

#ifdef CAN_DRAW_IN_TITLEBAR
function onTitlebarMaxClick() {
  if (window.windowState == window.STATE_MAXIMIZED)
    window.restore();
  else
    window.maximize();
}
#endif

function displaySecurityInfo()
{
  BrowserPageInfo(null, "securityTab");
}

/**
 * Opens or closes the sidebar identified by commandID.
 *
 * @param commandID a string identifying the sidebar to toggle; see the
 *                  note below. (Optional if a sidebar is already open.)
 * @param forceOpen boolean indicating whether the sidebar should be
 *                  opened regardless of its current state (optional).
 * @note
 * We expect to find a xul:broadcaster element with the specified ID.
 * The following attributes on that element may be used and/or modified:
 *  - id           (required) the string to match commandID. The convention
 *                 is to use this naming scheme: 'view<sidebar-name>Sidebar'.
 *  - sidebarurl   (required) specifies the URL to load in this sidebar.
 *  - sidebartitle or label (in that order) specify the title to
 *                 display on the sidebar.
 *  - checked      indicates whether the sidebar is currently displayed.
 *                 Note that toggleSidebar updates this attribute when
 *                 it changes the sidebar's visibility.
 *  - group        this attribute must be set to "sidebar".
 */
function toggleSidebar(commandID, forceOpen) {

  var sidebarBox = document.getElementById("sidebar-box");
  if (!commandID)
    commandID = sidebarBox.getAttribute("sidebarcommand");

  var sidebarBroadcaster = document.getElementById(commandID);
  var sidebar = document.getElementById("sidebar"); // xul:browser
  var sidebarTitle = document.getElementById("sidebar-title");
  var sidebarSplitter = document.getElementById("sidebar-splitter");

  if (sidebarBroadcaster.getAttribute("checked") == "true") {
    if (!forceOpen) {
      // Replace the document currently displayed in the sidebar with about:blank
      // so that we can free memory by unloading the page. We need to explicitly
      // create a new content viewer because the old one doesn't get destroyed
      // until about:blank has loaded (which does not happen as long as the
      // element is hidden).
      sidebar.setAttribute("src", "about:blank");
      sidebar.docShell.createAboutBlankContentViewer(null);

      sidebarBroadcaster.removeAttribute("checked");
      sidebarBox.setAttribute("sidebarcommand", "");
      sidebarTitle.value = "";
      sidebarBox.hidden = true;
      sidebarSplitter.hidden = true;
      gBrowser.selectedBrowser.focus();
    } else {
      fireSidebarFocusedEvent();
    }
    return;
  }

  // now we need to show the specified sidebar

  // ..but first update the 'checked' state of all sidebar broadcasters
  var broadcasters = document.getElementsByAttribute("group", "sidebar");
  for (let broadcaster of broadcasters) {
    // skip elements that observe sidebar broadcasters and random
    // other elements
    if (broadcaster.localName != "broadcaster")
      continue;

    if (broadcaster != sidebarBroadcaster)
      broadcaster.removeAttribute("checked");
    else
      sidebarBroadcaster.setAttribute("checked", "true");
  }

  sidebarBox.hidden = false;
  sidebarSplitter.hidden = false;

  var url = sidebarBroadcaster.getAttribute("sidebarurl");
  var title = sidebarBroadcaster.getAttribute("sidebartitle");
  if (!title)
    title = sidebarBroadcaster.getAttribute("label");
  sidebar.setAttribute("src", url); // kick off async load
  sidebarBox.setAttribute("sidebarcommand", sidebarBroadcaster.id);
  sidebarTitle.value = title;

  // We set this attribute here in addition to setting it on the <browser>
  // element itself, because the code in gBrowserInit.onUnload persists this
  // attribute, not the "src" of the <browser id="sidebar">. The reason it
  // does that is that we want to delay sidebar load a bit when a browser
  // window opens. See delayedStartup().
  sidebarBox.setAttribute("src", url);

  if (sidebar.contentDocument.location.href != url)
    sidebar.addEventListener("load", sidebarOnLoad, true);
  else // older code handled this case, so we do it too
    fireSidebarFocusedEvent();
}

function sidebarOnLoad(event) {
  var sidebar = document.getElementById("sidebar");
  sidebar.removeEventListener("load", sidebarOnLoad, true);
  // We're handling the 'load' event before it bubbles up to the usual
  // (non-capturing) event handlers. Let it bubble up before firing the
  // SidebarFocused event.
  setTimeout(fireSidebarFocusedEvent, 0);
}

/**
 * Fire a "SidebarFocused" event on the sidebar's |window| to give the sidebar
 * a chance to adjust focus as needed. An additional event is needed, because
 * we don't want to focus the sidebar when it's opened on startup or in a new
 * window, only when the user opens the sidebar.
 */
function fireSidebarFocusedEvent() {
  var sidebar = document.getElementById("sidebar");
  var event = document.createEvent("Events");
  event.initEvent("SidebarFocused", true, false);
  sidebar.contentWindow.dispatchEvent(event);
}

var gHomeButton = {
  prefDomain: "browser.startup.homepage",
  observe: function (aSubject, aTopic, aPrefName)
  {
    if (aTopic != "nsPref:changed" || aPrefName != this.prefDomain)
      return;

    this.updateTooltip();
  },

  updateTooltip: function (homeButton)
  {
    if (!homeButton)
      homeButton = document.getElementById("home-button");
    if (homeButton) {
      var homePage = this.getHomePage();
      homePage = homePage.replace(/\|/g,', ');
      if (homePage.toLowerCase() == "about:home")
        homeButton.setAttribute("tooltiptext", homeButton.getAttribute("aboutHomeOverrideTooltip"));
      else
        homeButton.setAttribute("tooltiptext", homePage);
    }
  },

  getHomePage: function ()
  {
    var url;
    try {
      url = gPrefService.getComplexValue(this.prefDomain,
                                Components.interfaces.nsIPrefLocalizedString).data;
    } catch (e) {
    }

    // use this if we can't find the pref
    if (!url) {
      var SBS = Cc["@mozilla.org/intl/stringbundle;1"].getService(Ci.nsIStringBundleService);
      var configBundle = SBS.createBundle("chrome://branding/locale/browserconfig.properties");
      url = configBundle.GetStringFromName(this.prefDomain);
    }

    return url;
  },

  updatePersonalToolbarStyle: function (homeButton)
  {
    if (!homeButton)
      homeButton = document.getElementById("home-button");
    if (homeButton)
      homeButton.className = homeButton.parentNode.id == "PersonalToolbar"
                               || homeButton.parentNode.parentNode.id == "PersonalToolbar" ?
                             homeButton.className.replace("toolbarbutton-1", "bookmark-item") :
                             homeButton.className.replace("bookmark-item", "toolbarbutton-1");
  }
};

/**
 * Gets the selected text in the active browser. Leading and trailing
 * whitespace is removed, and consecutive whitespace is replaced by a single
 * space. A maximum of 150 characters will be returned, regardless of the value
 * of aCharLen.
 *
 * @param aCharLen
 *        The maximum number of characters to return.
 */
function getBrowserSelection(aCharLen) {
  // selections of more than 150 characters aren't useful
  const kMaxSelectionLen = 150;
  const charLen = Math.min(aCharLen || kMaxSelectionLen, kMaxSelectionLen);

  var focusedWindow = document.commandDispatcher.focusedWindow;
  var selection = focusedWindow.getSelection().toString();

  if (selection) {
    if (selection.length > charLen) {
      // only use the first charLen important chars. see bug 221361
      var pattern = new RegExp("^(?:\\s*.){0," + charLen + "}");
      pattern.test(selection);
      selection = RegExp.lastMatch;
    }

    selection = selection.replace(/^\s+/, "")
                         .replace(/\s+$/, "")
                         .replace(/\s+/g, " ");

    if (selection.length > charLen)
      selection = selection.substr(0, charLen);
  }
  return selection;
}

var gWebPanelURI;
function openWebPanel(aTitle, aURI)
{
    // Ensure that the web panels sidebar is open.
    toggleSidebar('viewWebPanelsSidebar', true);

    // Set the title of the panel.
    document.getElementById("sidebar-title").value = aTitle;

    // Tell the Web Panels sidebar to load the bookmark.
    var sidebar = document.getElementById("sidebar");
    if (sidebar.docShell && sidebar.contentDocument && sidebar.contentDocument.getElementById('web-panels-browser')) {
        sidebar.contentWindow.loadWebPanel(aURI);
        if (gWebPanelURI) {
            gWebPanelURI = "";
            sidebar.removeEventListener("load", asyncOpenWebPanel, true);
        }
    }
    else {
        // The panel is still being constructed.  Attach an onload handler.
        if (!gWebPanelURI)
            sidebar.addEventListener("load", asyncOpenWebPanel, true);
        gWebPanelURI = aURI;
    }
}

function asyncOpenWebPanel(event)
{
    var sidebar = document.getElementById("sidebar");
    if (gWebPanelURI && sidebar.contentDocument && sidebar.contentDocument.getElementById('web-panels-browser'))
        sidebar.contentWindow.loadWebPanel(gWebPanelURI);
    gWebPanelURI = "";
    sidebar.removeEventListener("load", asyncOpenWebPanel, true);
}

/*
 * - [ Dependencies ] ---------------------------------------------------------
 *  utilityOverlay.js:
 *    - gatherTextUnder
 */

/**
 * Extracts linkNode and href for the current click target.
 *
 * @param event
 *        The click event.
 * @return [href, linkNode].
 *
 * @note linkNode will be null if the click wasn't on an anchor
 *       element (or XLink).
 */
function hrefAndLinkNodeForClickEvent(event)
{
  function isHTMLLink(aNode)
  {
    // Be consistent with what nsContextMenu.js does.
    return ((aNode instanceof HTMLAnchorElement && aNode.href) ||
            (aNode instanceof HTMLAreaElement && aNode.href) ||
            aNode instanceof HTMLLinkElement);
  }

  let node = event.target;
  while (node && !isHTMLLink(node)) {
    node = node.parentNode;
  }

  if (node)
    return [node.href, node];

  // If there is no linkNode, try simple XLink.
  let href, baseURI;
  node = event.target;
  while (node && !href) {
    if (node.nodeType == Node.ELEMENT_NODE) {
      href = node.getAttributeNS("http://www.w3.org/1999/xlink", "href");
      if (href)
        baseURI = node.baseURI;
    }
    node = node.parentNode;
  }

  // In case of XLink, we don't return the node we got href from since
  // callers expect <a>-like elements.
  return [href ? makeURLAbsolute(baseURI, href) : null, null];
}

/**
 * Called whenever the user clicks in the content area.
 *
 * @param event
 *        The click event.
 * @param isPanelClick
 *        Whether the event comes from a web panel.
 * @note default event is prevented if the click is handled.
 */
function contentAreaClick(event, isPanelClick)
{
  if (!event.isTrusted || event.defaultPrevented || event.button == 2)
    return;

  let [href, linkNode] = hrefAndLinkNodeForClickEvent(event);
  if (!href) {
    // Not a link, handle middle mouse navigation.
    if (event.button == 1 &&
        gPrefService.getBoolPref("middlemouse.contentLoadURL") &&
        !gPrefService.getBoolPref("general.autoScroll")) {
      middleMousePaste(event);
      event.preventDefault();
    }
    return;
  }

  // This code only applies if we have a linkNode (i.e. clicks on real anchor
  // elements, as opposed to XLink).
  if (linkNode && event.button == 0 &&
      !event.ctrlKey && !event.shiftKey && !event.altKey && !event.metaKey) {
    // A Web panel's links should target the main content area.  Do this
    // if no modifier keys are down and if there's no target or the target
    // equals _main (the IE convention) or _content (the Mozilla convention).
    let target = linkNode.target;
    let mainTarget = !target || target == "_content" || target  == "_main";
    if (isPanelClick && mainTarget) {
      // javascript and data links should be executed in the current browser.
      if (linkNode.getAttribute("onclick") ||
          href.substr(0, 11) === "javascript:" ||
          href.substr(0, 5) === "data:")
        return;

      try {
        urlSecurityCheck(href, linkNode.ownerDocument.nodePrincipal);
      }
      catch(ex) {
        // Prevent loading unsecure destinations.
        event.preventDefault();
        return;
      }

      let postData = {};
      let url = getShortcutOrURI(href, postData);
      if (!url)
        return;
      loadURI(url, null, postData.value, false);
      event.preventDefault();
      return;
    }

    if (linkNode.getAttribute("rel") == "sidebar") {
      // This is the Opera convention for a special link that, when clicked,
      // allows to add a sidebar panel.  The link's title attribute contains
      // the title that should be used for the sidebar panel.
      PlacesUIUtils.showBookmarkDialog({ action: "add"
                                       , type: "bookmark"
                                       , uri: makeURI(href)
                                       , title: linkNode.getAttribute("title")
                                       , loadBookmarkInSidebar: true
                                       , hiddenRows: [ "description"
                                                     , "location"
                                                     , "keyword" ]
                                       }, window);
      event.preventDefault();
      return;
    }
  }

  handleLinkClick(event, href, linkNode);

  // Mark the page as a user followed link.  This is done so that history can
  // distinguish automatic embed visits from user activated ones.  For example
  // pages loaded in frames are embed visits and lost with the session, while
  // visits across frames should be preserved.
  try {
    PlacesUIUtils.markPageAsFollowedLink(href);
  } catch (ex) { /* Skip invalid URIs. */ }
}

/**
 * Handles clicks on links.
 *
 * @return true if the click event was handled, false otherwise.
 */
function handleLinkClick(event, href, linkNode) {
  if (event.button == 2) // right click
    return false;

  var where = whereToOpenLink(event);
  if (where == "current")
    return false;

  var doc = event.target.ownerDocument;

  if (where == "save") {
    saveURL(href, linkNode ? gatherTextUnder(linkNode) : "", null, true,
            true, doc.documentURIObject);
    event.preventDefault();
    return true;
  }

  urlSecurityCheck(href, doc.nodePrincipal);
  openLinkIn(href, where, { referrerURI: doc.documentURIObject,
                            charset: doc.characterSet });
  event.preventDefault();
  return true;
}

function middleMousePaste(event) {
  let clipboard = readFromClipboard();
  if (!clipboard)
    return;

  // Strip embedded newlines and surrounding whitespace, to match the URL
  // bar's behavior (stripsurroundingwhitespace)
  clipboard = clipboard.replace(/\s*\n\s*/g, "");

  let mayInheritPrincipal = { value: false };
  let url = getShortcutOrURI(clipboard, mayInheritPrincipal);
  try {
    makeURI(url);
  } catch (ex) {
    // Not a valid URI.
    return;
  }

  try {
    addToUrlbarHistory(url);
  } catch (ex) {
    // Things may go wrong when adding url to session history,
    // but don't let that interfere with the loading of the url.
    Cu.reportError(ex);
  }

  openUILink(url, event,
             { ignoreButton: true,
               disallowInheritPrincipal: !mayInheritPrincipal.value });

  event.stopPropagation();
}

function handleDroppedLink(event, url, name)
{
  let postData = { };
  let uri = getShortcutOrURI(url, postData);
  if (uri)
    loadURI(uri, null, postData.value, false);

  // Keep the event from being handled by the dragDrop listeners
  // built-in to gecko if they happen to be above us.
  event.preventDefault();
};

function MultiplexHandler(event)
{ try {
    var node = event.target;
    var name = node.getAttribute('name');

    if (name == 'detectorGroup') {
        BrowserCharsetReload();
        SelectDetector(event, false);
    } else if (name == 'charsetGroup') {
        var charset = node.getAttribute('id');
        charset = charset.substring('charset.'.length, charset.length)
        BrowserSetForcedCharacterSet(charset);
    } else if (name == 'charsetCustomize') {
        //do nothing - please remove this else statement, once the charset prefs moves to the pref window
    } else {
        BrowserSetForcedCharacterSet(node.getAttribute('id'));
    }
    } catch(ex) { alert(ex); }
}

function SelectDetector(event, doReload)
{
    var uri =  event.target.getAttribute("id");
    var prefvalue = uri.substring('chardet.'.length, uri.length);
    if ("off" == prefvalue) { // "off" is special value to turn off the detectors
        prefvalue = "";
    }

    try {
        var str =  Cc["@mozilla.org/supports-string;1"].
                   createInstance(Ci.nsISupportsString);

        str.data = prefvalue;
        gPrefService.setComplexValue("intl.charset.detector", Ci.nsISupportsString, str);
        if (doReload)
          window.content.location.reload();
    }
    catch (ex) {
        dump("Failed to set the intl.charset.detector preference.\n");
    }
}

function BrowserSetForcedCharacterSet(aCharset)
{
  gBrowser.docShell.charset = aCharset;
  // Save the forced character-set
  PlacesUtils.history.setCharsetForURI(gBrowser.currentURI, aCharset);
  BrowserCharsetReload();
}

function BrowserCharsetReload()
{
  BrowserReloadWithFlags(nsIWebNavigation.LOAD_FLAGS_CHARSET_CHANGE);
}

function charsetMenuGetElement(parent, id) {
  return parent.getElementsByAttribute("id", id)[0];
}

function UpdateCurrentCharset(target) {
    // extract the charset from DOM
    var wnd = document.commandDispatcher.focusedWindow;
    if ((window == wnd) || (wnd == null)) wnd = window.content;

    // Uncheck previous item
    if (gPrevCharset) {
        var pref_item = charsetMenuGetElement(target, "charset." + gPrevCharset);
        if (pref_item)
          pref_item.setAttribute('checked', 'false');
    }

    var menuitem = charsetMenuGetElement(target, "charset." + wnd.document.characterSet);
    if (menuitem) {
        menuitem.setAttribute('checked', 'true');
    }
}

function UpdateCharsetDetector(target) {
  var prefvalue;

  try {
    prefvalue = gPrefService.getComplexValue("intl.charset.detector", Ci.nsIPrefLocalizedString).data;
  }
  catch (ex) {}

  if (!prefvalue)
    prefvalue = "off";

  var menuitem = charsetMenuGetElement(target, "chardet." + prefvalue);
  if (menuitem)
    menuitem.setAttribute("checked", "true");
}

function UpdateMenus(event) {
  UpdateCurrentCharset(event.target);
  UpdateCharsetDetector(event.target);
}

function CreateMenu(node) {
  Services.obs.notifyObservers(null, "charsetmenu-selected", node);
}

function charsetLoadListener() {
  var charset = window.content.document.characterSet;

  if (charset.length > 0 && (charset != gLastBrowserCharset)) {
    if (!gCharsetMenu)
      gCharsetMenu = Cc['@mozilla.org/rdf/datasource;1?name=charset-menu'].getService(Ci.nsICurrentCharsetListener);
    gCharsetMenu.SetCurrentCharset(charset);
    gPrevCharset = gLastBrowserCharset;
    gLastBrowserCharset = charset;
  }
}


var gPageStyleMenu = {

  _getAllStyleSheets: function (frameset) {
    var styleSheetsArray = Array.slice(frameset.document.styleSheets);
    for (let i = 0; i < frameset.frames.length; i++) {
      let frameSheets = this._getAllStyleSheets(frameset.frames[i]);
      styleSheetsArray = styleSheetsArray.concat(frameSheets);
    }
    return styleSheetsArray;
  },

  fillPopup: function (menuPopup) {
    var noStyle = menuPopup.firstChild;
    var persistentOnly = noStyle.nextSibling;
    var sep = persistentOnly.nextSibling;
    while (sep.nextSibling)
      menuPopup.removeChild(sep.nextSibling);

    var styleSheets = this._getAllStyleSheets(window.content);
    var currentStyleSheets = {};
    var styleDisabled = getMarkupDocumentViewer().authorStyleDisabled;
    var haveAltSheets = false;
    var altStyleSelected = false;

    for (let currentStyleSheet of styleSheets) {
      if (!currentStyleSheet.title)
        continue;

      // Skip any stylesheets whose media attribute doesn't match.
      if (currentStyleSheet.media.length > 0) {
        let mediaQueryList = currentStyleSheet.media.mediaText;
        if (!window.content.matchMedia(mediaQueryList).matches)
          continue;
      }

      if (!currentStyleSheet.disabled)
        altStyleSelected = true;

      haveAltSheets = true;

      let lastWithSameTitle = null;
      if (currentStyleSheet.title in currentStyleSheets)
        lastWithSameTitle = currentStyleSheets[currentStyleSheet.title];

      if (!lastWithSameTitle) {
        let menuItem = document.createElement("menuitem");
        menuItem.setAttribute("type", "radio");
        menuItem.setAttribute("label", currentStyleSheet.title);
        menuItem.setAttribute("data", currentStyleSheet.title);
        menuItem.setAttribute("checked", !currentStyleSheet.disabled && !styleDisabled);
        menuItem.setAttribute("oncommand", "gPageStyleMenu.switchStyleSheet(this.getAttribute('data'));");
        menuPopup.appendChild(menuItem);
        currentStyleSheets[currentStyleSheet.title] = menuItem;
      } else if (currentStyleSheet.disabled) {
        lastWithSameTitle.removeAttribute("checked");
      }
    }

    noStyle.setAttribute("checked", styleDisabled);
    persistentOnly.setAttribute("checked", !altStyleSelected && !styleDisabled);
    persistentOnly.hidden = (window.content.document.preferredStyleSheetSet) ? haveAltSheets : false;
    sep.hidden = (noStyle.hidden && persistentOnly.hidden) || !haveAltSheets;
  },

  _stylesheetInFrame: function (frame, title) {
    return Array.some(frame.document.styleSheets,
                      function (stylesheet) stylesheet.title == title);
  },

  _stylesheetSwitchFrame: function (frame, title) {
    var docStyleSheets = frame.document.styleSheets;

    for (let i = 0; i < docStyleSheets.length; ++i) {
      let docStyleSheet = docStyleSheets[i];

      if (docStyleSheet.title)
        docStyleSheet.disabled = (docStyleSheet.title != title);
      else if (docStyleSheet.disabled)
        docStyleSheet.disabled = false;
    }
  },

  _stylesheetSwitchAll: function (frameset, title) {
    if (!title || this._stylesheetInFrame(frameset, title))
      this._stylesheetSwitchFrame(frameset, title);

    for (let i = 0; i < frameset.frames.length; i++)
      this._stylesheetSwitchAll(frameset.frames[i], title);
  },

  switchStyleSheet: function (title, contentWindow) {
    getMarkupDocumentViewer().authorStyleDisabled = false;
    this._stylesheetSwitchAll(contentWindow || content, title);
  },

  disableStyle: function () {
    getMarkupDocumentViewer().authorStyleDisabled = true;
  },
};

/* Legacy global page-style functions */
var getAllStyleSheets   = gPageStyleMenu._getAllStyleSheets.bind(gPageStyleMenu);
var stylesheetFillPopup = gPageStyleMenu.fillPopup.bind(gPageStyleMenu);
function stylesheetSwitchAll(contentWindow, title) {
  gPageStyleMenu.switchStyleSheet(title, contentWindow);
}
function setStyleDisabled(disabled) {
  if (disabled)
    gPageStyleMenu.disableStyle();
}


var BrowserOffline = {
  _inited: false,

  /////////////////////////////////////////////////////////////////////////////
  // BrowserOffline Public Methods
  init: function ()
  {
    if (!this._uiElement)
      this._uiElement = document.getElementById("workOfflineMenuitemState");

    Services.obs.addObserver(this, "network:offline-status-changed", false);

    this._updateOfflineUI(Services.io.offline);

    this._inited = true;
  },

  uninit: function ()
  {
    if (this._inited) {
      Services.obs.removeObserver(this, "network:offline-status-changed");
    }
  },

  toggleOfflineStatus: function ()
  {
    var ioService = Services.io;

    // Stop automatic management of the offline status
    try {
      ioService.manageOfflineStatus = false;
    } catch (ex) {
    }

    if (!ioService.offline && !this._canGoOffline()) {
      this._updateOfflineUI(false);
      return;
    }

    ioService.offline = !ioService.offline;
  },

  /////////////////////////////////////////////////////////////////////////////
  // nsIObserver
  observe: function (aSubject, aTopic, aState)
  {
    if (aTopic != "network:offline-status-changed")
      return;

    this._updateOfflineUI(aState == "offline");
  },

  /////////////////////////////////////////////////////////////////////////////
  // BrowserOffline Implementation Methods
  _canGoOffline: function ()
  {
    try {
      var cancelGoOffline = Cc["@mozilla.org/supports-PRBool;1"].createInstance(Ci.nsISupportsPRBool);
      Services.obs.notifyObservers(cancelGoOffline, "offline-requested", null);

      // Something aborted the quit process.
      if (cancelGoOffline.data)
        return false;
    }
    catch (ex) {
    }

    return true;
  },

  _uiElement: null,
  _updateOfflineUI: function (aOffline)
  {
    var offlineLocked = gPrefService.prefIsLocked("network.online");
    if (offlineLocked)
      this._uiElement.setAttribute("disabled", "true");

    this._uiElement.setAttribute("checked", aOffline);
  }
};

var OfflineApps = {
  /////////////////////////////////////////////////////////////////////////////
  // OfflineApps Public Methods
  init: function ()
  {
    Services.obs.addObserver(this, "offline-cache-update-completed", false);
  },

  uninit: function ()
  {
    Services.obs.removeObserver(this, "offline-cache-update-completed");
  },

  handleEvent: function(event) {
    if (event.type == "MozApplicationManifest") {
      this.offlineAppRequested(event.originalTarget.defaultView);
    }
  },

  /////////////////////////////////////////////////////////////////////////////
  // OfflineApps Implementation Methods

  // XXX: _getBrowserWindowForContentWindow and _getBrowserForContentWindow
  // were taken from browser/components/feeds/src/WebContentConverter.
  _getBrowserWindowForContentWindow: function(aContentWindow) {
    return aContentWindow.QueryInterface(Ci.nsIInterfaceRequestor)
                         .getInterface(Ci.nsIWebNavigation)
                         .QueryInterface(Ci.nsIDocShellTreeItem)
                         .rootTreeItem
                         .QueryInterface(Ci.nsIInterfaceRequestor)
                         .getInterface(Ci.nsIDOMWindow)
                         .wrappedJSObject;
  },

  _getBrowserForContentWindow: function(aBrowserWindow, aContentWindow) {
    // This depends on pseudo APIs of browser.js and tabbrowser.xml
    aContentWindow = aContentWindow.top;
    var browsers = aBrowserWindow.gBrowser.browsers;
    for (let browser of browsers) {
      if (browser.contentWindow == aContentWindow)
        return browser;
    }
    return null;
  },

  _getManifestURI: function(aWindow) {
    if (!aWindow.document.documentElement)
      return null;

    var attr = aWindow.document.documentElement.getAttribute("manifest");
    if (!attr)
      return null;

    try {
      var contentURI = makeURI(aWindow.location.href, null, null);
      return makeURI(attr, aWindow.document.characterSet, contentURI);
    } catch (e) {
      return null;
    }
  },

  // A cache update isn't tied to a specific window.  Try to find
  // the best browser in which to warn the user about space usage
  _getBrowserForCacheUpdate: function(aCacheUpdate) {
    // Prefer the current browser
    var uri = this._getManifestURI(content);
    if (uri && uri.equals(aCacheUpdate.manifestURI)) {
      return gBrowser.selectedBrowser;
    }

    var browsers = gBrowser.browsers;
    for (let browser of browsers) {
      uri = this._getManifestURI(browser.contentWindow);
      if (uri && uri.equals(aCacheUpdate.manifestURI)) {
        return browser;
      }
    }

    return null;
  },

  _warnUsage: function(aBrowser, aURI) {
    if (!aBrowser)
      return;

    var notificationBox = gBrowser.getNotificationBox(aBrowser);
    var notification = notificationBox.getNotificationWithValue("offline-app-usage");
    if (!notification) {
      var buttons = [{
          label: gNavigatorBundle.getString("offlineApps.manageUsage"),
          accessKey: gNavigatorBundle.getString("offlineApps.manageUsageAccessKey"),
          callback: OfflineApps.manage
        }];

      var warnQuota = gPrefService.getIntPref("offline-apps.quota.warn");
      const priority = notificationBox.PRIORITY_WARNING_MEDIUM;
      var message = gNavigatorBundle.getFormattedString("offlineApps.usage",
                                                        [ aURI.host,
                                                          warnQuota / 1024 ]);

      notificationBox.appendNotification(message, "offline-app-usage",
                                         "chrome://browser/skin/Info.png",
                                         priority, buttons);
    }

    // Now that we've warned once, prevent the warning from showing up
    // again.
    Services.perms.add(aURI, "offline-app",
                       Ci.nsIOfflineCacheUpdateService.ALLOW_NO_WARN);
  },

  // XXX: duplicated in preferences/advanced.js
  _getOfflineAppUsage: function (host, groups)
  {
    var cacheService = Cc["@mozilla.org/network/application-cache-service;1"].
                       getService(Ci.nsIApplicationCacheService);
    if (!groups)
      groups = cacheService.getGroups();

    var usage = 0;
    for (let group of groups) {
      var uri = Services.io.newURI(group, null, null);
      if (uri.asciiHost == host) {
        var cache = cacheService.getActiveCache(group);
        usage += cache.usage;
      }
    }

    return usage;
  },

  _checkUsage: function(aURI) {
    // if the user has already allowed excessive usage, don't bother checking
    if (Services.perms.testExactPermission(aURI, "offline-app") !=
        Ci.nsIOfflineCacheUpdateService.ALLOW_NO_WARN) {
      var usage = this._getOfflineAppUsage(aURI.asciiHost);
      var warnQuota = gPrefService.getIntPref("offline-apps.quota.warn");
      if (usage >= warnQuota * 1024) {
        return true;
      }
    }

    return false;
  },

  offlineAppRequested: function(aContentWindow) {
    if (!gPrefService.getBoolPref("browser.offline-apps.notify")) {
      return;
    }

    var browserWindow = this._getBrowserWindowForContentWindow(aContentWindow);
    var browser = this._getBrowserForContentWindow(browserWindow,
                                                   aContentWindow);

    var currentURI = aContentWindow.document.documentURIObject;

    // don't bother showing UI if the user has already made a decision
    if (Services.perms.testExactPermission(currentURI, "offline-app") != Services.perms.UNKNOWN_ACTION)
      return;

    try {
      if (gPrefService.getBoolPref("offline-apps.allow_by_default")) {
        // all pages can use offline capabilities, no need to ask the user
        return;
      }
    } catch(e) {
      // this pref isn't set by default, ignore failures
    }

    var host = currentURI.asciiHost;
    var notificationBox = gBrowser.getNotificationBox(browser);
    var notificationID = "offline-app-requested-" + host;
    var notification = notificationBox.getNotificationWithValue(notificationID);

    if (notification) {
      notification.documents.push(aContentWindow.document);
    } else {
      var buttons = [{
        label: gNavigatorBundle.getString("offlineApps.allow"),
        accessKey: gNavigatorBundle.getString("offlineApps.allowAccessKey"),
        callback: function() {
          for (let document of notification.documents) {
            OfflineApps.allowSite(document);
          }
        }
      },{
        label: gNavigatorBundle.getString("offlineApps.never"),
        accessKey: gNavigatorBundle.getString("offlineApps.neverAccessKey"),
        callback: function() {
          for (let document of notification.documents) {
            OfflineApps.disallowSite(document);
          }
        }
      },{
        label: gNavigatorBundle.getString("offlineApps.notNow"),
        accessKey: gNavigatorBundle.getString("offlineApps.notNowAccessKey"),
        callback: function() { /* noop */ }
      }];

      const priority = notificationBox.PRIORITY_INFO_LOW;
      var message = gNavigatorBundle.getFormattedString("offlineApps.available",
                                                        [ host ]);
      notification =
        notificationBox.appendNotification(message, notificationID,
                                           "chrome://browser/skin/Info.png",
                                           priority, buttons);
      notification.documents = [ aContentWindow.document ];
    }
  },

  allowSite: function(aDocument) {
    Services.perms.add(aDocument.documentURIObject, "offline-app", Services.perms.ALLOW_ACTION);

    // When a site is enabled while loading, manifest resources will
    // start fetching immediately.  This one time we need to do it
    // ourselves.
    this._startFetching(aDocument);
  },

  disallowSite: function(aDocument) {
    Services.perms.add(aDocument.documentURIObject, "offline-app", Services.perms.DENY_ACTION);
  },

  manage: function() {
    openAdvancedPreferences("networkTab");
  },

  _startFetching: function(aDocument) {
    if (!aDocument.documentElement)
      return;

    var manifest = aDocument.documentElement.getAttribute("manifest");
    if (!manifest)
      return;

    var manifestURI = makeURI(manifest, aDocument.characterSet,
                              aDocument.documentURIObject);

    var updateService = Cc["@mozilla.org/offlinecacheupdate-service;1"].
                        getService(Ci.nsIOfflineCacheUpdateService);
    updateService.scheduleUpdate(manifestURI, aDocument.documentURIObject, window);
  },

  /////////////////////////////////////////////////////////////////////////////
  // nsIObserver
  observe: function (aSubject, aTopic, aState)
  {
    if (aTopic == "offline-cache-update-completed") {
      var cacheUpdate = aSubject.QueryInterface(Ci.nsIOfflineCacheUpdate);

      var uri = cacheUpdate.manifestURI;
      if (OfflineApps._checkUsage(uri)) {
        var browser = this._getBrowserForCacheUpdate(cacheUpdate);
        if (browser) {
          OfflineApps._warnUsage(browser, cacheUpdate.manifestURI);
        }
      }
    }
  }
};

var IndexedDBPromptHelper = {
  _permissionsPrompt: "indexedDB-permissions-prompt",
  _permissionsResponse: "indexedDB-permissions-response",

  _quotaPrompt: "indexedDB-quota-prompt",
  _quotaResponse: "indexedDB-quota-response",
  _quotaCancel: "indexedDB-quota-cancel",

  _notificationIcon: "indexedDB-notification-icon",

  init:
  function IndexedDBPromptHelper_init() {
    Services.obs.addObserver(this, this._permissionsPrompt, false);
    Services.obs.addObserver(this, this._quotaPrompt, false);
    Services.obs.addObserver(this, this._quotaCancel, false);
  },

  uninit:
  function IndexedDBPromptHelper_uninit() {
    Services.obs.removeObserver(this, this._permissionsPrompt, false);
    Services.obs.removeObserver(this, this._quotaPrompt, false);
    Services.obs.removeObserver(this, this._quotaCancel, false);
  },

  observe:
  function IndexedDBPromptHelper_observe(subject, topic, data) {
    if (topic != this._permissionsPrompt &&
        topic != this._quotaPrompt &&
        topic != this._quotaCancel) {
      throw new Error("Unexpected topic!");
    }

    var requestor = subject.QueryInterface(Ci.nsIInterfaceRequestor);

    var contentWindow = requestor.getInterface(Ci.nsIDOMWindow);
    var contentDocument = contentWindow.document;
    var browserWindow =
      OfflineApps._getBrowserWindowForContentWindow(contentWindow);

    if (browserWindow != window) {
      // Must belong to some other window.
      return;
    }

    var browser =
      OfflineApps._getBrowserForContentWindow(browserWindow, contentWindow);

    var host = contentDocument.documentURIObject.asciiHost;

    var message;
    var responseTopic;
    if (topic == this._permissionsPrompt) {
      message = gNavigatorBundle.getFormattedString("offlineApps.available",
                                                    [ host ]);
      responseTopic = this._permissionsResponse;
    }
    else if (topic == this._quotaPrompt) {
      message = gNavigatorBundle.getFormattedString("indexedDB.usage",
                                                    [ host, data ]);
      responseTopic = this._quotaResponse;
    }
    else if (topic == this._quotaCancel) {
      responseTopic = this._quotaResponse;
    }

    const hiddenTimeoutDuration = 30000; // 30 seconds
    const firstTimeoutDuration = 360000; // 5 minutes

    var timeoutId;

    var observer = requestor.getInterface(Ci.nsIObserver);

    var mainAction = {
      label: gNavigatorBundle.getString("offlineApps.allow"),
      accessKey: gNavigatorBundle.getString("offlineApps.allowAccessKey"),
      callback: function() {
        clearTimeout(timeoutId);
        observer.observe(null, responseTopic,
                         Ci.nsIPermissionManager.ALLOW_ACTION);
      }
    };

    var secondaryActions = [
      {
        label: gNavigatorBundle.getString("offlineApps.never"),
        accessKey: gNavigatorBundle.getString("offlineApps.neverAccessKey"),
        callback: function() {
          clearTimeout(timeoutId);
          observer.observe(null, responseTopic,
                           Ci.nsIPermissionManager.DENY_ACTION);
        }
      }
    ];

    // This will be set to the result of PopupNotifications.show() below, or to
    // the result of PopupNotifications.getNotification() if this is a
    // quotaCancel notification.
    var notification;

    function timeoutNotification() {
      // Remove the notification.
      if (notification) {
        notification.remove();
      }

      // Clear all of our timeout stuff. We may be called directly, not just
      // when the timeout actually elapses.
      clearTimeout(timeoutId);

      // And tell the page that the popup timed out.
      observer.observe(null, responseTopic,
                       Ci.nsIPermissionManager.UNKNOWN_ACTION);
    }

    var options = {
      eventCallback: function(state) {
        // Don't do anything if the timeout has not been set yet.
        if (!timeoutId) {
          return;
        }

        // If the popup is being dismissed start the short timeout.
        if (state == "dismissed") {
          clearTimeout(timeoutId);
          timeoutId = setTimeout(timeoutNotification, hiddenTimeoutDuration);
          return;
        }

        // If the popup is being re-shown then clear the timeout allowing
        // unlimited waiting.
        if (state == "shown") {
          clearTimeout(timeoutId);
        }
      }
    };

    if (topic == this._quotaCancel) {
      notification = PopupNotifications.getNotification(this._quotaPrompt,
                                                        browser);
      timeoutNotification();
      return;
    }

    notification = PopupNotifications.show(browser, topic, message,
                                           this._notificationIcon, mainAction,
                                           secondaryActions, options);

    // Set the timeoutId after the popup has been created, and use the long
    // timeout value. If the user doesn't notice the popup after this amount of
    // time then it is most likely not visible and we want to alert the page.
    timeoutId = setTimeout(timeoutNotification, firstTimeoutDuration);
  }
};

function WindowIsClosing()
{
  if (TabView.isVisible()) {
    TabView.hide();
    return false;
  }

  if (!closeWindow(false, warnAboutClosingWindow))
    return false;

  for (let browser of gBrowser.browsers) {
    let ds = browser.docShell;
    if (ds.contentViewer && !ds.contentViewer.permitUnload())
      return false;
  }

  return true;
}

/**
 * Checks if this is the last full *browser* window around. If it is, this will
 * be communicated like quitting. Otherwise, we warn about closing multiple tabs.
 * @returns true if closing can proceed, false if it got cancelled.
 */
function warnAboutClosingWindow() {
  // Popups aren't considered full browser windows.
  let isPBWindow = gPrivateBrowsingUI.privateWindow;
  if (!isPBWindow && !toolbar.visible)
    return gBrowser.warnAboutClosingTabs(true);

  // Figure out if there's at least one other browser window around.
  let e = Services.wm.getEnumerator("navigator:browser");
  let otherPBWindowExists = false;
  let warnAboutClosingTabs = false;
  while (e.hasMoreElements()) {
    let win = e.getNext();
    if (win != window) {
      if (isPBWindow &&
          ("gPrivateBrowsingUI" in win) &&
          win.gPrivateBrowsingUI.privateWindow)
        otherPBWindowExists = true;
      if (win.toolbar.visible)
        warnAboutClosingTabs = true;
      // If the current window is not in private browsing mode we don't need to 
      // look for other pb windows, we can leave the loop when finding the 
      // first non-popup window. If however the current window is in private 
      // browsing mode then we need at least one other pb and one non-popup 
      // window to break out early.
      if ((!isPBWindow || otherPBWindowExists) && warnAboutClosingTabs)
        break;
    }
  }

  if (isPBWindow && !otherPBWindowExists) {
    let exitingCanceled = Cc["@mozilla.org/supports-PRBool;1"].
                          createInstance(Ci.nsISupportsPRBool);
    exitingCanceled.data = false;
    Services.obs.notifyObservers(exitingCanceled,
                                 "last-pb-context-exiting",
                                 null);
    if (exitingCanceled.data)
      return false;
  }
  if (warnAboutClosingTabs)
    return gBrowser.warnAboutClosingTabs(true);

  let os = Services.obs;

  let closingCanceled = Cc["@mozilla.org/supports-PRBool;1"].
                        createInstance(Ci.nsISupportsPRBool);
  os.notifyObservers(closingCanceled,
                     "browser-lastwindow-close-requested", null);
  if (closingCanceled.data)
    return false;

  os.notifyObservers(null, "browser-lastwindow-close-granted", null);

#ifdef XP_MACOSX
  // OS X doesn't quit the application when the last window is closed, but keeps
  // the session alive. Hence don't prompt users to save tabs, but warn about
  // closing multiple tabs.
  return gBrowser.warnAboutClosingTabs(true);
#else
  return true;
#endif
}

var MailIntegration = {
  sendLinkForWindow: function (aWindow) {
    this.sendMessage(aWindow.location.href,
                     aWindow.document.title);
  },

  sendMessage: function (aBody, aSubject) {
    // generate a mailto url based on the url and the url's title
    var mailtoUrl = "mailto:";
    if (aBody) {
      mailtoUrl += "?body=" + encodeURIComponent(aBody);
      mailtoUrl += "&subject=" + encodeURIComponent(aSubject);
    }

    var uri = makeURI(mailtoUrl);

    // now pass this uri to the operating system
    this._launchExternalUrl(uri);
  },

  // a generic method which can be used to pass arbitrary urls to the operating
  // system.
  // aURL --> a nsIURI which represents the url to launch
  _launchExternalUrl: function (aURL) {
    var extProtocolSvc =
       Cc["@mozilla.org/uriloader/external-protocol-service;1"]
         .getService(Ci.nsIExternalProtocolService);
    if (extProtocolSvc)
      extProtocolSvc.loadUrl(aURL);
  }
};

function BrowserOpenAddonsMgr(aView) {
  if (aView) {
    let emWindow;
    let browserWindow;

    function receivePong(aSubject, aTopic, aData) {
      let browserWin = aSubject.QueryInterface(Ci.nsIInterfaceRequestor)
                               .getInterface(Ci.nsIWebNavigation)
                               .QueryInterface(Ci.nsIDocShellTreeItem)
                               .rootTreeItem
                               .QueryInterface(Ci.nsIInterfaceRequestor)
                               .getInterface(Ci.nsIDOMWindow);
      if (!emWindow || browserWin == window /* favor the current window */) {
        emWindow = aSubject;
        browserWindow = browserWin;
      }
    }
    Services.obs.addObserver(receivePong, "EM-pong", false);
    Services.obs.notifyObservers(null, "EM-ping", "");
    Services.obs.removeObserver(receivePong, "EM-pong");

    if (emWindow) {
      emWindow.loadView(aView);
      browserWindow.gBrowser.selectedTab =
        browserWindow.gBrowser._getTabForContentWindow(emWindow);
      emWindow.focus();
      return;
    }
  }

  var newLoad = !switchToTabHavingURI("about:addons", true);

  if (aView) {
    // This must be a new load, else the ping/pong would have
    // found the window above.
    Services.obs.addObserver(function observer(aSubject, aTopic, aData) {
      Services.obs.removeObserver(observer, aTopic);
      aSubject.loadView(aView);
    }, "EM-loaded", false);
  }
}

function AddKeywordForSearchField() {
  var node = document.popupNode;

  var charset = node.ownerDocument.characterSet;

  var docURI = makeURI(node.ownerDocument.URL,
                       charset);

  var formURI = makeURI(node.form.getAttribute("action"),
                        charset,
                        docURI);

  var spec = formURI.spec;

  var isURLEncoded =
               (node.form.method.toUpperCase() == "POST"
                && (node.form.enctype == "application/x-www-form-urlencoded" ||
                    node.form.enctype == ""));

  var title = gNavigatorBundle.getFormattedString("addKeywordTitleAutoFill",
                                                  [node.ownerDocument.title]);
  var description = PlacesUIUtils.getDescriptionFromDocument(node.ownerDocument);

  var formData = [];

  function escapeNameValuePair(aName, aValue, aIsFormUrlEncoded) {
    if (aIsFormUrlEncoded)
      return escape(aName + "=" + aValue);
    else
      return escape(aName) + "=" + escape(aValue);
  }

  for (let el of node.form.elements) {
    if (!el.type) // happens with fieldsets
      continue;

    if (el == node) {
      formData.push((isURLEncoded) ? escapeNameValuePair(el.name, "%s", true) :
                                     // Don't escape "%s", just append
                                     escapeNameValuePair(el.name, "", false) + "%s");
      continue;
    }

    let type = el.type.toLowerCase();

    if (((el instanceof HTMLInputElement && el.mozIsTextField(true)) ||
        type == "hidden" || type == "textarea") ||
        ((type == "checkbox" || type == "radio") && el.checked)) {
      formData.push(escapeNameValuePair(el.name, el.value, isURLEncoded));
    } else if (el instanceof HTMLSelectElement && el.selectedIndex >= 0) {
      for (var j=0; j < el.options.length; j++) {
        if (el.options[j].selected)
          formData.push(escapeNameValuePair(el.name, el.options[j].value,
                                            isURLEncoded));
      }
    }
  }

  var postData;

  if (isURLEncoded)
    postData = formData.join("&");
  else
    spec += "?" + formData.join("&");

  PlacesUIUtils.showBookmarkDialog({ action: "add"
                                   , type: "bookmark"
                                   , uri: makeURI(spec)
                                   , title: title
                                   , description: description
                                   , keyword: ""
                                   , postData: postData
                                   , charSet: charset
                                   , hiddenRows: [ "location"
                                                 , "description"
                                                 , "tags"
                                                 , "loadInSidebar" ]
                                   }, window);
}

function SwitchDocumentDirection(aWindow) {
  aWindow.document.dir = (aWindow.document.dir == "ltr" ? "rtl" : "ltr");
  for (var run = 0; run < aWindow.frames.length; run++)
    SwitchDocumentDirection(aWindow.frames[run]);
}

function convertFromUnicode(charset, str)
{
  try {
    var unicodeConverter = Components
       .classes["@mozilla.org/intl/scriptableunicodeconverter"]
       .createInstance(Components.interfaces.nsIScriptableUnicodeConverter);
    unicodeConverter.charset = charset;
    str = unicodeConverter.ConvertFromUnicode(str);
    return str + unicodeConverter.Finish();
  } catch(ex) {
    return null;
  }
}

/**
 * Re-open a closed tab.
 * @param aIndex
 *        The index of the tab (via nsSessionStore.getClosedTabData)
 * @returns a reference to the reopened tab.
 */
function undoCloseTab(aIndex) {
  // wallpaper patch to prevent an unnecessary blank tab (bug 343895)
  var blankTabToRemove = null;
  if (gBrowser.tabs.length == 1 &&
      !gPrefService.getBoolPref("browser.tabs.autoHide") &&
      isTabEmpty(gBrowser.selectedTab))
    blankTabToRemove = gBrowser.selectedTab;

  var tab = null;
  var ss = Cc["@mozilla.org/browser/sessionstore;1"].
           getService(Ci.nsISessionStore);
  if (ss.getClosedTabCount(window) > (aIndex || 0)) {
    TabView.prepareUndoCloseTab(blankTabToRemove);
    tab = ss.undoCloseTab(window, aIndex || 0);
    TabView.afterUndoCloseTab();

    if (blankTabToRemove)
      gBrowser.removeTab(blankTabToRemove);
  }

  return tab;
}

/**
 * Re-open a closed window.
 * @param aIndex
 *        The index of the window (via nsSessionStore.getClosedWindowData)
 * @returns a reference to the reopened window.
 */
function undoCloseWindow(aIndex) {
  let ss = Cc["@mozilla.org/browser/sessionstore;1"].
           getService(Ci.nsISessionStore);
  let window = null;
  if (ss.getClosedWindowCount() > (aIndex || 0))
    window = ss.undoCloseWindow(aIndex || 0);

  return window;
}

/*
 * Determines if a tab is "empty", usually used in the context of determining
 * if it's ok to close the tab.
 */
function isTabEmpty(aTab) {
  if (aTab.hasAttribute("busy"))
    return false;

  let browser = aTab.linkedBrowser;
  if (!isBlankPageURL(browser.currentURI.spec))
    return false;

  if (browser.contentWindow.opener)
    return false;

  if (browser.sessionHistory && browser.sessionHistory.count >= 2)
    return false;

  return true;
}

#ifdef MOZ_SERVICES_SYNC
function BrowserOpenSyncTabs() {
  switchToTabHavingURI("about:sync-tabs", true);
}
#endif

/**
 * Format a URL
 * eg:
 * echo formatURL("https://addons.mozilla.org/%LOCALE%/%APP%/%VERSION%/");
 * > https://addons.mozilla.org/en-US/firefox/3.0a1/
 *
 * Currently supported built-ins are LOCALE, APP, and any value from nsIXULAppInfo, uppercased.
 */
function formatURL(aFormat, aIsPref) {
  var formatter = Cc["@mozilla.org/toolkit/URLFormatterService;1"].getService(Ci.nsIURLFormatter);
  return aIsPref ? formatter.formatURLPref(aFormat) : formatter.formatURL(aFormat);
}

/**
 * Utility object to handle manipulations of the identity indicators in the UI
 */
var gIdentityHandler = {
  // Mode strings used to control CSS display
  IDENTITY_MODE_IDENTIFIED       : "verifiedIdentity", // High-quality identity information
  IDENTITY_MODE_DOMAIN_VERIFIED  : "verifiedDomain",   // Minimal SSL CA-signed domain verification
  IDENTITY_MODE_UNKNOWN          : "unknownIdentity",  // No trusted identity information
  IDENTITY_MODE_MIXED_CONTENT    : "unknownIdentity mixedContent",  // SSL with unauthenticated content
  IDENTITY_MODE_CHROMEUI         : "chromeUI",         // Part of the product's UI

  // Cache the most recent SSLStatus and Location seen in checkIdentity
  _lastStatus : null,
  _lastLocation : null,
  _mode : "unknownIdentity",

  // smart getters
  get _encryptionLabel () {
    delete this._encryptionLabel;
    this._encryptionLabel = {};
    this._encryptionLabel[this.IDENTITY_MODE_DOMAIN_VERIFIED] =
      gNavigatorBundle.getString("identity.encrypted");
    this._encryptionLabel[this.IDENTITY_MODE_IDENTIFIED] =
      gNavigatorBundle.getString("identity.encrypted");
    this._encryptionLabel[this.IDENTITY_MODE_UNKNOWN] =
      gNavigatorBundle.getString("identity.unencrypted");
    this._encryptionLabel[this.IDENTITY_MODE_MIXED_CONTENT] =
      gNavigatorBundle.getString("identity.mixed_content");
    return this._encryptionLabel;
  },
  get _identityPopup () {
    delete this._identityPopup;
    return this._identityPopup = document.getElementById("identity-popup");
  },
  get _identityBox () {
    delete this._identityBox;
    return this._identityBox = document.getElementById("identity-box");
  },
  get _identityPopupContentBox () {
    delete this._identityPopupContentBox;
    return this._identityPopupContentBox =
      document.getElementById("identity-popup-content-box");
  },
  get _identityPopupContentHost () {
    delete this._identityPopupContentHost;
    return this._identityPopupContentHost =
      document.getElementById("identity-popup-content-host");
  },
  get _identityPopupContentOwner () {
    delete this._identityPopupContentOwner;
    return this._identityPopupContentOwner =
      document.getElementById("identity-popup-content-owner");
  },
  get _identityPopupContentSupp () {
    delete this._identityPopupContentSupp;
    return this._identityPopupContentSupp =
      document.getElementById("identity-popup-content-supplemental");
  },
  get _identityPopupContentVerif () {
    delete this._identityPopupContentVerif;
    return this._identityPopupContentVerif =
      document.getElementById("identity-popup-content-verifier");
  },
  get _identityPopupEncLabel () {
    delete this._identityPopupEncLabel;
    return this._identityPopupEncLabel =
      document.getElementById("identity-popup-encryption-label");
  },
  get _identityIconLabel () {
    delete this._identityIconLabel;
    return this._identityIconLabel = document.getElementById("identity-icon-label");
  },
  get _overrideService () {
    delete this._overrideService;
    return this._overrideService = Cc["@mozilla.org/security/certoverride;1"]
                                     .getService(Ci.nsICertOverrideService);
  },
  get _identityIconCountryLabel () {
    delete this._identityIconCountryLabel;
    return this._identityIconCountryLabel = document.getElementById("identity-icon-country-label");
  },
  get _identityIcon () {
    delete this._identityIcon;
    return this._identityIcon = document.getElementById("page-proxy-favicon");
  },

  /**
   * Rebuild cache of the elements that may or may not exist depending
   * on whether there's a location bar.
   */
  _cacheElements : function() {
    delete this._identityBox;
    delete this._identityIconLabel;
    delete this._identityIconCountryLabel;
    delete this._identityIcon;
    this._identityBox = document.getElementById("identity-box");
    this._identityIconLabel = document.getElementById("identity-icon-label");
    this._identityIconCountryLabel = document.getElementById("identity-icon-country-label");
    this._identityIcon = document.getElementById("page-proxy-favicon");
  },

  /**
   * Handler for mouseclicks on the "More Information" button in the
   * "identity-popup" panel.
   */
  handleMoreInfoClick : function(event) {
    displaySecurityInfo();
    event.stopPropagation();
  },

  /**
   * Helper to parse out the important parts of _lastStatus (of the SSL cert in
   * particular) for use in constructing identity UI strings
  */
  getIdentityData : function() {
    var result = {};
    var status = this._lastStatus.QueryInterface(Components.interfaces.nsISSLStatus);
    var cert = status.serverCert;

    // Human readable name of Subject
    result.subjectOrg = cert.organization;

    // SubjectName fields, broken up for individual access
    if (cert.subjectName) {
      result.subjectNameFields = {};
      cert.subjectName.split(",").forEach(function(v) {
        var field = v.split("=");
        this[field[0]] = field[1];
      }, result.subjectNameFields);

      // Call out city, state, and country specifically
      result.city = result.subjectNameFields.L;
      result.state = result.subjectNameFields.ST;
      result.country = result.subjectNameFields.C;
    }

    // Human readable name of Certificate Authority
    result.caOrg =  cert.issuerOrganization || cert.issuerCommonName;
    result.cert = cert;

    return result;
  },

  /**
   * Determine the identity of the page being displayed by examining its SSL cert
   * (if available) and, if necessary, update the UI to reflect this.  Intended to
   * be called by onSecurityChange
   *
   * @param PRUint32 state
   * @param JS Object location that mirrors an nsLocation (i.e. has .host and
   *                           .hostname and .port)
   */
  checkIdentity : function(state, location) {
    var currentStatus = gBrowser.securityUI
                                .QueryInterface(Components.interfaces.nsISSLStatusProvider)
                                .SSLStatus;
    this._lastStatus = currentStatus;
    this._lastLocation = location;

    let nsIWebProgressListener = Ci.nsIWebProgressListener;
    if (location.protocol == "chrome:" || location.protocol == "about:")
      this.setMode(this.IDENTITY_MODE_CHROMEUI);
    else if (state & nsIWebProgressListener.STATE_IDENTITY_EV_TOPLEVEL)
      this.setMode(this.IDENTITY_MODE_IDENTIFIED);
    else if (state & nsIWebProgressListener.STATE_SECURE_HIGH)
      this.setMode(this.IDENTITY_MODE_DOMAIN_VERIFIED);
    else if (state & nsIWebProgressListener.STATE_IS_BROKEN)
      this.setMode(this.IDENTITY_MODE_MIXED_CONTENT);
    else
      this.setMode(this.IDENTITY_MODE_UNKNOWN);
  },

  /**
   * Return the eTLD+1 version of the current hostname
   */
  getEffectiveHost : function() {
    // Cache the eTLDService if this is our first time through
    if (!this._eTLDService)
      this._eTLDService = Cc["@mozilla.org/network/effective-tld-service;1"]
                         .getService(Ci.nsIEffectiveTLDService);
    if (!this._IDNService)
      this._IDNService = Cc["@mozilla.org/network/idn-service;1"]
                         .getService(Ci.nsIIDNService);
    try {
      let baseDomain =
        this._eTLDService.getBaseDomainFromHost(this._lastLocation.hostname);
      return this._IDNService.convertToDisplayIDN(baseDomain, {});
    } catch (e) {
      // If something goes wrong (e.g. hostname is an IP address) just fail back
      // to the full domain.
      return this._lastLocation.hostname;
    }
  },

  /**
   * Update the UI to reflect the specified mode, which should be one of the
   * IDENTITY_MODE_* constants.
   */
  setMode : function(newMode) {
    if (!this._identityBox) {
      // No identity box means the identity box is not visible, in which
      // case there's nothing to do.
      return;
    }

    this._identityBox.className = newMode;
    this.setIdentityMessages(newMode);

    // Update the popup too, if it's open
    if (this._identityPopup.state == "open")
      this.setPopupMessages(newMode);

    this._mode = newMode;
  },

  /**
   * Set up the messages for the primary identity UI based on the specified mode,
   * and the details of the SSL cert, where applicable
   *
   * @param newMode The newly set identity mode.  Should be one of the IDENTITY_MODE_* constants.
   */
  setIdentityMessages : function(newMode) {
    let icon_label = "";
    let tooltip = "";
    let icon_country_label = "";
    let icon_labels_dir = "ltr";

    switch (newMode) {
    case this.IDENTITY_MODE_DOMAIN_VERIFIED: {
      let iData = this.getIdentityData();

      // Verifier is either the CA Org, for a normal cert, or a special string
      // for certs that are trusted because of a security exception.
      tooltip = gNavigatorBundle.getFormattedString("identity.identified.verifier",
                                                    [iData.caOrg]);

      // Check whether this site is a security exception. XPConnect does the right
      // thing here in terms of converting _lastLocation.port from string to int, but
      // the overrideService doesn't like undefined ports, so make sure we have
      // something in the default case (bug 432241).
      // .hostname can return an empty string in some exceptional cases -
      // hasMatchingOverride does not handle that, so avoid calling it.
      // Updating the tooltip value in those cases isn't critical.
      // FIXME: Fixing bug 646690 would probably makes this check unnecessary
      if (this._lastLocation.hostname &&
          this._overrideService.hasMatchingOverride(this._lastLocation.hostname,
                                                    (this._lastLocation.port || 443),
                                                    iData.cert, {}, {}))
        tooltip = gNavigatorBundle.getString("identity.identified.verified_by_you");
      break; }
    case this.IDENTITY_MODE_IDENTIFIED: {
      // If it's identified, then we can populate the dialog with credentials
      let iData = this.getIdentityData();
      tooltip = gNavigatorBundle.getFormattedString("identity.identified.verifier",
                                                    [iData.caOrg]);
      icon_label = iData.subjectOrg;
      if (iData.country)
        icon_country_label = "(" + iData.country + ")";

      // If the organization name starts with an RTL character, then
      // swap the positions of the organization and country code labels.
      // The Unicode ranges reflect the definition of the UCS2_CHAR_IS_BIDI
      // macro in intl/unicharutil/util/nsBidiUtils.h. When bug 218823 gets
      // fixed, this test should be replaced by one adhering to the
      // Unicode Bidirectional Algorithm proper (at the paragraph level).
      icon_labels_dir = /^[\u0590-\u08ff\ufb1d-\ufdff\ufe70-\ufefc]/.test(icon_label) ?
                        "rtl" : "ltr";
      break; }
    case this.IDENTITY_MODE_CHROMEUI:
      break;
    default:
      tooltip = gNavigatorBundle.getString("identity.unknown.tooltip");
    }

    // Push the appropriate strings out to the UI
    this._identityBox.tooltipText = tooltip;
    this._identityIconLabel.value = icon_label;
    this._identityIconCountryLabel.value = icon_country_label;
    // Set cropping and direction
    this._identityIconLabel.crop = icon_country_label ? "end" : "center";
    this._identityIconLabel.parentNode.style.direction = icon_labels_dir;
    // Hide completely if the organization label is empty
    this._identityIconLabel.parentNode.collapsed = icon_label ? false : true;
  },

  /**
   * Set up the title and content messages for the identity message popup,
   * based on the specified mode, and the details of the SSL cert, where
   * applicable
   *
   * @param newMode The newly set identity mode.  Should be one of the IDENTITY_MODE_* constants.
   */
  setPopupMessages : function(newMode) {

    this._identityPopup.className = newMode;
    this._identityPopupContentBox.className = newMode;

    // Set the static strings up front
    this._identityPopupEncLabel.textContent = this._encryptionLabel[newMode];

    // Initialize the optional strings to empty values
    let supplemental = "";
    let verifier = "";
    let host = "";
    let owner = "";

    switch (newMode) {
    case this.IDENTITY_MODE_DOMAIN_VERIFIED:
      host = this.getEffectiveHost();
      owner = gNavigatorBundle.getString("identity.ownerUnknown2");
      verifier = this._identityBox.tooltipText;
      break;
    case this.IDENTITY_MODE_IDENTIFIED: {
      // If it's identified, then we can populate the dialog with credentials
      let iData = this.getIdentityData();
      host = this.getEffectiveHost();
      owner = iData.subjectOrg;
      verifier = this._identityBox.tooltipText;

      // Build an appropriate supplemental block out of whatever location data we have
      if (iData.city)
        supplemental += iData.city + "\n";
      if (iData.state && iData.country)
        supplemental += gNavigatorBundle.getFormattedString("identity.identified.state_and_country",
                                                            [iData.state, iData.country]);
      else if (iData.state) // State only
        supplemental += iData.state;
      else if (iData.country) // Country only
        supplemental += iData.country;
      break; }
    }

    // Push the appropriate strings out to the UI
    this._identityPopupContentHost.textContent = host;
    this._identityPopupContentOwner.textContent = owner;
    this._identityPopupContentSupp.textContent = supplemental;
    this._identityPopupContentVerif.textContent = verifier;
  },

  hideIdentityPopup : function() {
    this._identityPopup.hidePopup();
  },

  _popupOpenTime : null,

  /**
   * Click handler for the identity-box element in primary chrome.
   */
  handleIdentityButtonEvent : function(event) {
    this._popupOpenTime = new Date();
    event.stopPropagation();

    if ((event.type == "click" && event.button != 0) ||
        (event.type == "keypress" && event.charCode != KeyEvent.DOM_VK_SPACE &&
         event.keyCode != KeyEvent.DOM_VK_RETURN))
      return; // Left click, space or enter only

    // Don't allow left click, space or enter if the location
    // is chrome UI or the location has been modified.
    if (this._mode == this.IDENTITY_MODE_CHROMEUI ||
        gURLBar.getAttribute("pageproxystate") != "valid")
      return;

    // Make sure that the display:none style we set in xul is removed now that
    // the popup is actually needed
    this._identityPopup.hidden = false;

    // Update the popup strings
    this.setPopupMessages(this._identityBox.className);

    // Add the "open" attribute to the identity box for styling
    this._identityBox.setAttribute("open", "true");
    var self = this;
    this._identityPopup.addEventListener("popuphidden", function onPopupHidden(e) {
      e.currentTarget.removeEventListener("popuphidden", onPopupHidden, false);
      self._identityBox.removeAttribute("open");
    }, false);

    // Now open the popup, anchored off the primary chrome element
    this._identityPopup.openPopup(this._identityIcon, "bottomcenter topleft");
  },

  onPopupShown : function(event) {
    let openingDuration = new Date() - this._popupOpenTime;
    this._popupOpenTime = null;
    try {
      Services.telemetry.getHistogramById("FX_IDENTITY_POPUP_OPEN_MS").add(openingDuration);
    } catch (ex) {
      Components.utils.reportError("Unable to report telemetry for FX_IDENTITY_POPUP_OPEN_MS.");
    }
    document.getElementById('identity-popup-more-info-button').focus();
  },

  onDragStart: function (event) {
    if (gURLBar.getAttribute("pageproxystate") != "valid")
      return;

    var value = content.location.href;
    var urlString = value + "\n" + content.document.title;
    var htmlString = "<a href=\"" + value + "\">" + value + "</a>";

    var dt = event.dataTransfer;
    dt.setData("text/x-moz-url", urlString);
    dt.setData("text/uri-list", value);
    dt.setData("text/plain", value);
    dt.setData("text/html", htmlString);
    dt.setDragImage(gProxyFavIcon, 16, 16);
  }
};

let DownloadMonitorPanel = {
  //////////////////////////////////////////////////////////////////////////////
  //// DownloadMonitorPanel Member Variables

  _panel: null,
  _activeStr: null,
  _pausedStr: null,
  _lastTime: Infinity,
  _listening: false,

  get DownloadUtils() {
    delete this.DownloadUtils;
    Cu.import("resource://gre/modules/DownloadUtils.jsm", this);
    return this.DownloadUtils;
  },

  //////////////////////////////////////////////////////////////////////////////
  //// DownloadMonitorPanel Public Methods

  /**
   * Initialize the status panel and member variables
   */
  init: function DMP_init() {
    // Initialize "private" member variables
    this._panel = document.getElementById("download-monitor");

    // Cache the status strings
    this._activeStr = gNavigatorBundle.getString("activeDownloads1");
    this._pausedStr = gNavigatorBundle.getString("pausedDownloads1");

    gDownloadMgr.addListener(this);
    this._listening = true;

    this.updateStatus();
  },

  uninit: function DMP_uninit() {
    if (this._listening)
      gDownloadMgr.removeListener(this);
  },

  inited: function DMP_inited() {
    return this._panel != null;
  },

  /**
   * Update status based on the number of active and paused downloads
   */
  updateStatus: function DMP_updateStatus() {
    if (!this.inited())
      return;

    let numActive = gDownloadMgr.activeDownloadCount;

    // Hide the panel and reset the "last time" if there's no downloads
    if (numActive == 0) {
      this._panel.hidden = true;
      this._lastTime = Infinity;

      return;
    }

    // Find the download with the longest remaining time
    let numPaused = 0;
    let maxTime = -Infinity;
    let dls = gDownloadMgr.activeDownloads;
    while (dls.hasMoreElements()) {
      let dl = dls.getNext();
      if (dl.state == gDownloadMgr.DOWNLOAD_DOWNLOADING) {
        // Figure out if this download takes longer
        if (dl.speed > 0 && dl.size > 0)
          maxTime = Math.max(maxTime, (dl.size - dl.amountTransferred) / dl.speed);
        else
          maxTime = -1;
      }
      else if (dl.state == gDownloadMgr.DOWNLOAD_PAUSED)
        numPaused++;
    }

    // Get the remaining time string and last sec for time estimation
    let timeLeft;
    [timeLeft, this._lastTime] =
      this.DownloadUtils.getTimeLeft(maxTime, this._lastTime);

    // Figure out how many downloads are currently downloading
    let numDls = numActive - numPaused;
    let status = this._activeStr;

    // If all downloads are paused, show the paused message instead
    if (numDls == 0) {
      numDls = numPaused;
      status = this._pausedStr;
    }

    // Get the correct plural form and insert the number of downloads and time
    // left message if necessary
    status = PluralForm.get(numDls, status);
    status = status.replace("#1", numDls);
    status = status.replace("#2", timeLeft);

    // Update the panel and show it
    this._panel.label = status;
    this._panel.hidden = false;
  },

  //////////////////////////////////////////////////////////////////////////////
  //// nsIDownloadProgressListener

  /**
   * Update status for download progress changes
   */
  onProgressChange: function() {
    this.updateStatus();
  },

  /**
   * Update status for download state changes
   */
  onDownloadStateChange: function() {
    this.updateStatus();
  },

  onStateChange: function(aWebProgress, aRequest, aStateFlags, aStatus, aDownload) {
  },

  onSecurityChange: function(aWebProgress, aRequest, aState, aDownload) {
  },

  //////////////////////////////////////////////////////////////////////////////
  //// nsISupports

  QueryInterface: XPCOMUtils.generateQI([Ci.nsIDownloadProgressListener]),
};

function getNotificationBox(aWindow) {
  var foundBrowser = gBrowser.getBrowserForDocument(aWindow.document);
  if (foundBrowser)
    return gBrowser.getNotificationBox(foundBrowser)
  return null;
};

function getTabModalPromptBox(aWindow) {
  var foundBrowser = gBrowser.getBrowserForDocument(aWindow.document);
  if (foundBrowser)
    return gBrowser.getTabModalPromptBox(foundBrowser);
  return null;
};

/* DEPRECATED */
function getBrowser() gBrowser;
function getNavToolbox() gNavToolbox;

let gPrivateBrowsingUI = {
  _privateBrowsingService: null,
  _searchBarValue: null,
  _findBarValue: null,
  _inited: false,
  _initCallbacks: [],

  init: function PBUI_init() {
    Services.obs.addObserver(this, "private-browsing", false);
    Services.obs.addObserver(this, "private-browsing-transition-complete", false);

    this._privateBrowsingService = Cc["@mozilla.org/privatebrowsing;1"].
                                   getService(Ci.nsIPrivateBrowsingService);

    if (this.privateBrowsingEnabled)
      this.onEnterPrivateBrowsing(true);

    this._inited = true;

    this._initCallbacks.forEach(function (callback) callback.apply());
    this._initCallbacks = [];
  },

  uninit: function PBUI_unint() {
    if (!this._inited)
      return;

    Services.obs.removeObserver(this, "private-browsing");
    Services.obs.removeObserver(this, "private-browsing-transition-complete");
  },

  get initialized() {
    return this._inited;
  },

  addInitializationCallback: function PBUI_addInitializationCallback(aCallback) {
    if (this._inited)
      return;

    this._initCallbacks.push(aCallback);
  },

  get _disableUIOnToggle() {
    if (this._privateBrowsingService.autoStarted)
      return false;

    try {
      return !gPrefService.getBoolPref("browser.privatebrowsing.keep_current_session");
    }
    catch (e) {
      return true;
    }
  },

  observe: function PBUI_observe(aSubject, aTopic, aData) {
    if (aTopic == "private-browsing") {
      if (aData == "enter")
        this.onEnterPrivateBrowsing();
      else if (aData == "exit")
        this.onExitPrivateBrowsing();
    }
    else if (aTopic == "private-browsing-transition-complete") {
      if (this._disableUIOnToggle) {
        document.getElementById("Tools:PrivateBrowsing")
                .removeAttribute("disabled");
      }
    }
  },

  _shouldEnter: function PBUI__shouldEnter() {
    try {
      // Never prompt if the session is not going to be closed, or if user has
      // already requested not to be prompted.
      if (gPrefService.getBoolPref("browser.privatebrowsing.dont_prompt_on_enter") ||
          gPrefService.getBoolPref("browser.privatebrowsing.keep_current_session"))
        return true;
    }
    catch (ex) { }

    var bundleService = Cc["@mozilla.org/intl/stringbundle;1"].
                        getService(Ci.nsIStringBundleService);
    var pbBundle = bundleService.createBundle("chrome://browser/locale/browser.properties");
    var brandBundle = bundleService.createBundle("chrome://branding/locale/brand.properties");

    var appName = brandBundle.GetStringFromName("brandShortName");
# On Mac, use the header as the title.
#ifdef XP_MACOSX
    var dialogTitle = pbBundle.GetStringFromName("privateBrowsingMessageHeader");
    var header = "";
#else
    var dialogTitle = pbBundle.GetStringFromName("privateBrowsingDialogTitle");
    var header = pbBundle.GetStringFromName("privateBrowsingMessageHeader") + "\n\n";
#endif
    var message = pbBundle.formatStringFromName("privateBrowsingMessage", [appName], 1);

    var ps = Services.prompt;

    var flags = ps.BUTTON_TITLE_IS_STRING * ps.BUTTON_POS_0 +
                ps.BUTTON_TITLE_IS_STRING * ps.BUTTON_POS_1 +
                ps.BUTTON_POS_0_DEFAULT;

    var neverAsk = {value:false};
    var button0Title = pbBundle.GetStringFromName("privateBrowsingYesTitle");
    var button1Title = pbBundle.GetStringFromName("privateBrowsingNoTitle");
    var neverAskText = pbBundle.GetStringFromName("privateBrowsingNeverAsk");

    var result;
    var choice = ps.confirmEx(null, dialogTitle, header + message,
                              flags, button0Title, button1Title, null,
                              neverAskText, neverAsk);

    switch (choice) {
    case 0: // Start Private Browsing
      result = true;
      if (neverAsk.value)
        gPrefService.setBoolPref("browser.privatebrowsing.dont_prompt_on_enter", true);
      break;
    case 1: // Keep
      result = false;
      break;
    }

    return result;
  },

  onEnterPrivateBrowsing: function PBUI_onEnterPrivateBrowsing(aOnWindowOpen) {
    if (BrowserSearch.searchBar)
      this._searchBarValue = BrowserSearch.searchBar.textbox.value;

    if (gFindBarInitialized)
      this._findBarValue = gFindBar.getElement("findbar-textbox").value;

    this._setPBMenuTitle("stop");

    // Disable the Clear Recent History... menu item when in PB mode
    // temporary fix until bug 463607 is fixed
    document.getElementById("Tools:Sanitize").setAttribute("disabled", "true");

    let docElement = document.documentElement;
    if (this._privateBrowsingService.autoStarted) {
      // Disable the menu item in auto-start mode
      document.getElementById("privateBrowsingItem")
              .setAttribute("disabled", "true");
#ifdef MENUBAR_CAN_AUTOHIDE
      document.getElementById("appmenu_privateBrowsing")
              .setAttribute("disabled", "true");
#endif
      document.getElementById("Tools:PrivateBrowsing")
              .setAttribute("disabled", "true");
      if (window.location.href == getBrowserURL())
        docElement.setAttribute("privatebrowsingmode", "permanent");
    }
    else if (window.location.href == getBrowserURL()) {
      // Adjust the window's title
      docElement.setAttribute("title",
        docElement.getAttribute("title_privatebrowsing"));
      docElement.setAttribute("titlemodifier",
        docElement.getAttribute("titlemodifier_privatebrowsing"));
      docElement.setAttribute("privatebrowsingmode", "temporary");
      gBrowser.updateTitlebar();
    }

    if (!aOnWindowOpen && this._disableUIOnToggle)
      document.getElementById("Tools:PrivateBrowsing")
              .setAttribute("disabled", "true");
  },

  onExitPrivateBrowsing: function PBUI_onExitPrivateBrowsing() {
    if (BrowserSearch.searchBar) {
      let searchBox = BrowserSearch.searchBar.textbox;
      searchBox.reset();
      if (this._searchBarValue) {
        searchBox.value = this._searchBarValue;
        this._searchBarValue = null;
      }
    }

    if (gURLBar) {
      gURLBar.editor.transactionManager.clear();
    }

    // Re-enable the Clear Recent History... menu item on exit of PB mode
    // temporary fix until bug 463607 is fixed
    document.getElementById("Tools:Sanitize").removeAttribute("disabled");

    if (gFindBarInitialized) {
      let findbox = gFindBar.getElement("findbar-textbox");
      findbox.reset();
      if (this._findBarValue) {
        findbox.value = this._findBarValue;
        this._findBarValue = null;
      }
    }

    this._setPBMenuTitle("start");

    if (window.location.href == getBrowserURL()) {
      // Adjust the window's title
      let docElement = document.documentElement;
      docElement.setAttribute("title",
        docElement.getAttribute("title_normal"));
      docElement.setAttribute("titlemodifier",
        docElement.getAttribute("titlemodifier_normal"));
      docElement.removeAttribute("privatebrowsingmode");
    }

    // Enable the menu item in after exiting the auto-start mode
    document.getElementById("privateBrowsingItem")
            .removeAttribute("disabled");
#ifdef MENUBAR_CAN_AUTOHIDE
    document.getElementById("appmenu_privateBrowsing")
            .removeAttribute("disabled");
#endif
    document.getElementById("Tools:PrivateBrowsing")
            .removeAttribute("disabled");

    gLastOpenDirectory.reset();

    if (this._disableUIOnToggle)
      document.getElementById("Tools:PrivateBrowsing")
              .setAttribute("disabled", "true");
  },

  _setPBMenuTitle: function PBUI__setPBMenuTitle(aMode) {
    let pbMenuItem = document.getElementById("privateBrowsingItem");
    pbMenuItem.setAttribute("label", pbMenuItem.getAttribute(aMode + "label"));
    pbMenuItem.setAttribute("accesskey", pbMenuItem.getAttribute(aMode + "accesskey"));
#ifdef MENUBAR_CAN_AUTOHIDE
    let appmenupbMenuItem = document.getElementById("appmenu_privateBrowsing");
    appmenupbMenuItem.setAttribute("label", appmenupbMenuItem.getAttribute(aMode + "label"));
    appmenupbMenuItem.setAttribute("accesskey", appmenupbMenuItem.getAttribute(aMode + "accesskey"));
#endif
  },

  toggleMode: function PBUI_toggleMode() {
    // prompt the users on entering the private mode, if needed
    if (!this.privateBrowsingEnabled)
      if (!this._shouldEnter())
        return;

    this._privateBrowsingService.privateBrowsingEnabled =
      !this.privateBrowsingEnabled;
  },

  get autoStarted() {
    return this._privateBrowsingService.autoStarted;
  },

  get privateBrowsingEnabled() {
    return this._privateBrowsingService.privateBrowsingEnabled;
  },

  /**
   * This accessor is used to support per-window Private Browsing mode.
   */
  get privateWindow() {
    if (!gBrowser)
      return false;

    return gBrowser.docShell.QueryInterface(Ci.nsILoadContext)
                            .usePrivateBrowsing;
  }
};


/**
 * Switch to a tab that has a given URI, and focusses its browser window.
 * If a matching tab is in this window, it will be switched to. Otherwise, other
 * windows will be searched.
 *
 * @param aURI
 *        URI to search for
 * @param aOpenNew
 *        True to open a new tab and switch to it, if no existing tab is found.
 *        If no suitable window is found, a new one will be opened.
 * @return True if an existing tab was found, false otherwise
 */
function switchToTabHavingURI(aURI, aOpenNew) {
  // This will switch to the tab in aWindow having aURI, if present.
  function switchIfURIInWindow(aWindow) {
    let browsers = aWindow.gBrowser.browsers;
    for (let i = 0; i < browsers.length; i++) {
      let browser = browsers[i];
      if (browser.currentURI.equals(aURI)) {
        // Focus the matching window & tab
        aWindow.focus();
        aWindow.gBrowser.tabContainer.selectedIndex = i;
        return true;
      }
    }
    return false;
  }

  // This can be passed either nsIURI or a string.
  if (!(aURI instanceof Ci.nsIURI))
    aURI = Services.io.newURI(aURI, null, null);

  let isBrowserWindow = !!window.gBrowser;

  // Prioritise this window.
  if (isBrowserWindow && switchIfURIInWindow(window))
    return true;

  let winEnum = Services.wm.getEnumerator("navigator:browser");
  while (winEnum.hasMoreElements()) {
    let browserWin = winEnum.getNext();
    // Skip closed (but not yet destroyed) windows,
    // and the current window (which was checked earlier).
    if (browserWin.closed || browserWin == window)
      continue;
    if (switchIfURIInWindow(browserWin))
      return true;
  }

  // No opened tab has that url.
  if (aOpenNew) {
    if (isBrowserWindow && isTabEmpty(gBrowser.selectedTab))
      gBrowser.selectedBrowser.loadURI(aURI.spec);
    else
      openUILinkIn(aURI.spec, "tab");
  }

  return false;
}

function restoreLastSession() {
  let ss = Cc["@mozilla.org/browser/sessionstore;1"].
           getService(Ci.nsISessionStore);
  ss.restoreLastSession();
}

var TabContextMenu = {
  contextTab: null,
  updateContextMenu: function updateContextMenu(aPopupMenu) {
    this.contextTab = aPopupMenu.triggerNode.localName == "tab" ?
                      aPopupMenu.triggerNode : gBrowser.selectedTab;
    let disabled = gBrowser.tabs.length == 1;

    // Enable the "Close Tab" menuitem when the window doesn't close with the last tab.
    document.getElementById("context_closeTab").disabled =
      disabled && gBrowser.tabContainer._closeWindowWithLastTab;

    var menuItems = aPopupMenu.getElementsByAttribute("tbattr", "tabbrowser-multiple");
    for (let menuItem of menuItems)
      menuItem.disabled = disabled;

    disabled = gBrowser.visibleTabs.length == 1;
    menuItems = aPopupMenu.getElementsByAttribute("tbattr", "tabbrowser-multiple-visible");
    for (let menuItem of menuItems)
      menuItem.disabled = disabled;

    // Session store
    document.getElementById("context_undoCloseTab").disabled =
      Cc["@mozilla.org/browser/sessionstore;1"].
      getService(Ci.nsISessionStore).
      getClosedTabCount(window) == 0;

    // Only one of pin/unpin should be visible
    document.getElementById("context_pinTab").hidden = this.contextTab.pinned;
    document.getElementById("context_unpinTab").hidden = !this.contextTab.pinned;

    // Disable "Close other Tabs" if there is only one unpinned tab and
    // hide it when the user rightclicked on a pinned tab.
    let unpinnedTabs = gBrowser.visibleTabs.length - gBrowser._numPinnedTabs;
    document.getElementById("context_closeOtherTabs").disabled = unpinnedTabs <= 1;
    document.getElementById("context_closeOtherTabs").hidden = this.contextTab.pinned;

    // Hide "Bookmark All Tabs" for a pinned tab.  Update its state if visible.
    let bookmarkAllTabs = document.getElementById("context_bookmarkAllTabs");
    bookmarkAllTabs.hidden = this.contextTab.pinned;
    if (!bookmarkAllTabs.hidden)
      PlacesCommandHook.updateBookmarkAllTabsCommand();

    // Hide "Move to Group" if it's a pinned tab.
    document.getElementById("context_tabViewMenu").hidden =
      (this.contextTab.pinned || !TabView.firstUseExperienced);
  }
};

XPCOMUtils.defineLazyModuleGetter(this, "gDevTools",
                                  "resource:///modules/devtools/DevTools.jsm");

XPCOMUtils.defineLazyGetter(this, "HUDConsoleUI", function () {
  let tempScope = {};
  Cu.import("resource:///modules/HUDService.jsm", tempScope);
  try {
    return tempScope.HUDService.consoleUI;
  }
  catch (ex) {
    Components.utils.reportError(ex);
  }
});

// Prompt user to restart the browser in safe mode
function safeModeRestart()
{
  // prompt the user to confirm
  let promptTitle = gNavigatorBundle.getString("safeModeRestartPromptTitle");
  let promptMessage =
    gNavigatorBundle.getString("safeModeRestartPromptMessage");
  let restartText = gNavigatorBundle.getString("safeModeRestartButton");
  let buttonFlags = (Services.prompt.BUTTON_POS_0 *
                     Services.prompt.BUTTON_TITLE_IS_STRING) +
                    (Services.prompt.BUTTON_POS_1 *
                     Services.prompt.BUTTON_TITLE_CANCEL) +
                    Services.prompt.BUTTON_POS_0_DEFAULT;

  let rv = Services.prompt.confirmEx(window, promptTitle, promptMessage,
                                     buttonFlags, restartText, null, null,
                                     null, {});
  if (rv == 0) {
    let appStartup = Cc["@mozilla.org/toolkit/app-startup;1"].
                     getService(Ci.nsIAppStartup);
    appStartup.restartInSafeMode(Ci.nsIAppStartup.eAttemptQuit);
  }
}

/* duplicateTabIn duplicates tab in a place specified by the parameter |where|.
 *
 * |where| can be:
 *  "tab"         new tab
 *  "tabshifted"  same as "tab" but in background if default is to select new
 *                tabs, and vice versa
 *  "window"      new window
 *
 * delta is the offset to the history entry that you want to load.
 */
function duplicateTabIn(aTab, where, delta) {
  let newTab = Cc['@mozilla.org/browser/sessionstore;1']
                 .getService(Ci.nsISessionStore)
                 .duplicateTab(window, aTab, delta);

  switch (where) {
    case "window":
      gBrowser.hideTab(newTab);
      gBrowser.replaceTabWithWindow(newTab);
      break;
    case "tabshifted":
      // A background tab has been opened, nothing else to do here.
      break;
    case "tab":
      gBrowser.selectedTab = newTab;
      break;
  }
}

function toggleAddonBar() {
  let addonBar = document.getElementById("addon-bar");
  setToolbarVisibility(addonBar, addonBar.collapsed);
}

var Scratchpad = {
  prefEnabledName: "devtools.scratchpad.enabled",

  openScratchpad: function SP_openScratchpad() {
    return this.ScratchpadManager.openScratchpad();
  }
};

<<<<<<< HEAD
=======
var DevTools = {
  openForCurrentTab: function DT_openForCurrentTab() {
    // test registration
    gDevTools.registerTool({
      id: "STyleeditor",
      label: "Style Editor",
      url: "chrome://browser/content/devtools/styleeditor/styleeditor.xul",
      build: function(aIFrameWindow, aTarget) {
        aIFrameWindow.init(aTarget.value.linkedBrowser.contentDocument);
        return aIFrameWindow;
      }
    });

    let target = {
      type: gDevTools.TargetType.TAB,
      value: gBrowser.selectedTab
    }
    let host = {
      type: gDevTools.HostType.IN_BROWSER,
      element: gBrowser
    }
    gDevTools.openToolbox(target, host, "styleeditor");
  }
}

>>>>>>> fde49138
XPCOMUtils.defineLazyGetter(Scratchpad, "ScratchpadManager", function() {
  let tmp = {};
  Cu.import("resource:///modules/devtools/scratchpad-manager.jsm", tmp);
  return tmp.ScratchpadManager;
});

var ResponsiveUI = {
  toggle: function RUI_toggle() {
    this.ResponsiveUIManager.toggle(window, gBrowser.selectedTab);
  }
};

XPCOMUtils.defineLazyGetter(ResponsiveUI, "ResponsiveUIManager", function() {
  let tmp = {};
  Cu.import("resource:///modules/devtools/responsivedesign.jsm", tmp);
  return tmp.ResponsiveUIManager;
});

XPCOMUtils.defineLazyGetter(window, "gShowPageResizers", function () {
#ifdef XP_WIN
  // Only show resizers on Windows 2000 and XP
  let sysInfo = Components.classes["@mozilla.org/system-info;1"]
                          .getService(Components.interfaces.nsIPropertyBag2);
  return parseFloat(sysInfo.getProperty("version")) < 6;
#else
  return false;
#endif
});

var MousePosTracker = {
  _listeners: [],
  _x: 0,
  _y: 0,
  get _windowUtils() {
    delete this._windowUtils;
    return this._windowUtils = window.getInterface(Ci.nsIDOMWindowUtils);
  },

  addListener: function (listener) {
    if (this._listeners.indexOf(listener) >= 0)
      return;

    listener._hover = false;
    this._listeners.push(listener);

    this._callListener(listener);
  },

  removeListener: function (listener) {
    var index = this._listeners.indexOf(listener);
    if (index < 0)
      return;

    this._listeners.splice(index, 1);
  },

  handleEvent: function (event) {
    var screenPixelsPerCSSPixel = this._windowUtils.screenPixelsPerCSSPixel;
    this._x = event.screenX / screenPixelsPerCSSPixel - window.mozInnerScreenX;
    this._y = event.screenY / screenPixelsPerCSSPixel - window.mozInnerScreenY;

    this._listeners.forEach(function (listener) {
      try {
        this._callListener(listener);
      } catch (e) {
        Cu.reportError(e);
      }
    }, this);
  },

  _callListener: function (listener) {
    let rect = listener.getMouseTargetRect();
    let hover = this._x >= rect.left &&
                this._x <= rect.right &&
                this._y >= rect.top &&
                this._y <= rect.bottom;

    if (hover == listener._hover)
      return;

    listener._hover = hover;

    if (hover) {
      if (listener.onMouseEnter)
        listener.onMouseEnter();
    } else {
      if (listener.onMouseLeave)
        listener.onMouseLeave();
    }
  }
};

function focusNextFrame(event) {
  let fm = Cc["@mozilla.org/focus-manager;1"].getService(Ci.nsIFocusManager);
  let dir = event.shiftKey ? fm.MOVEFOCUS_BACKWARDDOC : fm.MOVEFOCUS_FORWARDDOC;
  let element = fm.moveFocus(window, null, dir, fm.FLAG_BYKEY);
  if (element.ownerDocument == document)
    focusAndSelectUrlBar();
}<|MERGE_RESOLUTION|>--- conflicted
+++ resolved
@@ -7445,34 +7445,6 @@
   }
 };
 
-<<<<<<< HEAD
-=======
-var DevTools = {
-  openForCurrentTab: function DT_openForCurrentTab() {
-    // test registration
-    gDevTools.registerTool({
-      id: "STyleeditor",
-      label: "Style Editor",
-      url: "chrome://browser/content/devtools/styleeditor/styleeditor.xul",
-      build: function(aIFrameWindow, aTarget) {
-        aIFrameWindow.init(aTarget.value.linkedBrowser.contentDocument);
-        return aIFrameWindow;
-      }
-    });
-
-    let target = {
-      type: gDevTools.TargetType.TAB,
-      value: gBrowser.selectedTab
-    }
-    let host = {
-      type: gDevTools.HostType.IN_BROWSER,
-      element: gBrowser
-    }
-    gDevTools.openToolbox(target, host, "styleeditor");
-  }
-}
-
->>>>>>> fde49138
 XPCOMUtils.defineLazyGetter(Scratchpad, "ScratchpadManager", function() {
   let tmp = {};
   Cu.import("resource:///modules/devtools/scratchpad-manager.jsm", tmp);
